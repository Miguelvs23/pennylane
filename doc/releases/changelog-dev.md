--- conflicted
+++ resolved
@@ -76,14 +76,10 @@
   >>> print(energy)
   -1.1258709813834058
   ```
-<<<<<<< HEAD
- 
-=======
   
 * New PennyLane-inspired `sketch` and `sketch_dark` styles are now available for drawing circuit diagram graphics. 
   [(#2709)](https://github.com/PennyLaneAI/pennylane/pull/2709)
 
->>>>>>> 9c61cc74
 <h3>Improvements</h3>
 
 * Adds a new function to compare operators. `qml.equal` can be used to compare equality of parametric operators taking into account their interfaces and trainability.
@@ -99,8 +95,4 @@
 
 This release contains contributions from (in alphabetical order):
 
-<<<<<<< HEAD
-David Wierichs, Ixchel Meza Chavez, Moritz Willmann
-=======
-Ankit Khandelwal, Ixchel Meza Chavez, Moritz Willmann
->>>>>>> 9c61cc74
+Ankit Khandelwal, Ixchel Meza Chavez, David Wierichs, Moritz Willmann