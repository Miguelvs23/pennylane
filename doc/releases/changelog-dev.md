:orphan:

# Release 0.25.0-dev (development release)

<h3>New features since last release</h3>

* Added the new optimizer, `qml.SPSAOptimizer` that implements the simultaneous
  perturbation stochastic approximation method based on
  [An Overview of the Simultaneous Perturbation Method for Efficient Optimization](https://www.jhuapl.edu/SPSA/PDF-SPSA/Spall_An_Overview.PDF).
  [(#2661)](https://github.com/PennyLaneAI/pennylane/pull/2661)

  It is a suitable optimizer for cost functions whose evaluation may involve
  noise, as optimization with SPSA may significantly decrease the number of
  quantum executions for the entire optimization.

  ```pycon
  >>> dev = qml.device("default.qubit", wires=1)
  >>> def circuit(params):
  ...     qml.RX(params[0], wires=0)
  ...     qml.RY(params[1], wires=0)
  >>> coeffs = [1, 1]
  >>> obs = [qml.PauliX(0), qml.PauliZ(0)]
  >>> H = qml.Hamiltonian(coeffs, obs)
  >>> @qml.qnode(dev)
  ... def cost(params):
  ...     circuit(params)
  ...     return qml.expval(H)
  >>> params = np.random.normal(0, np.pi, (2), requires_grad=True)
  >>> print(params)
  [-5.92774911 -4.26420843]
  >>> print(cost(params))
  0.43866366253270167
  >>> max_iterations = 50
  >>> opt = qml.SPSAOptimizer(maxiter=max_iterations)
  >>> for _ in range(max_iterations):
  ...     params, energy = opt.step_and_cost(cost, params)
  >>> print(params)
  [-6.21193761 -2.99360548]
  >>> print(energy)
  -1.1258709813834058
  ```

* New PennyLane-inspired `sketch` and `sketch_dark` styles are now available for drawing circuit diagram graphics.
  [(#2709)](https://github.com/PennyLaneAI/pennylane/pull/2709)

**Operator Arithmetic:**

<<<<<<< HEAD
* Adds the `Controlled` symbolic operator to represent a controlled version of any
  operation.
  [(#2634)](https://github.com/PennyLaneAI/pennylane/pull/2634)
=======
* Adds a base class `qml.ops.op_math.SymbolicOp` for single-operator symbolic
  operators such as `Adjoint` and `Pow`.
  [(#2721)](https://github.com/PennyLaneAI/pennylane/pull/2721)

* Added operation `qml.QutritUnitary` for applying user-specified unitary operations on qutrit devices.
  [(#2699)](https://github.com/PennyLaneAI/pennylane/pull/2699)  
>>>>>>> 1b5ff09e

<h3>Improvements</h3>
  
* Samples can be grouped into counts by passing the `counts=True` flag to `qml.sample`.
  [(#2686)](https://github.com/PennyLaneAI/pennylane/pull/2686)
  
  Note that the change included creating a new `Counts` measurement type in `measurements.py`.

  `counts=True` can be set when obtaining raw samples in the computational basis:
  
  ```pycon
  >>> dev = qml.device("default.qubit", wires=2, shots=1000)
  >>>
  >>> @qml.qnode(dev)
  >>> def circuit():
  ...     qml.Hadamard(wires=0)
  ...     qml.CNOT(wires=[0, 1])
  ...     # passing the counts flag
  ...     return qml.sample(counts=True)   
  >>> result = circuit()
  >>> print(result)
  {'00': 495, '11': 505}
  ```
  
  Counts can also be obtained when sampling the eigenstates of an observable:
  
  ```pycon
  >>> dev = qml.device("default.qubit", wires=2, shots=1000)
  >>>
  >>> @qml.qnode(dev)
  >>> def circuit():
  ...   qml.Hadamard(wires=0)
  ...   qml.CNOT(wires=[0, 1])
  ...   return qml.sample(qml.PauliZ(0), counts=True), qml.sample(qml.PauliZ(1), counts=True)
  >>> result = circuit()
  >>> print(result)
  [tensor({-1: 526, 1: 474}, dtype=object, requires_grad=True)
   tensor({-1: 526, 1: 474}, dtype=object, requires_grad=True)]
  ```

* The `qml.state` and `qml.density_matrix` measurements now support custom wire
  labels.
  [(#2779)](https://github.com/PennyLaneAI/pennylane/pull/2779)

* Adds a new function to compare operators. `qml.equal` can be used to compare equality of parametric operators taking into account their interfaces and trainability.
  [(#2651)](https://github.com/PennyLaneAI/pennylane/pull/2651)

* The `default.mixed` device now supports backpropagation with the `"jax"` interface.
  [(#2754)](https://github.com/PennyLaneAI/pennylane/pull/2754)

* Quantum channels such as `qml.BitFlip` now support abstract tensors. This allows
  their usage inside QNodes decorated by `tf.function`, `jax.jit`, or `jax.vmap`:

  ```python
  dev = qml.device("default.mixed", wires=1)

  @qml.qnode(dev, diff_method="backprop", interface="jax")
  def circuit(t):
      qml.PauliX(wires=0)
      qml.ThermalRelaxationError(0.1, t, 1.4, 0.1, wires=0)
      return qml.expval(qml.PauliZ(0))
  ```
  ```pycon
  >>> x = jnp.array([0.8, 1.0, 1.2])
  >>> jax.vmap(circuit)(x)
  DeviceArray([-0.78849435, -0.8287073 , -0.85608006], dtype=float32)
  ```

<h3>Breaking changes</h3>

* PennyLane now depends on newer versions (>=2.7) of the `semantic_version` package,
  which provides an updated API that is incompatible which versions of the package prior to 2.7.
  If you run into issues relating to this package, please reinstall PennyLane.
  [(#2744)](https://github.com/PennyLaneAI/pennylane/pull/2744)
  [(#2767)](https://github.com/PennyLaneAI/pennylane/pull/2767)

<h3>Deprecations</h3>

<h3>Documentation</h3>

* Optimization examples of using JAXopt and Optax with the JAX interface have
  been added.
  [(#2769)](https://github.com/PennyLaneAI/pennylane/pull/2769)

<h3>Bug fixes</h3>

* `qml.grouping.group_observables` now works when individual wire
  labels are iterable.
  [(#2752)](https://github.com/PennyLaneAI/pennylane/pull/2752)

* The adjoint of an adjoint has a correct `expand` result.
  [(#2766)](https://github.com/PennyLaneAI/pennylane/pull/2766)

<h3>Contributors</h3>

This release contains contributions from (in alphabetical order):

<<<<<<< HEAD
Ixchel Meza Chavez, David Ittah, Edward Jiang, Ankit Khandelwal, Christina Lee, Moritz Willmann
=======

David Ittah, Edward Jiang, Ankit Khandelwal, Christina Lee, Ixchel Meza Chavez, Bogdan Reznychenko, Mudit Pandey,
Antal Száva, Moritz Willmann
>>>>>>> 1b5ff09e
<|MERGE_RESOLUTION|>--- conflicted
+++ resolved
@@ -43,20 +43,18 @@
 * New PennyLane-inspired `sketch` and `sketch_dark` styles are now available for drawing circuit diagram graphics.
   [(#2709)](https://github.com/PennyLaneAI/pennylane/pull/2709)
 
+* Added operation `qml.QutritUnitary` for applying user-specified unitary operations on qutrit devices.
+  [(#2699)](https://github.com/PennyLaneAI/pennylane/pull/2699)  
+
 **Operator Arithmetic:**
 
-<<<<<<< HEAD
 * Adds the `Controlled` symbolic operator to represent a controlled version of any
   operation.
   [(#2634)](https://github.com/PennyLaneAI/pennylane/pull/2634)
-=======
+
 * Adds a base class `qml.ops.op_math.SymbolicOp` for single-operator symbolic
   operators such as `Adjoint` and `Pow`.
   [(#2721)](https://github.com/PennyLaneAI/pennylane/pull/2721)
-
-* Added operation `qml.QutritUnitary` for applying user-specified unitary operations on qutrit devices.
-  [(#2699)](https://github.com/PennyLaneAI/pennylane/pull/2699)  
->>>>>>> 1b5ff09e
 
 <h3>Improvements</h3>
   
@@ -154,10 +152,5 @@
 
 This release contains contributions from (in alphabetical order):
 
-<<<<<<< HEAD
-Ixchel Meza Chavez, David Ittah, Edward Jiang, Ankit Khandelwal, Christina Lee, Moritz Willmann
-=======
-
 David Ittah, Edward Jiang, Ankit Khandelwal, Christina Lee, Ixchel Meza Chavez, Bogdan Reznychenko, Mudit Pandey,
-Antal Száva, Moritz Willmann
->>>>>>> 1b5ff09e
+Antal Száva, Moritz Willmann