--- conflicted
+++ resolved
@@ -23,145 +23,13 @@
   >>> qml.CNOT((0,1))
   CNOT(wires=[0, 1])
   ```
-
-<<<<<<< HEAD
-  Indexing into the circuit is also allowed via `tape[i]`:
-
-  ```pycon
-  >>> tape[0]
-  RX(0.432, wires=[0])
-  ```
-
-  A tape object can also be converted to a sequence (e.g., to a `list`) of
-  operations and measurements:
-
-  ```pycon
-  >>> list(tape)
-  [RX(0.432, wires=[0]),
-   RY(0.543, wires=[0]),
-   CNOT(wires=[0, 'a']),
-   RX(0.133, wires=['a']),
-   expval(PauliZ(wires=[0]))]
-  ```
-
-* The function `qml.eigvals` is modified to use the efficient `scipy.sparse.linalg.eigsh`
-  method for obtaining the eigenvalues of a `SparseHamiltonian`. This `scipy` method is called 
-  to compute :math:`k` eigenvalues of a sparse :math:`N \times N` matrix if `k` is smaller
-  than :math:`N-1`. If a larger :math:`k` is requested, the dense matrix representation of 
-  the Hamiltonian is constructed and the regular `qml.math.linalg.eigvalsh` is applied.
-  [(#2333)](https://github.com/PennyLaneAI/pennylane/pull/2333)
   
-* The function `qml.ctrl` was given the optional argument `control_values=None`.
-  If overridden, `control_values` takes an integer or a list of integers corresponding to
-  the binary value that each control value should take. The same change is reflected in
-  `ControlledOperation`. Control values of `0` are implemented by `qml.PauliX` applied
-  before and after the controlled operation
-  [(#2288)](https://github.com/PennyLaneAI/pennylane/pull/2288)
-
-* Operators now have a `has_matrix` property denoting whether or not the operator defines a matrix.
-  [(#2331)](https://github.com/PennyLaneAI/pennylane/pull/2331)
-  
-* Circuit cutting now performs expansion to search for wire cuts in contained operations or tapes.
-  [(#2340)](https://github.com/PennyLaneAI/pennylane/pull/2340)
-
-* The `qml.draw` and `qml.draw_mpl` transforms are now located in the `drawer` module. They can still be
-  accessed via the top-level `qml` namespace.
-  [(#2396)](https://github.com/PennyLaneAI/pennylane/pull/2396)
-
 * Instead of checking types, objects are processed in `QuantumTape`'s based on a new `_queue_category` property.
 
-<h3>Deprecations</h3>
-
-<h3>Breaking changes</h3>
-
-* Errors will no longer be raised if an generic `Operation`'s occur before state prep ops or
-  anything comes after a `MeasurementProcess` in construction of a `QuantumTape`.
-
-* The `update_stepsize` method is being deleted from `GradientDescentOptimizer` and its child
-  optimizers.  The `stepsize` property can be interacted with directly instead.
-  [(#2370)](https://github.com/PennyLaneAI/pennylane/pull/2370)
-
-* Most optimizers no longer flatten and unflatten arguments during computation. Due to this change, user
-  provided gradient functions *must* return the same shape as `qml.grad`.
-  [(#2381)](https://github.com/PennyLaneAI/pennylane/pull/2381)
-
-* The old circuit text drawing infrastructure is being deleted.
-  [(#2310)](https://github.com/PennyLaneAI/pennylane/pull/2310)
-
-  - `qml.drawer.CircuitDrawer` is replaced by `qml.drawer.tape_text`.
-  - `qml.drawer.CHARSETS` is deleted because we now assume everyone has access to unicode.
-  - `Grid` and `qml.drawer.drawable_grid` are removed because the custom data class is replaced
-      by list of sets of operators or measurements.
-  - `RepresentationResolver` is replaced by the `Operator.label` method.
-  - `qml.transforms.draw_old` is replaced by `qml.draw`.
-  - `qml.CircuitGraph.greedy_layers` is deleted, as it is no longer needed by the circuit drawer and
-      does not seem to have uses outside of that situation.
-  - `qml.CircuitGraph.draw` has been deleted, as we draw tapes instead.
-
-The tape method `qml.tape.QuantumTape.draw` now simply calls `qml.drawer.tape_text`. 
-In the new pathway, the `charset` keyword is deleted, the `max_length` keyword defaults to `100`, and
-the `decimals` and `show_matrices` keywords are added. `qml.drawer.tape_text(tape)`
-
-* The `ObservableReturnTypes` `Sample`, `Variance`, `Expectation`, `Probability`, `State`, and `MidMeasure`
-  have been moved to `measurements` from `operation`.
-  [(#2329)](https://github.com/PennyLaneAI/pennylane/pull/2329)
-
-* The deprecated QNode, available via `qml.qnode_old.QNode`, has been removed. Please
-  transition to using the standard `qml.QNode`.
-  [(#2336)](https://github.com/PennyLaneAI/pennylane/pull/2336)
-  [(#2337)](https://github.com/PennyLaneAI/pennylane/pull/2337)
-  [(#2338)](https://github.com/PennyLaneAI/pennylane/pull/2338)
-
-  In addition, several other components which powered the deprecated QNode have been removed:
-
-  - The deprecated, non-batch compatible interfaces, have been removed.
   
-  - The deprecated tape subclasses `QubitParamShiftTape`, `JacobianTape`, `CVParamShiftTape`, and
-    `ReversibleTape` have been removed.
-
-* The deprecated tape execution method `tape.execute(device)` has been removed. Please use
-  `qml.execute([tape], device)` instead.
-  [(#2339)](https://github.com/PennyLaneAI/pennylane/pull/2339)
-
-<h3>Bug fixes</h3>
-
-* Optimizers only consider a variable trainable if they have `requires_grad = True`.
-  [(#2381)](https://github.com/PennyLaneAI/pennylane/pull/2381)
-
-* Fixes a bug with `qml.expval`, `qml.var`, `qml.state` and
-  `qml.probs` (when `qml.probs` is the only measurement) where the `dtype`
-  specified on the device did not match the `dtype` of the QNode output.
-  [(#2367)](https://github.com/PennyLaneAI/pennylane/pull/2367)
-
-* Fixes cases with `qml.measure` where unexpected operations were added to the
-  circuit.
-  [(#2328)](https://github.com/PennyLaneAI/pennylane/pull/2328)
-
-* Fixes a bug in which the `expval`/`var` of a `Tensor(Observable)` would depend on the order 
-  in which the observable is defined: 
-  ```python
-  @qml.qnode(dev)
-  def circ(op):
-    qml.RX(0.12, wires=0)
-    qml.RX(1.34, wires=1)
-    qml.RX(3.67, wires=2)
-    
-    return qml.expval(op)
-  
-  op1 = qml.Identity(wires=0) @ qml.Identity(wires=1) @ qml.PauliZ(wires=2)
-  op2 = qml.PauliZ(wires=2) @ qml.Identity(wires=0) @ qml.Identity(wires=1)
-  ```
-
-  ```
-  >>> print(circ(op1), circ(op2))
-  -0.8636111153905662 -0.8636111153905662
-  ```
-  [(#2276)](https://github.com/PennyLaneAI/pennylane/pull/2276)
-=======
 <h3>Breaking changes</h3>
 
 <h3>Deprecations</h3>
->>>>>>> ec5ef53a
 
 <h3>Documentation</h3>
 
