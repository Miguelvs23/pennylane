--- conflicted
+++ resolved
@@ -69,29 +69,17 @@
     if interface == "jax":
         import jax
 
-<<<<<<< HEAD
-        evs = jax.numpy.array([ev for ev in evs if ev > 0])
-=======
->>>>>>> d23af382
         entropy = jax.numpy.sum(jax.scipy.special.entr(evs) / div_base)
 
     elif interface == "torch":
         import torch
 
-<<<<<<< HEAD
-        evs = torch.tensor([ev for ev in evs if ev > 0])
-=======
->>>>>>> d23af382
         entropy = torch.sum(torch.special.entr(evs) / div_base)
 
     elif interface == "tensorflow":
         import tensorflow as tf
 
         evs = tf.math.real(evs)
-<<<<<<< HEAD
-        evs = tf.Variable([ev for ev in evs if ev > 0])
-        entropy = -tf.math.reduce_sum(evs * tf.math.log(evs) / div_base)
-=======
         log_evs = tf.math.log(evs)
         log_evs = tf.where(tf.math.is_inf(log_evs), tf.zeros_like(log_evs), log_evs)
         entropy = -tf.math.reduce_sum(evs * log_evs / div_base)
@@ -102,7 +90,6 @@
         entropy = 0
         for elem in new_evs:
             entropy = entropy - autograd.numpy.log(elem) * elem
->>>>>>> d23af382
 
     else:
         evs = qml.math.array([ev for ev in evs if ev > 0])
