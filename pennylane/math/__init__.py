# Copyright 2018-2021 Xanadu Quantum Technologies Inc.

# Licensed under the Apache License, Version 2.0 (the "License");
# you may not use this file except in compliance with the License.
# You may obtain a copy of the License at

#     http://www.apache.org/licenses/LICENSE-2.0

# Unless required by applicable law or agreed to in writing, software
# distributed under the License is distributed on an "AS IS" BASIS,
# WITHOUT WARRANTIES OR CONDITIONS OF ANY KIND, either express or implied.
# See the License for the specific language governing permissions and
# limitations under the License.
"""
This package contains unified functions for framework-agnostic tensor and array
manipulation. Given the input tensor-like object, the call is dispatched
to the corresponding array manipulation framework, allowing for end-to-end
differentiation to be preserved.

.. warning::

    These functions are experimental, and only a subset of common functionality is supported.
    Furthermore, the names and behaviour of these functions may differ from similar
    functions in common frameworks; please refer to the function docstrings for more details.

The following frameworks are currently supported:

* NumPy
* Autograd
* TensorFlow
* PyTorch
* JAX
"""
import autoray as ar

from .multi_dispatch import (
    _multi_dispatch,
    multi_dispatch,
    block_diag,
    concatenate,
    diag,
    dot,
    frobenius_inner_product,
    get_trainable_indices,
    ones_like,
    scatter_element_add,
    stack,
    tensordot,
    unwrap,
    where,
)

from .quantum import cov_matrix, marginal_prob
<<<<<<< HEAD
from .quantum import to_density_matrix, to_vn_entropy, compute_vn_entropy, to_mutual_info
=======
from .quantum import to_density_matrix, to_vn_entropy
>>>>>>> 0e2c34e7

from .utils import (
    allclose,
    allequal,
    cast,
    cast_like,
    is_abstract,
    convert_like,
    get_interface,
    requires_grad,
)

from .is_independent import is_independent

sum = ar.numpy.sum
toarray = ar.numpy.to_numpy
T = ar.numpy.transpose


def __getattr__(name):
    return getattr(ar.numpy, name)


__all__ = [
    "_multi_dispatch",
    "multi_dispatch",
    "allclose",
    "allequal",
    "block_diag",
    "cast",
    "cast_like",
    "concatenate",
    "convert_like",
    "cov_matrix",
    "diag",
    "dot",
    "frobenius_inner_product",
    "get_interface",
    "get_trainable_indices",
    "is_abstract",
    "is_independent",
    "marginal_prob",
    "to_density_matrix",
    "ones_like",
    "requires_grad",
    "scatter_element_add",
    "stack",
    "tensordot",
    "to_vn_entropy",
    "unwrap",
    "where",
]<|MERGE_RESOLUTION|>--- conflicted
+++ resolved
@@ -51,11 +51,7 @@
 )
 
 from .quantum import cov_matrix, marginal_prob
-<<<<<<< HEAD
-from .quantum import to_density_matrix, to_vn_entropy, compute_vn_entropy, to_mutual_info
-=======
-from .quantum import to_density_matrix, to_vn_entropy
->>>>>>> 0e2c34e7
+from .quantum import to_density_matrix, to_vn_entropy, to_mutual_info
 
 from .utils import (
     allclose,
