# Copyright 2018-2021 Xanadu Quantum Technologies Inc.
# Licensed under the Apache License, Version 2.0 (the "License");
# you may not use this file except in compliance with the License.
# You may obtain a copy of the License at

#     http://www.apache.org/licenses/LICENSE-2.0

# Unless required by applicable law or agreed to in writing, software
# distributed under the License is distributed on an "AS IS" BASIS,
# WITHOUT WARRANTIES OR CONDITIONS OF ANY KIND, either express or implied.
# See the License for the specific language governing permissions and
# limitations under the License.
# pylint: disable=protected-access
r"""
This module contains the abstract base classes for defining PennyLane
operations and observables.

Description
-----------

Qubit Operations
~~~~~~~~~~~~~~~~
The :class:`Operator` class serves as a base class for operators,
and is inherited by both the :class:`Observable` class and the
:class:`Operation` class. These classes are subclassed to implement quantum operations
and measure observables in PennyLane.

* Each :class:`~.Operator` subclass represents a general type of
  map between physical states. Each instance of these subclasses
  represents either

  - an application of the operator or
  - an instruction to measure and return the respective result.

  Operators act on a sequence of wires (subsystems) using given parameter values.

* Each :class:`~.Operation` subclass represents a type of quantum operation,
  for example a unitary quantum gate. Each instance of these subclasses
  represents an application of the operation with given parameter values to
  a given sequence of wires (subsystems).

* Each  :class:`~.Observable` subclass represents a type of physical observable.
  Each instance of these subclasses represents an instruction to measure and
  return the respective result for the given parameter values on a
  sequence of wires (subsystems).

Differentiation
^^^^^^^^^^^^^^^

In general, an :class:`Operation` is differentiable (at least using the finite-difference
method) with respect to a parameter iff

* the domain of that parameter is continuous.

For an :class:`Operation` to be differentiable with respect to a parameter using the
analytic method of differentiation, it must satisfy an additional constraint:

* the parameter domain must be real.

.. note::

    These conditions are *not* sufficient for analytic differentiation. For example,
    CV gates must also define a matrix representing their Heisenberg linear
    transformation on the quadrature operators.

CV Operation base classes
~~~~~~~~~~~~~~~~~~~~~~~~~

Due to additional requirements, continuous-variable (CV) operations must subclass the
:class:`~.CVOperation` or :class:`~.CVObservable` classes instead of :class:`~.Operation`
and :class:`~.Observable`.

Differentiation
^^^^^^^^^^^^^^^

To enable gradient computation using the analytic method for Gaussian CV operations, in addition, you need to
provide the static class method :meth:`~.CV._heisenberg_rep` that returns the Heisenberg representation of
the operation given its list of parameters, namely:

* For Gaussian CV Operations this method should return the matrix of the linear transformation carried out by the
  operation on the vector of quadrature operators :math:`\mathbf{r}` for the given parameter
  values.

* For Gaussian CV Observables this method should return a real vector (first-order observables)
  or symmetric matrix (second-order observables) of coefficients of the quadrature
  operators :math:`\x` and :math:`\p`.

PennyLane uses the convention :math:`\mathbf{r} = (\I, \x, \p)` for single-mode operations and observables
and :math:`\mathbf{r} = (\I, \x_0, \p_0, \x_1, \p_1, \ldots)` for multi-mode operations and observables.

.. note::
    Non-Gaussian CV operations and observables are currently only supported via
    the finite-difference method of gradient computation.
"""
# pylint:disable=access-member-before-definition
import abc
import copy
import itertools
import functools
import warnings
from enum import IntEnum
from scipy.sparse import kron, eye, coo_matrix

import numpy as np
from numpy.linalg import multi_dot

import pennylane as qml
from pennylane.wires import Wires

from .utils import pauli_eigs


def expand_matrix(base_matrix, wires, wire_order):
    """Re-express a base matrix acting on a subspace defined by a set of wire labels
    according to a global wire order.

    .. note::

        This function has essentially the same behaviour as :func:`.utils.expand` but is fully
        differentiable.

    Args:
        base_matrix (tensor_like): base matrix to expand
        wires (Iterable): wires determining the subspace that base matrix acts on; a base matrix of
            dimension :math:`2^n` acts on a subspace of :math:`n` wires
        wire_order (Iterable): global wire order, which has to contain all wire labels in ``wires``, but can also
            contain additional labels

    Returns:
        tensor_like: expanded matrix

    **Example**

    If the wire order is identical to ``wires``, the original matrix gets returned:

    >>> base_matrix = np.array([[1, 2, 3, 4],
    ...                         [5, 6, 7, 8],
    ...                         [9, 10, 11, 12],
    ...                         [13, 14, 15, 16]])
    >>> print(expand_matrix(base_matrix, wires=[0, 2], wire_order=[0, 2]))
    [[ 1  2  3  4]
     [ 5  6  7  8]
     [ 9 10 11 12]
     [13 14 15 16]]

    If the wire order is a permutation of ``wires``, the entries of the base matrix get permuted:

    >>> print(expand_matrix(base_matrix, wires=[0, 2], wire_order=[2, 0]))
    [[ 1  3  2  4]
     [ 9 11 10 12]
     [ 5  7  6  8]
     [13 15 14 16]]

    If the wire order contains wire labels not found in ``wires``, the matrix gets expanded:

    >>> print(expand_matrix(base_matrix, wires=[0, 2], wire_order=[0, 1, 2]))
    [[ 1  2  0  0  3  4  0  0]
     [ 5  6  0  0  7  8  0  0]
     [ 0  0  1  2  0  0  3  4]
     [ 0  0  5  6  0  0  7  8]
     [ 9 10  0  0 11 12  0  0]
     [13 14  0  0 15 16  0  0]
     [ 0  0  9 10  0  0 11 12]
     [ 0  0 13 14  0  0 15 16]]

    The method works with tensors from all autodifferentiation frameworks, for example:

    >>> base_matrix_torch = torch.tensor([[1., 2.],
    ...                                   [3., 4.]], requires_grad=True)
    >>> res = expand_matrix(base_matrix_torch, wires=["b"], wire_order=["a", "b"])
    >>> type(res)
    torch.Tensor
    >>> res.requires_grad
    True
    """
    # TODO[Maria]: In future we should consider making ``utils.expand`` differentiable and calling it here.
    wire_order = Wires(wire_order)
    n = len(wires)
    interface = qml.math._multi_dispatch(base_matrix)  # pylint: disable=protected-access

    # operator's wire positions relative to wire ordering
    op_wire_pos = wire_order.indices(wires)

    I = qml.math.reshape(
        qml.math.eye(2 ** len(wire_order), like=interface), [2] * len(wire_order) * 2
    )
    axes = (list(range(n, 2 * n)), op_wire_pos)

    # reshape op.get_matrix()
    op_matrix_interface = qml.math.convert_like(base_matrix, I)
    mat_op_reshaped = qml.math.reshape(op_matrix_interface, [2] * n * 2)
    mat_tensordot = qml.math.tensordot(
        mat_op_reshaped, qml.math.cast_like(I, mat_op_reshaped), axes
    )

    unused_idxs = [idx for idx in range(len(wire_order)) if idx not in op_wire_pos]
    # permute matrix axes to match wire ordering
    perm = op_wire_pos + unused_idxs
    mat = qml.math.moveaxis(mat_tensordot, wire_order.indices(wire_order), perm)

    mat = qml.math.reshape(mat, (2 ** len(wire_order), 2 ** len(wire_order)))

    return mat


# =============================================================================
# Errors
# =============================================================================


class OperatorPropertyUndefined(Exception):
    """Generic exception to be used for undefined
    Operator properties or methods."""


class DecompositionUndefinedError(OperatorPropertyUndefined):
    """Raised when an Operator's representation as a decomposition is undefined."""


class TermsUndefinedError(OperatorPropertyUndefined):
    """Raised when an Operator's representation as a linear combination is undefined."""


class MatrixUndefinedError(OperatorPropertyUndefined):
    """Raised when an Operator's matrix representation is undefined."""


class SparseMatrixUndefinedError(OperatorPropertyUndefined):
    """Raised when an Operator's sparse matrix representation is undefined."""


class EigvalsUndefinedError(OperatorPropertyUndefined):
    """Raised when an Operator's eigenvalues are undefined."""


class DiagGatesUndefinedError(OperatorPropertyUndefined):
    """Raised when an Operator's diagonalizing gates are undefined."""


class AdjointUndefinedError(OperatorPropertyUndefined):
    """Raised when an Operator's adjoint version is undefined."""


class GeneratorUndefinedError(OperatorPropertyUndefined):
    """Exception used to indicate that an operator
    does not have a generator"""


class ParameterFrequenciesUndefinedError(OperatorPropertyUndefined):
    """Exception used to indicate that an operator
    does not have parameter_frequencies"""


# =============================================================================
# Wire types
# =============================================================================


class WiresEnum(IntEnum):
    """Integer enumeration class
    to represent the number of wires
    an operation acts on"""

    AnyWires = -1
    AllWires = 0


AllWires = WiresEnum.AllWires
"""IntEnum: An enumeration which represents all wires in the
subsystem. It is equivalent to an integer with value 0."""

AnyWires = WiresEnum.AnyWires
"""IntEnum: An enumeration which represents any wires in the
subsystem. It is equivalent to an integer with value -1."""


# =============================================================================
# Class property
# =============================================================================


class ClassPropertyDescriptor:  # pragma: no cover
    """Allows a class property to be defined"""

    # pylint: disable=too-few-public-methods,too-many-public-methods
    def __init__(self, fget, fset=None):
        self.fget = fget
        self.fset = fset

    def __get__(self, obj, klass=None):
        if klass is None:
            klass = type(obj)
        return self.fget.__get__(obj, klass)()

    def __set__(self, obj, value):
        if not self.fset:
            raise AttributeError("can't set attribute")
        type_ = type(obj)
        return self.fset.__get__(obj, type_)(value)

    def setter(self, func):
        """Set the function as a class method, and store as an attribute."""
        if not isinstance(func, (classmethod, staticmethod)):
            func = classmethod(func)
        self.fset = func
        return self


def classproperty(func):
    """The class property decorator"""
    if not isinstance(func, (classmethod, staticmethod)):
        func = classmethod(func)

    return ClassPropertyDescriptor(func)


# =============================================================================
# Base Operator class
# =============================================================================


def _process_data(op):

    # Use qml.math.real to take the real part. We may get complex inputs for
    # example when differentiating holomorphic functions with JAX: a complex
    # valued QNode (one that returns qml.state) requires complex typed inputs.
    if op.name in ("RX", "RY", "RZ", "PhaseShift", "Rot"):
        return str([qml.math.round(qml.math.real(d) % (2 * np.pi), 10) for d in op.data])

    if op.name in ("CRX", "CRY", "CRZ", "CRot"):
        return str([qml.math.round(qml.math.real(d) % (4 * np.pi), 10) for d in op.data])

    return str(op.data)


class Operator(abc.ABC):
    r"""Base class representing quantum operators.

    Operators are uniquely defined by their name, the wires they act on, their (trainable) parameters,
    and their (non-trainable) hyperparameters. The trainable parameters
    can be tensors of any supported auto-differentiation framework.

    An operator can define any of the following representations:

    * Representation as a **matrix** (:meth:`.Operator.matrix`), as specified by a
      global wire order that tells us where the wires are found on a register.

    * Representation as a **sparse matrix** (:meth:`.Operator.sparse_matrix`). Currently, this
      is a SciPy COO matrix format.

    * Representation via the **eigenvalue decomposition** specified by eigenvalues
      (:meth:`.Operator.eigvals`) and diagonalizing gates (:meth:`.Operator.diagonalizing_gates`).

    * Representation as a **product of operators** (:meth:`.Operator.decomposition`).

    * Representation as a **linear combination of operators** (:meth:`.Operator.terms`).

    * Representation by a **generator** via :math:`e^{G}` (:meth:`.Operator.generator`).

    Each representation method comes with a static method prefixed by ``compute_``, which
    takes the signature ``(*parameters, **hyperparameters)`` (for numerical representations that do not need
    to know about wire labels) or ``(*parameters, wires, **hyperparameters)``, where ``parameters``, ``wires``, and
    ``hyperparameters`` are the respective attributes of the operator class.

    Args:
        params (tuple[tensor_like]): trainable parameters
        wires (Iterable[Any] or Any): Wire label(s) that the operator acts on.
            If not given, args[-1] is interpreted as wires.
        do_queue (bool): indicates whether the operator should be
            recorded when created in a tape context
        id (str): custom label given to an operator instance,
            can be useful for some applications where the instance has to be identified

    **Example**

    A custom operator can be created by inheriting from :class:`~.Operator` or one of its subclasses.

    The following is an example for a custom gate that inherits from the :class:`~.Operation` subclass.
    It acts by potentially flipping a qubit and rotating another qubit.
    The custom operator defines a decomposition, which the devices can use (since it is unlikely that a device
    knows a native implementation for ``FlipAndRotate``). It also defines an adjoint operator.

    .. code-block:: python

        import pennylane as qml


        class FlipAndRotate(qml.operation.Operation):

            # Define how many wires the operator acts on in total.
            # In our case this may be one or two, which is why we
            # use the AnyWires Enumeration to indicate a variable number.
            num_wires = qml.operation.AnyWires

            # This attribute tells PennyLane what differentiation method to use. Here
            # we request parameter-shift (or "analytic") differentiation.
            grad_method = "A"

            def __init__(self, angle, wire_rot, wire_flip=None, do_flip=False,
                               do_queue=True, id=None):

                # checking the inputs --------------

                if do_flip and wire_flip is None:
                    raise ValueError("Expected a wire to flip; got None.")

                # note: we use the framework-agnostic math library since
                # trainable inputs could be tensors of different types
                shape = qml.math.shape(angle)
                if len(shape) > 1:
                    raise ValueError(f"Expected a scalar angle; got angle of shape {shape}.")

                #------------------------------------

                # do_flip is not trainable but influences the action of the operator,
                # which is why we define it to be a hyperparameter
                self._hyperparameters = {
                    "do_flip": do_flip
                }

                # we extract all wires that the operator acts on,
                # relying on the Wire class arithmetic
                all_wires = qml.wires.Wires(wire_rot) + qml.wires.Wires(wire_flip)

                # The parent class expects all trainable parameters to be fed as positional
                # arguments, and all wires acted on fed as a keyword argument.
                # The id keyword argument allows users to give their instance a custom name.
                # The do_queue keyword argument specifies whether or not
                # the operator is queued when created in a tape context.
                super().__init__(angle, wires=all_wires, do_queue=do_queue, id=id)

            @property
            def num_params(self):
                # if it is known before creation, define the number of parameters to expect here,
                # which makes sure an error is raised if the wrong number was passed
                return 1

            @staticmethod
            def compute_decomposition(angle, wires, do_flip):  # pylint: disable=arguments-differ
                # Overwriting this method defines the decomposition of the new gate, as it is
                # called by Operator.decomposition().
                # The general signature of this function is (*parameters, wires, **hyperparameters).
                op_list = []
                if do_flip:
                    op_list.append(qml.PauliX(wires=wires[1]))
                op_list.append(qml.RX(angle, wires=wires[0]))
                return op_list

            def adjoint(self):
                # the adjoint operator of this gate simply negates the angle
                return FlipAndRotate(-self.parameters[0], self.wires[0], self.wires[1], do_flip=self.hyperparameters["do_flip"])

    We can use the operation as follows:

    .. code-block:: python

        from pennylane import numpy as np

        dev = qml.device("default.qubit", wires=["q1", "q2", "q3"])

        @qml.qnode(dev)
        def circuit(angle):
            FlipAndRotate(angle, wire_rot="q1", wire_flip="q1")
            return qml.expval(qml.PauliZ("q1"))

    >>> a = np.array(3.14)
    >>> circuit(a)
    -0.9999987318946099

    """
    # pylint: disable=too-many-public-methods

    def __copy__(self):
        cls = self.__class__
        copied_op = cls.__new__(cls)
        copied_op.data = self.data.copy()
        for attr, value in vars(self).items():
            if attr != "data":
                setattr(copied_op, attr, value)

        return copied_op

    def __deepcopy__(self, memo):
        cls = self.__class__
        copied_op = cls.__new__(cls)

        # The memo dict maps object ID to object, and is required by
        # the deepcopy function to keep track of objects it has already
        # deep copied.
        memo[id(self)] = copied_op

        for attribute, value in self.__dict__.items():
            if attribute == "data":
                # Shallow copy the list of parameters. We avoid a deep copy
                # here, since PyTorch does not support deep copying of tensors
                # within a differentiable computation.
                copied_op.data = value.copy()
            else:
                # Deep copy everything else.
                setattr(copied_op, attribute, copy.deepcopy(value, memo))
        return copied_op

    @property
    def hash(self):
        """int: Integer hash that uniquely represents the operator."""
        return hash(
            (
                str(self.name),
                tuple(self.wires.tolist()),
                str(self.hyperparameters.values()),
                _process_data(self),
            )
        )

    @staticmethod
    def compute_matrix(*params, **hyperparams):  # pylint:disable=unused-argument
        r"""Representation of the operator as a canonical matrix in the computational basis (static method).

        The canonical matrix is the textbook matrix representation that does not consider wires.
        Implicitly, this assumes that the wires of the operator correspond to the global wire order.

        .. seealso:: :meth:`~.Operator.get_matrix` and :func:`~.matrix`

        Args:
            params (list): trainable parameters of the operator, as stored in the ``parameters`` attribute
            hyperparams (dict): non-trainable hyperparameters of the operator, as stored in the ``hyperparameters`` attribute

        Returns:
            tensor_like: matrix representation
        """
        raise MatrixUndefinedError

    @property
    def matrix(self):
        r"""Matrix representation of an instantiated operator
        in the computational basis.

        .. warning::

            The ``matrix`` property is deprecated and will be removed in
            an upcoming release. Please use :class:`qml.matrix <.pennylane.matrix>` instead.

        **Example:**

        >>> U = qml.RY(0.5, wires=1)
        >>> U.matrix
        >>> array([[ 0.96891242+0.j, -0.24740396+0.j],
                   [ 0.24740396+0.j,  0.96891242+0.j]])

        Returns:
            array: matrix representation
        """
        warnings.warn(
            "The 'matrix' property is deprecated and will be removed in an upcoming release. "
            "Please use 'qml.matrix' instead.",
            UserWarning,
        )
        return self.get_matrix()

    def get_matrix(self, wire_order=None):
        r"""Representation of the operator as a matrix in the computational basis.

        If ``wire_order`` is provided, the numerical representation considers the position of the
        operator's wires in the global wire order. Otherwise, the wire order defaults to the
        operator's wires.

        If the matrix depends on trainable parameters, the result
        will be cast in the same autodifferentiation framework as the parameters.

        A ``MatrixUndefinedError`` is raised if the matrix representation has not been defined.

        .. seealso:: :meth:`~.Operator.compute_matrix`

        Args:
            wire_order (Iterable): global wire order, must contain all wire labels from the operator's wires

        Returns:
            tensor_like: matrix representation
        """
        canonical_matrix = self.compute_matrix(*self.parameters, **self.hyperparameters)

        if wire_order is None or self.wires == Wires(wire_order):
            return canonical_matrix

        return expand_matrix(canonical_matrix, wires=self.wires, wire_order=wire_order)

    @staticmethod
    def compute_sparse_matrix(*params, **hyperparams):  # pylint:disable=unused-argument
        r"""Representation of the operator as a sparse matrix in the computational basis (static method).

        The canonical matrix is the textbook matrix representation that does not consider wires.
        Implicitly, this assumes that the wires of the operator correspond to the global wire order.

        .. seealso:: :meth:`~.Operator.sparse_matrix`

        Args:
            params (list): trainable parameters of the operator, as stored in the ``parameters`` attribute
            hyperparams (dict): non-trainable hyperparameters of the operator, as stored in the ``hyperparameters``
                attribute

        Returns:
            scipy.sparse.coo.coo_matrix: matrix representation
        """
        raise SparseMatrixUndefinedError

    def sparse_matrix(self, wire_order=None):
        r"""Representation of the operator as a sparse matrix in the computational basis.

        If ``wire_order`` is provided, the numerical representation considers the position of the
        operator's wires in the global wire order. Otherwise, the wire order defaults to the
        operator's wires.

        .. note::
            The wire_order argument is currently not implemented, and using it will raise an error.

        A ``SparseMatrixUndefinedError`` is raised if the sparse matrix representation has not been defined.

        .. seealso:: :meth:`~.Operator.compute_sparse_matrix`

        Args:
            wire_order (Iterable): global wire order, must contain all wire labels from the operator's wires

        Returns:
            scipy.sparse.coo.coo_matrix: matrix representation

        """
        if wire_order is not None:
            raise NotImplementedError("The wire_order argument is not yet implemented")
        canonical_sparse_matrix = self.compute_sparse_matrix(
            *self.parameters, **self.hyperparameters
        )
        return canonical_sparse_matrix

    @staticmethod
    def compute_eigvals(*params, **hyperparams):
        r"""Eigenvalues of the operator in the computational basis (static method).

        If :attr:`diagonalizing_gates` are specified and implement a unitary :math:`U`,
        the operator can be reconstructed as

        .. math:: O = U \Sigma U^{\dagger},

        where :math:`\Sigma` is the diagonal matrix containing the eigenvalues.

        Otherwise, no particular order for the eigenvalues is guaranteed.

        .. seealso:: :meth:`~.Operator.get_eigvals` and :func:`~.eigvals`

        Args:
            params (list): trainable parameters of the operator, as stored in the ``parameters`` attribute
            hyperparams (dict): non-trainable hyperparameters of the operator, as stored in the ``hyperparameters`` attribute

        Returns:
            tensor_like: eigenvalues
        """
        raise EigvalsUndefinedError

    @property
    def eigvals(self):
        r"""Eigenvalues of an instantiated operator.
        Note that the eigenvalues are not guaranteed to be in any
        particular order.

        .. warning::

            The ``eigvals`` property is deprecated and will be removed in
            an upcoming release. Please use :class:`qml.eigvals <.pennylane.eigvals>` instead.

        **Example:**

        >>> U = qml.RZ(0.5, wires=1)
        >>> U.eigvals
        >>> array([0.96891242-0.24740396j, 0.96891242+0.24740396j])

        Returns:
            array: eigvals representation
        """
        warnings.warn(
            "The 'eigvals' property is deprecated and will be removed in an upcoming release. "
            "Please use 'qml.eigvals' instead.",
            UserWarning,
        )
        return self.get_eigvals()

    def get_eigvals(self):
        r"""Eigenvalues of the operator in the computational basis (static method).

        If :attr:`diagonalizing_gates` are specified and implement a unitary :math:`U`, the operator
        can be reconstructed as

        .. math:: O = U \Sigma U^{\dagger},

        where :math:`\Sigma` is the diagonal matrix containing the eigenvalues.

        Otherwise, no particular order for the eigenvalues is guaranteed.

        .. note::
            When eigenvalues are not explicitly defined, they are computed automatically from the matrix representation.
            Currently, this computation is *not* differentiable.

        A ``EigvalsUndefinedError`` is raised if the eigenvalues have not been defined and cannot be
        inferred from the matrix representation.

        .. seealso:: :meth:`~.Operator.compute_eigvals`

        Returns:
            tensor_like: eigenvalues
        """

        try:
            return self.compute_eigvals(*self.parameters, **self.hyperparameters)
        except EigvalsUndefinedError:
            # By default, compute the eigenvalues from the matrix representation.
            # This will raise a NotImplementedError if the matrix is undefined.
            try:
                return qml.math.linalg.eigvals(self.get_matrix())
            except MatrixUndefinedError as e:
                raise EigvalsUndefinedError from e

    @staticmethod
    def compute_terms(*params, **hyperparams):  # pylint: disable=unused-argument
        r"""Representation of the operator as a linear combination of other operators (static method).

        .. math:: O = \sum_i c_i O_i

        .. seealso:: :meth:`~.Operator.terms`

        Args:
            params (list): trainable parameters of the operator, as stored in the ``parameters`` attribute
            hyperparams (dict): non-trainable hyperparameters of the operator, as stored in the
                ``hyperparameters`` attribute

        Returns:
            tuple[list[tensor_like or float], list[.Operation]]: list of coefficients and list of operations
        """
        raise TermsUndefinedError

    def terms(self):
        r"""Representation of the operator as a linear combination of other operators.

        .. math:: O = \sum_i c_i O_i

        A ``TermsUndefinedError`` is raised if no representation by terms is defined.

        .. seealso:: :meth:`~.Operator.compute_terms`

        Returns:
            tuple[list[tensor_like or float], list[.Operation]]: list of coefficients :math:`c_i`
            and list of operations :math:`O_i`
        """
        return self.compute_terms(*self.parameters, **self.hyperparameters)

    @property
    @abc.abstractmethod
    def num_wires(self):
        """Number of wires the operator acts on."""

    @property
    def name(self):
        """String for the name of the operator."""
        return self._name

    @property
    def id(self):
        """Custom string to label a specific operator instance."""
        return self._id

    @name.setter
    def name(self, value):
        self._name = value

    def label(self, decimals=None, base_label=None, cache=None):
        r"""A customizable string representation of the operator.

        Args:
            decimals=None (int): If ``None``, no parameters are included. Else,
                specifies how to round the parameters.
            base_label=None (str): overwrite the non-parameter component of the label
            cache=None (dict): dictionary that caries information between label calls
                in the same drawing

        Returns:
            str: label to use in drawings

        **Example:**

        >>> op = qml.RX(1.23456, wires=0)
        >>> op.label()
        "RX"
        >>> op.label(decimals=2)
        "RX\n(1.23)"
        >>> op.label(base_label="my_label")
        "my_label"
        >>> op.label(decimals=2, base_label="my_label")
        "my_label\n(1.23)"
        >>> op.inv()
        >>> op.label()
        "RX⁻¹"

        If the operation has a matrix-valued parameter and a cache dictionary is provided,
        unique matrices will be cached in the ``'matrices'`` key list. The label will contain
        the index of the matrix in the ``'matrices'`` list.

        >>> op2 = qml.QubitUnitary(np.eye(2), wires=0)
        >>> cache = {'matrices': []}
        >>> op2.label(cache=cache)
        'U(M0)'
        >>> cache['matrices']
        [tensor([[1., 0.],
         [0., 1.]], requires_grad=True)]
        >>> op3 = qml.QubitUnitary(np.eye(4), wires=(0,1))
        >>> op3.label(cache=cache)
        'U(M1)'
        >>> cache['matrices']
        [tensor([[1., 0.],
                [0., 1.]], requires_grad=True),
        tensor([[1., 0., 0., 0.],
                [0., 1., 0., 0.],
                [0., 0., 1., 0.],
                [0., 0., 0., 1.]], requires_grad=True)]

        """
        op_label = base_label or self.__class__.__name__

        if self.num_params == 0:
            return op_label

        params = self.parameters

        if len(qml.math.shape(params[0])) != 0:
            # assume that if the first parameter is matrix-valued, there is only a single parameter
            # this holds true for all current operations and templates
            if (
                cache is None
                or not isinstance(cache.get("matrices", None), list)
                or len(params) != 1
            ):
                return op_label

            for i, mat in enumerate(cache["matrices"]):
                if qml.math.shape(params[0]) == qml.math.shape(mat) and qml.math.allclose(
                    params[0], mat
                ):
                    return f"{op_label}(M{i})"

            # matrix not in cache
            mat_num = len(cache["matrices"])
            cache["matrices"].append(params[0])
            return f"{op_label}(M{mat_num})"

        if decimals is None:
            return op_label

        def _format(x):
            try:
                return format(qml.math.toarray(x), f".{decimals}f")
            except ValueError:
                # If the parameter can't be displayed as a float
                return format(x)

        param_string = ",\n".join(_format(p) for p in params)
        return op_label + f"\n({param_string})"

    def __init__(self, *params, wires=None, do_queue=True, id=None):
        # pylint: disable=too-many-branches
        self._name = self.__class__.__name__  #: str: name of the operator
        self._id = id
        self.queue_idx = None  #: int, None: index of the Operator in the circuit queue, or None if not in a queue

        if wires is None:
            raise ValueError(f"Must specify the wires that {self.name} acts on")

        self._num_params = len(params)
        # Check if the expected number of parameters coincides with the one received.
        # This is always true for the default `Operator.num_params` property, but
        # subclasses may overwrite it to define a fixed expected value.
        if len(params) != self.num_params:
            raise ValueError(
                f"{self.name}: wrong number of parameters. "
                f"{len(params)} parameters passed, {self.num_params} expected."
            )

        if isinstance(wires, Wires):
            self._wires = wires
        else:
            self._wires = Wires(wires)  #: Wires: wires on which the operator acts

        # check that the number of wires given corresponds to required number
        if (
            self.num_wires != AllWires
            and self.num_wires != AnyWires
            and len(self._wires) != self.num_wires
        ):
            raise ValueError(
                f"{self.name}: wrong number of wires. "
                f"{len(self._wires)} wires given, {self.num_wires} expected."
            )

        self.data = list(params)  #: list[Any]: parameters of the operator

        if do_queue:
            self.queue()

    def __repr__(self):
        """Constructor-call-like representation."""
        if self.parameters:
            params = ", ".join([repr(p) for p in self.parameters])
            return f"{self.name}({params}, wires={self.wires.tolist()})"
        return f"{self.name}(wires={self.wires.tolist()})"

    @property
    def num_params(self):
        """Number of trainable parameters that the operator depends on.

        By default, this property returns as many parameters as were used for the
        operator creation. If the number of parameters for an operator subclass is fixed,
        this property can be overwritten to return the fixed value.

        Returns:
            int: number of parameters
        """
        return self._num_params

    @property
    def wires(self):
        """Wires that the operator acts on.

        Returns:
            Wires: wires
        """
        return self._wires

    @property
    def parameters(self):
        """Trainable parameters that the operator depends on."""
        return self.data.copy()

    @property
    def hyperparameters(self):
        """dict: Dictionary of non-trainable variables that this operation depends on."""
        # pylint: disable=attribute-defined-outside-init
        if hasattr(self, "_hyperparameters"):
            return self._hyperparameters
        self._hyperparameters = {}
        return self._hyperparameters

    def decomposition(self):
        r"""Representation of the operator as a product of other operators.

        .. math:: O = O_1 O_2 \dots O_n

        A ``DecompositionUndefinedError`` is raised if no representation by decomposition is defined.

        .. seealso:: :meth:`~.Operator.compute_decomposition`.

        Returns:
            list[Operator]: decomposition of the operator
        """
        return self.compute_decomposition(
            *self.parameters, wires=self.wires, **self.hyperparameters
        )

    @staticmethod
    def compute_decomposition(*params, wires=None, **hyperparameters):
        r"""Representation of the operator as a product of other operators (static method).

        .. math:: O = O_1 O_2 \dots O_n.

        .. seealso:: :meth:`~.Operator.decomposition`.

        Args:
            params (list): trainable parameters of the operator, as stored in the ``parameters`` attribute
            wires (Iterable[Any], Wires): wires that the operator acts on
            hyperparams (dict): non-trainable hyperparameters of the operator, as stored in the ``hyperparameters`` attribute

        Returns:
            list[Operator]: decomposition of the operator
        """
        raise DecompositionUndefinedError

    @staticmethod
    def compute_diagonalizing_gates(
        *params, wires, **hyperparams
    ):  # pylint: disable=unused-argument
        r"""Sequence of gates that diagonalize the operator in the computational basis (static method).

        Given the eigendecomposition :math:`O = U \Sigma U^{\dagger}` where
        :math:`\Sigma` is a diagonal matrix containing the eigenvalues,
        the sequence of diagonalizing gates implements the unitary :math:`U`.

        The diagonalizing gates rotate the state into the eigenbasis
        of the operator.

        .. seealso:: :meth:`~.Operator.diagonalizing_gates`.

        Args:
            params (list): trainable parameters of the operator, as stored in the ``parameters`` attribute
            wires (Iterable[Any], Wires): wires that the operator acts on
            hyperparams (dict): non-trainable hyperparameters of the operator, as stored in the ``hyperparameters`` attribute

        Returns:
            list[.Operator]: list of diagonalizing gates
        """
        raise DiagGatesUndefinedError

    def diagonalizing_gates(self):  # pylint:disable=no-self-use
        r"""Sequence of gates that diagonalize the operator in the computational basis.

        Given the eigendecomposition :math:`O = U \Sigma U^{\dagger}` where
        :math:`\Sigma` is a diagonal matrix containing the eigenvalues,
        the sequence of diagonalizing gates implements the unitary :math:`U`.

        The diagonalizing gates rotate the state into the eigenbasis
        of the operator.

        A ``DiagGatesUndefinedError`` is raised if no representation by decomposition is defined.

        .. seealso:: :meth:`~.Operator.compute_diagonalizing_gates`.

        Returns:
            list[.Operator] or None: a list of operators
        """
        return self.compute_diagonalizing_gates(
            *self.parameters, wires=self.wires, **self.hyperparameters
        )

    def generator(self):  # pylint: disable=no-self-use
        r"""Generator of an operator that is in single-parameter-form.

        For example, for operator

        .. math::

            U(\phi) = e^{i\phi (0.5 Y + Z\otimes X)}

        we get the generator

        >>> U.generator()
          (0.5) [Y0]
        + (1.0) [Z0 X1]

        The generator may also be provided in the form of a dense or sparse Hamiltonian
        (using :class:`.Hermitian` and :class:`.SparseHamiltonian` respectively).

        The default value to return is ``None``, indicating that the operation has
        no defined generator.
        """
        raise GeneratorUndefinedError(f"Operation {self.name} does not have a generator")

    def queue(self, context=qml.QueuingContext):
        """Append the operator to the Operator queue."""
        context.append(self)
        return self  # so pre-constructed Observable instances can be queued and returned in a single statement

    def expand(self):
        """Returns a tape that has recorded the decomposition of the operator.

        Returns:
<<<<<<< HEAD
            .JacobianTape: quantum tape
=======
            .QuantumTape: quantum tape
>>>>>>> 5bb5eb93
        """
        tape = qml.tape.QuantumTape(do_queue=False)

        with tape:

            try:
                self.decomposition()

            except TypeError:
                if self.num_params == 0:
                    self.decomposition(wires=self.wires)
                else:
                    self.decomposition(*self.parameters, wires=self.wires)

                warnings.warn(
                    "Operator.decomposition() is now an instance method, and no longer accepts parameters. "
                    "Either define the static method 'compute_decomposition' instead, or use "
                    "'self.wires' and 'self.parameters'.",
                    UserWarning,
                )

        if not self.data:
            # original operation has no trainable parameters
            tape.trainable_params = {}

        if self.inverse:
            tape.inv()

        return tape


# =============================================================================
# Base Operation class
# =============================================================================


class Operation(Operator):
    r"""Base class representing quantum gates or channels applied to quantum states.

    Operations define some additional properties, that are used for external
    transformations such as gradient transforms.

    The following three class attributes are optional, but in most cases
    at least one should be clearly defined to avoid unexpected behavior during
    differentiation.

    * :attr:`~.Operation.grad_recipe`
    * :attr:`~.Operation.parameter_frequencies`
    * :attr:`~.Operation.generator`

    Note that ``grad_recipe`` takes precedence when computing parameter-shift
    derivatives. Finally, these optional class attributes are used by certain
    transforms, quantum optimizers, and gradient methods.
    For details on how they are used during differentiation and other transforms,
    please see the documentation for :class:`~.gradients.param_shift`,
    :class:`~.metric_tensor`, :func:`~.reconstruct`.

    Args:
        params (tuple[tensor_like]): trainable parameters
        wires (Iterable[Any] or Any): Wire label(s) that the operator acts on.
            If not given, args[-1] is interpreted as wires.
        do_queue (bool): indicates whether the operator should be
            recorded when created in a tape context
        id (str): custom label given to an operator instance,
            can be useful for some applications where the instance has to be identified
    """

    @property
    def grad_method(self):
        """Gradient computation method.

        * ``'A'``: analytic differentiation using the parameter-shift method.
        * ``'F'``: finite difference numerical differentiation.
        * ``None``: the operation may not be differentiated.

        Default is ``'F'``, or ``None`` if the Operation has zero parameters.
        """
        if self.num_params == 0:
            return None
        if self.grad_recipe != [None] * self.num_params:
            return "A"
        try:
            self.parameter_frequencies  # pylint:disable=pointless-statement
            return "A"
        except ParameterFrequenciesUndefinedError:
            return "F"

    grad_recipe = None
    r"""tuple(Union(list[list[float]], None)) or None: Gradient recipe for the
        parameter-shift method.

        This is a tuple with one nested list per operation parameter. For
        parameter :math:`\phi_k`, the nested list contains elements of the form
        :math:`[c_i, a_i, s_i]` where :math:`i` is the index of the
        term, resulting in a gradient recipe of

        .. math:: \frac{\partial}{\partial\phi_k}f = \sum_{i} c_i f(a_i \phi_k + s_i).

        If ``None``, the default gradient recipe containing the two terms
        :math:`[c_0, a_0, s_0]=[1/2, 1, \pi/2]` and :math:`[c_1, a_1,
        s_1]=[-1/2, 1, -\pi/2]` is assumed for every parameter.
    """

    # Attributes for compilation transforms
    basis = None
    """str or None: The target operation for controlled gates.
    target operation. If not ``None``, should take a value of ``"X"``, ``"Y"``,
    or ``"Z"``.

    For example, ``X`` and ``CNOT`` have ``basis = "X"``, whereas
    ``ControlledPhaseShift`` and ``RZ`` have ``basis = "Z"``.
    """

    @property
    def control_wires(self):  # pragma: no cover
        r"""Control wires of the operator.

        For operations that are not controlled,
        this is an empty ``Wires`` object of length ``0``.

        Returns:
            Wires: The control wires of the operation.
        """
        return Wires([])

    @property
    def single_qubit_rot_angles(self):
        r"""The parameters required to implement a single-qubit gate as an
        equivalent ``Rot`` gate, up to a global phase.

        Returns:
            tuple[float, float, float]: A list of values :math:`[\phi, \theta, \omega]`
            such that :math:`RZ(\omega) RY(\theta) RZ(\phi)` is equivalent to the
            original operation.
        """
        raise NotImplementedError

    def get_parameter_shift(self, idx):
        r"""Multiplier and shift for the given parameter, based on its gradient recipe.

        Args:
            idx (int): parameter index within the operation

        Returns:
            list[[float, float, float]]: list of multiplier, coefficient, shift for each term in the gradient recipe

        Note that the default value for ``shift`` is None, which is replaced by the
        default shift :math:`\pi/2`.
        """
        warnings.warn(
            "The method get_parameter_shift is deprecated. Use the methods of "
            "the gradients module for general parameter-shift rules instead.",
            UserWarning,
        )
        # get the gradient recipe for this parameter
        recipe = self.grad_recipe[idx]
        if recipe is not None:
            return recipe

        # We no longer assume any default parameter-shift rule to apply.
        raise OperatorPropertyUndefined(
            f"The operation {self.name} does not have a parameter-shift recipe defined."
            " This error might occur if previously the two-term shift rule was assumed"
            " silently. In this case, consider adding it explicitly to the operation."
        )

    @property
    def parameter_frequencies(self):
        r"""Returns the frequencies for each operator parameter with respect
        to an expectation value of the form
        :math:`\langle \psi | U(\mathbf{p})^\dagger \hat{O} U(\mathbf{p})|\psi\rangle`.

        These frequencies encode the behaviour of the operator :math:`U(\mathbf{p})`
        on the value of the expectation value as the parameters are modified.
        For more details, please see the :mod:`.pennylane.fourier` module.

        Returns:
            list[tuple[int or float]]: Tuple of frequencies for each parameter.
            Note that only non-negative frequency values are returned.

        **Example**

        >>> op = qml.CRot(0.4, 0.1, 0.3, wires=[0, 1])
        >>> op.parameter_frequencies
        [(0.5, 1), (0.5, 1), (0.5, 1)]

        For operators that define a generator, the parameter frequencies are directly
        related to the eigenvalues of the generator:

        >>> op = qml.ControlledPhaseShift(0.1, wires=[0, 1])
        >>> op.parameter_frequencies
        [(1,)]
        >>> gen = qml.generator(op, format="observable")
        >>> gen_eigvals = qml.eigvals(gen)
        >>> qml.gradients.eigvals_to_frequencies(tuple(gen_eigvals))
        (1.0,)

        For more details on this relationship, see :func:`.eigvals_to_frequencies`.
        """
        if self.num_params == 1:
            # if the operator has a single parameter, we can query the
            # generator, and if defined, use its eigenvalues.
            try:
                gen = qml.generator(self, format="observable")
            except GeneratorUndefinedError as e:
                raise ParameterFrequenciesUndefinedError(
                    f"Operation {self.name} does not have parameter frequencies defined."
                ) from e

            with warnings.catch_warnings():
                warnings.filterwarnings(
                    action="ignore", message=r".+ eigenvalues will be computed numerically\."
                )
                eigvals = qml.eigvals(gen)

            eigvals = tuple(np.round(eigvals, 8))
            return qml.gradients.eigvals_to_frequencies(eigvals)

        raise ParameterFrequenciesUndefinedError(
            f"Operation {self.name} does not have parameter frequencies defined, "
            "and parameter frequencies can not be computed as no generator is defined."
        )

    @property
    def inverse(self):
        """Boolean determining if the inverse of the operation was requested."""
        return self._inverse

    def adjoint(self, do_queue=False):  # pylint:disable=no-self-use
        """Create an operation that is the adjoint of this one.

        Adjointed operations are the conjugated and transposed version of the
        original operation. Adjointed ops are equivalent to the inverted operation for unitary
        gates.

        Args:
            do_queue: Whether to add the adjointed gate to the context queue.

        Returns:
            The adjointed operation.
        """
        raise AdjointUndefinedError

    @inverse.setter
    def inverse(self, boolean):
        self._inverse = boolean

    def inv(self):
        """Inverts the operator.

        This method concatenates a string to the name of the operation,
        to indicate that the inverse will be used for computations.

        Any subsequent call of this method will toggle between the original
        operation and the inverse of the operation.

        Returns:
            :class:`Operator`: operation to be inverted
        """
        if qml.QueuingContext.recording():
            current_inv = qml.QueuingContext.get_info(self).get("inverse", False)
            qml.QueuingContext.update_info(self, inverse=not current_inv)
        else:
            self.inverse = not self._inverse
        return self

    def get_matrix(self, wire_order=None):
        canonical_matrix = self.compute_matrix(*self.parameters, **self.hyperparameters)

        if self.inverse:
            canonical_matrix = qml.math.conj(qml.math.T(canonical_matrix))

        if wire_order is None or self.wires == Wires(wire_order):
            return canonical_matrix

        return expand_matrix(canonical_matrix, wires=self.wires, wire_order=wire_order)

    def get_eigvals(self):
        op_eigvals = super().get_eigvals()

        if self.inverse:
            return qml.math.conj(op_eigvals)

        return op_eigvals

    @property
    def base_name(self):
        """If inverse is requested, this is the name of the original
        operator to be inverted."""
        return self.__class__.__name__

    @property
    def name(self):
        """Name of the operator."""
        return self._name + ".inv" if self.inverse else self._name

    def label(self, decimals=None, base_label=None, cache=None):
        if self.inverse:
            base_label = base_label or self.__class__.__name__
            base_label += "⁻¹"
        return super().label(decimals=decimals, base_label=base_label, cache=cache)

    def __init__(self, *params, wires=None, do_queue=True, id=None):

        self._inverse = False
        super().__init__(*params, wires=wires, do_queue=do_queue, id=id)

        # check the grad_recipe validity
        if self.grad_recipe is None:
            # Make sure grad_recipe is an iterable of correct length instead of None
            self.grad_recipe = [None] * self.num_params


class Channel(Operation, abc.ABC):
    r"""Base class for quantum channels.

    Quantum channels have to define an additional numerical representation
    as Kraus matrices.

    Args:
        params (tuple[tensor_like]): trainable parameters
        wires (Iterable[Any] or Any): Wire label(s) that the operator acts on.
            If not given, args[-1] is interpreted as wires.
        do_queue (bool): indicates whether the operator should be
            recorded when created in a tape context
        id (str): custom label given to an operator instance,
            can be useful for some applications where the instance has to be identified
    """
    # pylint: disable=abstract-method

    @staticmethod
    @abc.abstractmethod
    def compute_kraus_matrices(*params, **hyperparams):  # pylint:disable=unused-argument
        """Kraus matrices representing a quantum channel, specified in
        the computational basis.

        This is a static method that should be defined for all
        new channels, and which allows matrices to be computed
        directly without instantiating the channel first.

        To return the Kraus matrices of an *instantiated* channel,
        please use the :meth:`~.Operator.kraus_matrices()` method instead.

        .. note::
            This method gets overwritten by subclasses to define the kraus matrix representation
            of a particular operator.

        Args:
            params (list): trainable parameters of the operator, as stored in the ``parameters`` attribute
            hyperparams (dict): non-trainable hyperparameters of the operator,
                as stored in the ``hyperparameters`` attribute

        Returns:
            list (array): list of Kraus matrices

        **Example**

        >>> qml.AmplitudeDamping.compute_kraus_matrices(0.1)
        [array([[1., 0.], [0., 0.9486833]]),
         array([[0., 0.31622777], [0., 0.]])]
        """
        raise NotImplementedError

    def kraus_matrices(self):
        r"""Kraus matrices of an instantiated channel
        in the computational basis.

        Returns:
            list (array): list of Kraus matrices

        ** Example**

        >>> U = qml.AmplitudeDamping(0.1, wires=1)
        >>> U.kraus_matrices()
        [array([[1., 0.], [0., 0.9486833]]),
         array([[0., 0.31622777], [0., 0.]])]
        """
        return self.compute_kraus_matrices(*self.parameters, **self.hyperparameters)


# =============================================================================
# Base Observable class
# =============================================================================


class Observable(Operator):
    """Base class representing observables.

    Observables define a return type

    Args:
        params (tuple[tensor_like]): trainable parameters
        wires (Iterable[Any] or Any): Wire label(s) that the operator acts on.
            If not given, args[-1] is interpreted as wires.
        do_queue (bool): indicates whether the operator should be
            recorded when created in a tape context
        id (str): custom label given to an operator instance,
            can be useful for some applications where the instance has to be identified
    """

    # pylint: disable=abstract-method
    return_type = None
    """None or ObservableReturnTypes: Measurement type that this observable is called with."""

    def __init__(self, *params, wires=None, do_queue=True, id=None):
        # extract the arguments
        if wires is None:
            try:
                wires = params[-1]
                params = params[:-1]
                # error if no arguments are given
            except IndexError as err:
                raise ValueError(
                    f"Must specify the wires that {type(self).__name__} acts on"
                ) from err

        super().__init__(*params, wires=wires, do_queue=do_queue, id=id)

    def __repr__(self):
        """Constructor-call-like representation."""
        temp = super().__repr__()

        if self.return_type is None:
            return temp

        if self.return_type is qml.measurements.Probability:
            return repr(self.return_type) + f"(wires={self.wires.tolist()})"

        return repr(self.return_type) + "(" + temp + ")"

    def __matmul__(self, other):
        if isinstance(other, Tensor):
            return other.__rmatmul__(self)

        if isinstance(other, Observable):
            return Tensor(self, other)

        raise ValueError("Can only perform tensor products between observables.")

    def _obs_data(self):
        r"""Extracts the data from a Observable or Tensor and serializes it in an order-independent fashion.

        This allows for comparison between observables that are equivalent, but are expressed
        in different orders. For example, `qml.PauliX(0) @ qml.PauliZ(1)` and
        `qml.PauliZ(1) @ qml.PauliX(0)` are equivalent observables with different orderings.

        **Example**

        >>> tensor = qml.PauliX(0) @ qml.PauliZ(1)
        >>> print(tensor._obs_data())
        {("PauliZ", <Wires = [1]>, ()), ("PauliX", <Wires = [0]>, ())}
        """
        obs = Tensor(self).non_identity_obs
        tensor = set()

        for ob in obs:
            parameters = tuple(param.tobytes() for param in ob.parameters)
            tensor.add((ob.name, ob.wires, parameters))

        return tensor

    def compare(self, other):
        r"""Compares with another :class:`~.Hamiltonian`, :class:`~Tensor`, or :class:`~Observable`,
        to determine if they are equivalent.

        Observables/Hamiltonians are equivalent if they represent the same operator
        (their matrix representations are equal), and they are defined on the same wires.

        .. Warning::

            The compare method does **not** check if the matrix representation
            of a :class:`~.Hermitian` observable is equal to an equivalent
            observable expressed in terms of Pauli matrices.
            To do so would require the matrix form of Hamiltonians and Tensors
            be calculated, which would drastically increase runtime.

        Returns:
            (bool): True if equivalent.

        **Examples**

        >>> ob1 = qml.PauliX(0) @ qml.Identity(1)
        >>> ob2 = qml.Hamiltonian([1], [qml.PauliX(0)])
        >>> ob1.compare(ob2)
        True
        >>> ob1 = qml.PauliX(0)
        >>> ob2 = qml.Hermitian(np.array([[0, 1], [1, 0]]), 0)
        >>> ob1.compare(ob2)
        False
        """
        if isinstance(other, qml.Hamiltonian):
            return other.compare(self)
        if isinstance(other, (Tensor, Observable)):
            return other._obs_data() == self._obs_data()

        raise ValueError(
            "Can only compare an Observable/Tensor, and a Hamiltonian/Observable/Tensor."
        )

    def __add__(self, other):
        r"""The addition operation between Observables/Tensors/qml.Hamiltonian objects."""
        if isinstance(other, qml.Hamiltonian):
            return other + self
        if isinstance(other, (Observable, Tensor)):
            return qml.Hamiltonian([1, 1], [self, other], simplify=True)
        raise ValueError(f"Cannot add Observable and {type(other)}")

    def __mul__(self, a):
        r"""The scalar multiplication operation between a scalar and an Observable/Tensor."""
        if isinstance(a, (int, float)):

            return qml.Hamiltonian([a], [self], simplify=True)

        raise ValueError(f"Cannot multiply Observable by {type(a)}")

    __rmul__ = __mul__

    def __sub__(self, other):
        r"""The subtraction operation between Observables/Tensors/qml.Hamiltonian objects."""
        if isinstance(other, (Observable, Tensor, qml.Hamiltonian)):
            return self.__add__(other.__mul__(-1))
        raise ValueError(f"Cannot subtract {type(other)} from Observable")


class Tensor(Observable):
    """Container class representing tensor products of observables.

    To create a tensor, simply initiate it like so:

    >>> T = Tensor(qml.PauliX(0), qml.Hermitian(A, [1, 2]))

    You can also create a tensor from other Tensors:

    >>> T = Tensor(T, qml.PauliZ(4))

    The ``@`` symbol can be used as a tensor product operation:

    >>> T = qml.PauliX(0) @ qml.Hadamard(2)

    .. note:

        This class is marked for deletion or overhaul.
    """

    # pylint: disable=abstract-method
    return_type = None
    tensor = True

    def __init__(self, *args):  # pylint: disable=super-init-not-called
        self._eigvals_cache = None
        self.obs = []
        self._args = args
        self.queue(init=True)

    def label(self, decimals=None, base_label=None, cache=None):
        r"""How the operator is represented in diagrams and drawings.

        Args:
            decimals=None (Int): If ``None``, no parameters are included. Else,
                how to round the parameters.
            base_label=None (Iterable[str]): overwrite the non-parameter component of the label.
                Must be same length as ``obs`` attribute.
            cache=None (dict): dictionary that caries information between label calls
                in the same drawing

        Returns:
            str: label to use in drawings

        >>> T = qml.PauliX(0) @ qml.Hadamard(2)
        >>> T.label()
        'X@H'
        >>> T.label(base_label=["X0", "H2"])
        'X0@H2'

        """
        if base_label is not None:
            if len(base_label) != len(self.obs):
                raise ValueError(
                    "Tensor label requires ``base_label`` keyword to be same length"
                    " as tensor components."
                )
            return "@".join(
                ob.label(decimals=decimals, base_label=lbl) for ob, lbl in zip(self.obs, base_label)
            )

        return "@".join(ob.label(decimals=decimals) for ob in self.obs)

    def queue(self, context=qml.QueuingContext, init=False):  # pylint: disable=arguments-differ
        constituents = self.obs

        if init:
            constituents = self._args

        for o in constituents:

            if init:
                if isinstance(o, Tensor):
                    self.obs.extend(o.obs)
                elif isinstance(o, Observable):
                    self.obs.append(o)
                else:
                    raise ValueError("Can only perform tensor products between observables.")

            try:
                context.update_info(o, owner=self)
            except qml.queuing.QueuingError:
                o.queue(context=context)
                context.update_info(o, owner=self)
            except NotImplementedError:
                pass

        context.append(self, owns=tuple(constituents))
        return self

    def __copy__(self):
        cls = self.__class__
        copied_op = cls.__new__(cls)  # pylint: disable=no-value-for-parameter
        copied_op.obs = self.obs.copy()
        copied_op._eigvals_cache = self._eigvals_cache
        return copied_op

    def __repr__(self):
        """Constructor-call-like representation."""

        s = " @ ".join([repr(o) for o in self.obs])

        if self.return_type is None:
            return s

        if self.return_type is qml.measurements.Probability:
            return repr(self.return_type) + f"(wires={self.wires.tolist()})"

        return repr(self.return_type) + "(" + s + ")"

    @property
    def name(self):
        """All constituent observable names making up the tensor product.

        Returns:
            list[str]: list containing all observable names
        """
        return [o.name for o in self.obs]

    @property
    def num_wires(self):
        """Number of wires the tensor product acts on.

        Returns:
            int: number of wires
        """
        return len(self.wires)

    @property
    def wires(self):
        """All wires in the system the tensor product acts on.

        Returns:
            Wires: wires addressed by the observables in the tensor product
        """
        return Wires.all_wires([o.wires for o in self.obs])

    @property
    def data(self):
        """Raw parameters of all constituent observables in the tensor product.

        Returns:
            list[Any]: flattened list containing all dependent parameters
        """
        return sum((o.data for o in self.obs), [])

    @property
    def num_params(self):
        """Raw parameters of all constituent observables in the tensor product.

        Returns:
            list[Any]: flattened list containing all dependent parameters
        """
        return len(self.data)

    @property
    def parameters(self):
        """Evaluated parameter values of all constituent observables in the tensor product.

        Returns:
            list[list[Any]]: nested list containing the parameters per observable
            in the tensor product
        """
        return [o.parameters for o in self.obs]

    @property
    def non_identity_obs(self):
        """Returns the non-identity observables contained in the tensor product.

        Returns:
            list[:class:`~.Observable`]: list containing the non-identity observables
            in the tensor product
        """
        return [obs for obs in self.obs if not isinstance(obs, qml.Identity)]

    def __matmul__(self, other):
        if isinstance(other, Tensor):
            self.obs.extend(other.obs)

        elif isinstance(other, Observable):
            self.obs.append(other)

        else:
            raise ValueError("Can only perform tensor products between observables.")

        if qml.QueuingContext.recording():
            owning_info = qml.QueuingContext.get_info(self)["owns"] + (other,)

            # update the annotated queue information
            qml.QueuingContext.update_info(self, owns=owning_info)
            qml.QueuingContext.update_info(other, owner=self)

        return self

    def __rmatmul__(self, other):
        if isinstance(other, Observable):
            self.obs[:0] = [other]
            if qml.QueuingContext.recording():
                qml.QueuingContext.update_info(other, owner=self)
            return self

        raise ValueError("Can only perform tensor products between observables.")

    __imatmul__ = __matmul__

    def get_eigvals(self):
        """Return the eigenvalues of the specified tensor product observable.

        This method uses pre-stored eigenvalues for standard observables where
        possible.

        Returns:
            array[float]: array containing the eigenvalues of the tensor product
            observable
        """
        if self._eigvals_cache is not None:
            return self._eigvals_cache

        standard_observables = {"PauliX", "PauliY", "PauliZ", "Hadamard"}

        # observable should be Z^{\otimes n}
        self._eigvals_cache = pauli_eigs(len(self.wires))

        # Sort observables lexicographically by the strings of the wire labels
        # TODO: check for edge cases of the sorting, e.g. Tensor(Hermitian(obs, wires=[0, 2]),
        # Hermitian(obs, wires=[1, 3, 4])
        # Sorting the observables based on wires, so that the order of
        # the eigenvalues is correct
        obs_sorted = sorted(self.obs, key=lambda x: [str(l) for l in x.wires.labels])

        # check if there are any non-standard observables (such as Identity)
        if set(self.name) - standard_observables:
            # Tensor product of observables contains a mixture
            # of standard and non-standard observables
            self._eigvals_cache = np.array([1])
            for k, g in itertools.groupby(obs_sorted, lambda x: x.name in standard_observables):
                if k:
                    # Subgroup g contains only standard observables.
                    self._eigvals_cache = np.kron(self._eigvals_cache, pauli_eigs(len(list(g))))
                else:
                    # Subgroup g contains only non-standard observables.
                    for ns_ob in g:
                        # loop through all non-standard observables
                        self._eigvals_cache = np.kron(self._eigvals_cache, ns_ob.get_eigvals())

        return self._eigvals_cache

    def diagonalizing_gates(self):
        """Return the gate set that diagonalizes a circuit according to the
        specified tensor observable.

        This method uses pre-stored eigenvalues for standard observables where
        possible and stores the corresponding eigenvectors from the eigendecomposition.

        Returns:
            list: list containing the gates diagonalizing the tensor observable
        """
        diag_gates = []
        for o in self.obs:
            diag_gates.extend(o.diagonalizing_gates())

        return diag_gates

    def get_matrix(self, wire_order=None):
        r"""Matrix representation of the Tensor operator
        in the computational basis.

        .. note::

            The wire_order argument is added for compatibility, but currently not implemented.
            The Tensor class is planned to be removed soon.

        Args:
            wire_order (Iterable): global wire order, must contain all wire labels in the operator's wires

        Returns:
            array: matrix representation

        **Example**

        >>> O = qml.PauliZ(0) @ qml.PauliZ(2)
        >>> O.get_matrix()
        array([[ 1,  0,  0,  0],
               [ 0, -1,  0,  0],
               [ 0,  0, -1,  0],
               [ 0,  0,  0,  1]])

        To get the full :math:`2^3\times 2^3` Hermitian matrix
        acting on the 3-qubit system, the identity on wire 1
        must be explicitly included:

        >>> O = qml.PauliZ(0) @ qml.Identity(1) @ qml.PauliZ(2)
        >>> O.get_matrix()
        array([[ 1.,  0.,  0.,  0.,  0.,  0.,  0.,  0.],
               [ 0., -1.,  0., -0.,  0., -0.,  0., -0.],
               [ 0.,  0.,  1.,  0.,  0.,  0.,  0.,  0.],
               [ 0., -0.,  0., -1.,  0., -0.,  0., -0.],
               [ 0.,  0.,  0.,  0., -1., -0., -0., -0.],
               [ 0., -0.,  0., -0., -0.,  1., -0.,  0.],
               [ 0.,  0.,  0.,  0., -0., -0., -1., -0.],
               [ 0., -0.,  0., -0., -0.,  0., -0.,  1.]])
        """

        if wire_order is not None:
            raise NotImplementedError("The wire_order argument is currently not implemented.")

        # Check for partially (but not fully) overlapping wires in the observables
        partial_overlap = self.check_wires_partial_overlap()

        # group the observables based on what wires they act on
        U_list = []
        for _, g in itertools.groupby(self.obs, lambda x: x.wires.labels):
            # extract the matrices of each diagonalizing gate
            mats = [i.get_matrix() for i in g]

            if len(mats) > 1:
                # multiply all unitaries together before appending
                mats = [multi_dot(mats)]

            # append diagonalizing unitary for specific wire to U_list
            U_list.append(mats[0])

        mat_size = np.prod([np.shape(mat)[0] for mat in U_list])
        wire_size = 2 ** len(self.wires)
        if mat_size != wire_size:
            if partial_overlap:
                warnings.warn(
                    "The matrix for Tensors of Tensors/Observables with partially "
                    "overlapping wires might yield unexpected results. In particular "
                    "the matrix size might be larger than intended."
                )
            else:
                warnings.warn(
                    f"The size of the returned matrix ({mat_size}) will not be compatible "
                    f"with the subspace of the wires of the Tensor ({wire_size}). "
                    "This likely is due to wires being used in multiple tensor product "
                    "factors of the Tensor."
                )

        # Return the Hermitian matrix representing the observable
        # over the defined wires.
        return functools.reduce(np.kron, U_list)

    def check_wires_partial_overlap(self):
        r"""Tests whether any two observables in the Tensor have partially
        overlapping wires and raise a warning if they do.

        .. note::

            Fully overlapping wires, i.e., observables with
            same (sets of) wires are not reported, as the ``matrix`` method is
            well-defined and implemented for this scenario.
        """
        for o1, o2 in itertools.combinations(self.obs, r=2):
            shared = qml.wires.Wires.shared_wires([o1.wires, o2.wires])
            if shared and (shared != o1.wires or shared != o2.wires):
                return 1
        return 0

    def sparse_matrix(self, wires=None):  # pylint:disable=arguments-renamed
        r"""Computes a `scipy.sparse.coo_matrix` representation of this Tensor.

        This is useful for larger qubit numbers, where the dense matrix becomes very large, while
        consisting mostly of zero entries.

        Args:
            wires (Iterable): Wire labels that indicate the order of wires according to which the matrix
                is constructed. If not provided, ``self.wires`` is used.

        Returns:
            :class:`scipy.sparse.coo_matrix`: sparse matrix representation

        **Example**

        Consider the following tensor:

        >>> t = qml.PauliX(0) @ qml.PauliZ(1)

        Without passing wires, the sparse representation is given by:

        >>> print(t.sparse_matrix())
        (0, 2)	1
        (1, 3)	-1
        (2, 0)	1
        (3, 1)	-1

        If we define a custom wire ordering, the matrix representation changes
        accordingly:
        >>> print(t.sparse_matrix(wires=[1, 0]))
        (0, 1)	1
        (1, 0)	1
        (2, 3)	-1
        (3, 2)	-1

        We can also enforce implicit identities by passing wire labels that
        are not present in the consituent operations:

        >>> res = t.sparse_matrix(wires=[0, 1, 2])
        >>> print(res.shape)
        (8, 8)
        """

        if wires is None:
            wires = self.wires
        else:
            wires = Wires(wires)

        list_of_sparse_ops = [eye(2, format="coo")] * len(wires)

        for o in self.obs:
            if len(o.wires) > 1:
                # todo: deal with multi-qubit operations that do not act on consecutive qubits
                raise ValueError(
                    f"Can only compute sparse representation for tensors whose operations "
                    f"act on consecutive wires; got {o}."
                )
            # store the single-qubit ops according to the order of their wires
            idx = wires.index(o.wires)
            list_of_sparse_ops[idx] = coo_matrix(o.get_matrix())

        return functools.reduce(lambda i, j: kron(i, j, format="coo"), list_of_sparse_ops)

    def prune(self):
        """Returns a pruned tensor product of observables by removing :class:`~.Identity` instances from
        the observables building up the :class:`~.Tensor`.

        The ``return_type`` attribute is preserved while pruning.

        If the tensor product only contains one observable, then this observable instance is
        returned.

        Note that, as a result, this method can return observables that are not a :class:`~.Tensor`
        instance.

        **Example:**

        Pruning that returns a :class:`~.Tensor`:

        >>> O = qml.PauliZ(0) @ qml.Identity(1) @ qml.PauliZ(2)
        >>> O.prune()
        <pennylane.operation.Tensor at 0x7fc1642d1590
        >>> [(o.name, o.wires) for o in O.prune().obs]
        [('PauliZ', [0]), ('PauliZ', [2])]

        Pruning that returns a single observable:

        >>> O = qml.PauliZ(0) @ qml.Identity(1)
        >>> O_pruned = O.prune()
        >>> (O_pruned.name, O_pruned.wires)
        ('PauliZ', [0])

        Returns:
            ~.Observable: the pruned tensor product of observables
        """
        if len(self.non_identity_obs) == 0:
            # Return a single Identity as the tensor only contains Identities
            obs = qml.Identity(self.wires[0])
        elif len(self.non_identity_obs) == 1:
            obs = self.non_identity_obs[0]
        else:
            obs = Tensor(*self.non_identity_obs)

        obs.return_type = self.return_type
        return obs


# =============================================================================
# CV Operations and observables
# =============================================================================


class CV:
    """A mixin base class denoting a continuous-variable operation."""

    # pylint: disable=no-member

    def heisenberg_expand(self, U, wire_order):
        """Expand the given local Heisenberg-picture array into a full-system one.

        Args:
            U (array[float]): array to expand (expected to be of the dimension ``1+2*self.num_wires``)
            wire_order (Wires): global wire order defining which subspace the operator acts on

        Raises:
            ValueError: if the size of the input matrix is invalid or `num_wires` is incorrect

        Returns:
            array[float]: expanded array, dimension ``1+2*num_wires``
        """

        U_dim = len(U)
        nw = len(self.wires)

        if U.ndim > 2:
            raise ValueError("Only order-1 and order-2 arrays supported.")

        if U_dim != 1 + 2 * nw:
            raise ValueError(f"{self.name}: Heisenberg matrix is the wrong size {U_dim}.")

        if len(wire_order) == 0 or len(self.wires) == len(wire_order):
            # no expansion necessary (U is a full-system matrix in the correct order)
            return U

        if not wire_order.contains_wires(self.wires):
            raise ValueError(
                f"{self.name}: Some observable wires {self.wires} do not exist on this device with wires {wire_order}"
            )

        # get the indices that the operation's wires have on the device
        wire_indices = wire_order.indices(self.wires)

        # expand U into the I, x_0, p_0, x_1, p_1, ... basis
        dim = 1 + len(wire_order) * 2

        def loc(w):
            "Returns the slice denoting the location of (x_w, p_w) in the basis."
            ind = 2 * w + 1
            return slice(ind, ind + 2)

        if U.ndim == 1:
            W = np.zeros(dim)
            W[0] = U[0]
            for k, w in enumerate(wire_indices):
                W[loc(w)] = U[loc(k)]
        elif U.ndim == 2:
            if isinstance(self, Observable):
                W = np.zeros((dim, dim))
            else:
                W = np.eye(dim)

            W[0, 0] = U[0, 0]

            for k1, w1 in enumerate(wire_indices):
                s1 = loc(k1)
                d1 = loc(w1)

                # first column
                W[d1, 0] = U[s1, 0]
                # first row (for gates, the first row is always (1, 0, 0, ...), but not for observables!)
                W[0, d1] = U[0, s1]

                for k2, w2 in enumerate(wire_indices):
                    W[d1, loc(w2)] = U[s1, loc(k2)]  # block k1, k2 in U goes to w1, w2 in W.
        return W

    @staticmethod
    def _heisenberg_rep(p):
        r"""Heisenberg picture representation of the operation.

        * For Gaussian CV gates, this method returns the matrix of the linear
          transformation carried out by the gate for the given parameter values.
          The method is not defined for non-Gaussian gates.

          **The existence of this method is equivalent to setting** ``grad_method = 'A'``.

        * For observables, returns a real vector (first-order observables) or
          symmetric matrix (second-order observables) of expansion coefficients
          of the observable.

        For single-mode Operations we use the basis :math:`\mathbf{r} = (\I, \x, \p)`.
        For multi-mode Operations we use the basis :math:`\mathbf{r} = (\I, \x_0, \p_0, \x_1, \p_1, \ldots)`.

        .. note::

            For gates, we assume that the inverse transformation is obtained
            by negating the first parameter.

        Args:
            p (Sequence[float]): parameter values for the transformation

        Returns:
            array[float]: :math:`\tilde{U}` or :math:`q`
        """
        # pylint: disable=unused-argument
        return None

    @classproperty
    def supports_heisenberg(self):
        """Whether a CV operator defines a Heisenberg representation.

        This indicates that it is Gaussian and does not block the use
        of the parameter-shift differentiation method if found between the differentiated gate
        and an observable.

        Returns:
            boolean
        """
        return CV._heisenberg_rep != self._heisenberg_rep


class CVOperation(CV, Operation):
    """Base class representing continuous-variable quantum gates.

    CV operations provide a special Heisenberg representation, as well as custom methods
    for differentiation.

    Args:
        params (tuple[tensor_like]): trainable parameters
        wires (Iterable[Any] or Any): Wire label(s) that the operator acts on.
            If not given, args[-1] is interpreted as wires.
        do_queue (bool): indicates whether the operator should be
            recorded when created in a tape context
        id (str): custom label given to an operator instance,
            can be useful for some applications where the instance has to be identified
    """

    # pylint: disable=abstract-method

    @classproperty
    def supports_parameter_shift(self):
        """Returns True iff the CV Operation supports the parameter-shift differentiation method.
        This means that it has ``grad_method='A'`` and
        has overridden the :meth:`~.CV._heisenberg_rep` static method.
        """
        return self.grad_method == "A" and self.supports_heisenberg

    def heisenberg_pd(self, idx):
        """Partial derivative of the Heisenberg picture transform matrix.

        Computed using grad_recipe.

        Args:
            idx (int): index of the parameter with respect to which the
                partial derivative is computed.
        Returns:
            array[float]: partial derivative
        """
        # get the gradient recipe for this parameter
        recipe = self.grad_recipe[idx]

        # Default values
        multiplier = 0.5
        a = 1
        shift = np.pi / 2

        # We set the default recipe to as follows:
        # ∂f(x) = c*f(x+s) - c*f(x-s)
        default_param_shift = [[multiplier, a, shift], [-multiplier, a, -shift]]
        param_shift = default_param_shift if recipe is None else recipe

        pd = None  # partial derivative of the transformation

        p = self.parameters

        original_p_idx = p[idx]
        for c, _a, s in param_shift:
            # evaluate the transform at the shifted parameter values
            p[idx] = _a * original_p_idx + s
            U = self._heisenberg_rep(p)  # pylint: disable=assignment-from-none

            if pd is None:
                pd = c * U
            else:
                pd += c * U

        return pd

    def heisenberg_tr(self, wire_order, inverse=False):
        r"""Heisenberg picture representation of the linear transformation carried
        out by the gate at current parameter values.

        Given a unitary quantum gate :math:`U`, we may consider its linear
        transformation in the Heisenberg picture, :math:`U^\dagger(\cdot) U`.

        If the gate is Gaussian, this linear transformation preserves the polynomial order
        of any observables that are polynomials in :math:`\mathbf{r} = (\I, \x_0, \p_0, \x_1, \p_1, \ldots)`.
        This also means it maps :math:`\text{span}(\mathbf{r})` into itself:

        .. math:: U^\dagger \mathbf{r}_i U = \sum_j \tilde{U}_{ij} \mathbf{r}_j

        For Gaussian CV gates, this method returns the transformation matrix for
        the current parameter values of the Operation. The method is not defined
        for non-Gaussian (and non-CV) gates.

        Args:
            wire_order (Wires): global wire order defining which subspace the operator acts on
            inverse  (bool): if True, return the inverse transformation instead

        Raises:
            RuntimeError: if the specified operation is not Gaussian or is missing the `_heisenberg_rep` method

        Returns:
            array[float]: :math:`\tilde{U}`, the Heisenberg picture representation of the linear transformation
        """
        p = [qml.math.toarray(a) for a in self.parameters]
        if inverse:
            try:
                # TODO: expand this for the new par domain class, for non-unitary matrices.
                p[0] = np.linalg.inv(p[0])
            except np.linalg.LinAlgError:
                p[0] = -p[0]  # negate first parameter
        U = self._heisenberg_rep(p)  # pylint: disable=assignment-from-none

        # not defined?
        if U is None:
            raise RuntimeError(
                f"{self.name} is not a Gaussian operation, or is missing the _heisenberg_rep method."
            )

        return self.heisenberg_expand(U, wire_order)


class CVObservable(CV, Observable):
    r"""Base class representing continuous-variable observables.

    CV observables provide a special Heisenberg representation.

    The class attribute :attr:`~.ev_order` can be defined to indicate
    to PennyLane whether the corresponding CV observable is a polynomial in the
    quadrature operators. If so,

    * ``ev_order = 1`` indicates a first order polynomial in quadrature
      operators :math:`(\x, \p)`.

    * ``ev_order = 2`` indicates a second order polynomial in quadrature
      operators :math:`(\x, \p)`.

    If :attr:`~.ev_order` is not ``None``, then the Heisenberg representation
    of the observable should be defined in the static method :meth:`~.CV._heisenberg_rep`,
    returning an array of the correct dimension.

    Args:
       params (tuple[tensor_like]): trainable parameters
       wires (Iterable[Any] or Any): Wire label(s) that the operator acts on.
           If not given, args[-1] is interpreted as wires.
       do_queue (bool): indicates whether the operator should be
           recorded when created in a tape context
       id (str): custom label given to an operator instance,
           can be useful for some applications where the instance has to be identified
    """
    # pylint: disable=abstract-method
    ev_order = None  #: None, int: Order in `(x, p)` that a CV observable is a polynomial of.

    def heisenberg_obs(self, wire_order):
        r"""Representation of the observable in the position/momentum operator basis.

        Returns the expansion :math:`q` of the observable, :math:`Q`, in the
        basis :math:`\mathbf{r} = (\I, \x_0, \p_0, \x_1, \p_1, \ldots)`.

        * For first-order observables returns a real vector such
          that :math:`Q = \sum_i q_i \mathbf{r}_i`.

        * For second-order observables returns a real symmetric matrix
          such that :math:`Q = \sum_{ij} q_{ij} \mathbf{r}_i \mathbf{r}_j`.

        Args:
            wire_order (Wires): global wire order defining which subspace the operator acts on
        Returns:
            array[float]: :math:`q`
        """
        p = self.parameters
        U = self._heisenberg_rep(p)  # pylint: disable=assignment-from-none
        return self.heisenberg_expand(U, wire_order)


def operation_derivative(operation) -> np.ndarray:
    r"""Calculate the derivative of an operation.

    For an operation :math:`e^{i \hat{H} \phi t}`, this function returns the matrix representation
    in the standard basis of its derivative with respect to :math:`t`, i.e.,

    .. math:: \frac{d \, e^{i \hat{H} \phi t}}{dt} = i \phi \hat{H} e^{i \hat{H} \phi t},

    where :math:`\phi` is a real constant.

    Args:
        operation (.Operation): The operation to be differentiated.

    Returns:
        array: the derivative of the operation as a matrix in the standard basis

    Raises:
        ValueError: if the operation does not have a generator or is not composed of a single
            trainable parameter
    """
    generator = qml.matrix(
        qml.generator(operation, format="observable"), wire_order=operation.wires
    )
    return 1j * generator @ operation.get_matrix()


@qml.BooleanFn
def not_tape(obj):
    """Returns ``True`` if the object is not a quantum tape"""
    return isinstance(obj, qml.tape.QuantumTape)


@qml.BooleanFn
def has_gen(obj):
    """Returns ``True`` if an operator has a generator defined."""
    try:
        obj.generator()
    except (AttributeError, OperatorPropertyUndefined, GeneratorUndefinedError):
        return False

    return True


@qml.BooleanFn
def has_grad_method(obj):
    """Returns ``True`` if an operator has a grad_method defined."""
    return obj.grad_method is not None


@qml.BooleanFn
def has_multipar(obj):
    """Returns ``True`` if an operator has more than one parameter
    according to ``num_params``."""
    return obj.num_params > 1


@qml.BooleanFn
def has_nopar(obj):
    """Returns ``True`` if an operator has no parameters
    according to ``num_params``."""
    return obj.num_params == 0


@qml.BooleanFn
def has_unitary_gen(obj):
    """Returns ``True`` if an operator has a unitary_generator
    according to the ``has_unitary_generator`` flag."""
    return obj in qml.ops.qubit.attributes.has_unitary_generator


@qml.BooleanFn
def is_measurement(obj):
    """Returns ``True`` if an operator is a ``MeasurementProcess`` instance."""
    return isinstance(obj, qml.measurements.MeasurementProcess)


@qml.BooleanFn
def is_trainable(obj):
    """Returns ``True`` if any of the parameters of an operator is trainable
    according to ``qml.math.requires_grad``."""
    return any(qml.math.requires_grad(p) for p in obj.parameters)


@qml.BooleanFn
def defines_diagonalizing_gates(obj):
    """Returns ``True`` if an operator defines the diagonalizing
    gates are defined.

    This helper function is useful if the property is to be checked in
    a queuing context, but the resulting gates must not be queued.
    """

    with qml.tape.stop_recording():
        try:
            obj.diagonalizing_gates()
        except DiagGatesUndefinedError:
            return False
        return True<|MERGE_RESOLUTION|>--- conflicted
+++ resolved
@@ -1056,11 +1056,7 @@
         """Returns a tape that has recorded the decomposition of the operator.
 
         Returns:
-<<<<<<< HEAD
-            .JacobianTape: quantum tape
-=======
             .QuantumTape: quantum tape
->>>>>>> 5bb5eb93
         """
         tape = qml.tape.QuantumTape(do_queue=False)
 
