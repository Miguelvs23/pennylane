--- conflicted
+++ resolved
@@ -1264,17 +1264,12 @@
             .JacobianTape: quantum tape
         """
 
-<<<<<<< HEAD
         ops = self.decompose()
         if isinstance(ops, Operation):
             ops = [ops]
         with qml.tape.QuantumTape(do_queue=False) as tape:
             for op in ops:
                 op.queue()
-=======
-        with tape:
-            self.decomposition()
->>>>>>> fc963098
 
         if not self.data:
             # original operation has no trainable parameters
