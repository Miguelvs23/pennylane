--- conflicted
+++ resolved
@@ -611,21 +611,6 @@
         state = self._flatten(self._pre_rotated_state)
         return qml.math.to_density_matrix(state, indices=wires, c_dtype=self.C_DTYPE)
 
-<<<<<<< HEAD
-    def vn_entropy(self, wires, log_base):
-        """Returns the Von Neumann entropy prior to measurement.
-
-        Args:
-            wires (Wires): wires of the considered subsystem.
-            log_base (int, float): base to use in the logarithm.
-
-        Returns:
-            float: returns the Von Neumann entropy
-        """
-        wires = wires.tolist()
-        state = self._flatten(self._pre_rotated_state)
-        return qml.math.to_vn_entropy(state, indices=wires, c_dtype=self.C_DTYPE, base=log_base)
-
     def mutual_info(self, wires0, wires1, log_base):
         """Returns the mutual information between the subsystems.
 
@@ -644,8 +629,6 @@
             state, indices0=wires0, indices1=wires1, c_dtype=self.C_DTYPE, base=log_base
         )
 
-=======
->>>>>>> 0e2c34e7
     def _apply_state_vector(self, state, device_wires):
         """Initialize the internal state vector in a specified state.
 
