--- conflicted
+++ resolved
@@ -1,276 +1,137 @@
-<<<<<<< HEAD
-# Copyright 2018-2021 Xanadu Quantum Technologies Inc.
-
-# Licensed under the Apache License, Version 2.0 (the "License");
-# you may not use this file except in compliance with the License.
-# You may obtain a copy of the License at
-
-#     http://www.apache.org/licenses/LICENSE-2.0
-
-# Unless required by applicable law or agreed to in writing, software
-# distributed under the License is distributed on an "AS IS" BASIS,
-# WITHOUT WARRANTIES OR CONDITIONS OF ANY KIND, either express or implied.
-# See the License for the specific language governing permissions and
-# limitations under the License.
-"""
-Contains the batch dimension transform.
-"""
-# pylint: disable=import-outside-toplevel
-import pennylane as qml
-
-
-from .batch_transform import batch_transform
-
-
-@batch_transform
-def batch_params(tape, all_operations=False):
-    """Transform a QNode to support an initial batch dimension
-    for operation parameters.
-
-    .. note::
-
-        This transform will create multiple circuits inside the QNode, one per batch dimension.
-        As a result, it is both simulator and hardware compatible. When using
-        a simulator device, however, this means that a separate simulation
-        will be performed per batch dimension.
-
-    .. warning::
-
-        Currently, not all templates have been updated to support a batch
-        dimension. If you run into an error attempting to use a template
-        with this transform, please open a GitHub issue detailing
-        the error.
-
-    Args:
-        qnode (pennylane.QNode or .QuantumTape): quantum tape or QNode to add a batch dimension to
-        all_operations (bool): If ``True``, a batch dimension will be added to *all* operations
-            in the QNode, rather than just trainable QNode parameters.
-
-    Returns:
-        func: Function which accepts the same arguments as the QNode, however the
-        first dimension of each argument will be treated as a batch dimension.
-        The function output will also contain an initial batch dimension.
-
-    **Example**
-
-    Consider the following circuit:
-
-    .. code-block:: python
-
-        dev = qml.device("default.qubit", wires=3)
-
-        @qml.batch_params
-        @qml.qnode(dev)
-        def circuit(x, weights):
-            qml.RX(x, wires=0)
-            qml.RY(0.2, wires=1)
-            qml.templates.StronglyEntanglingLayers(weights, wires=[0, 1, 2])
-            return qml.expval(qml.Hadamard(0))
-
-    The ``qml.batch_params`` decorator allows us to pass arguments ``x`` and ``weights``
-    that have a batch dimension. For example,
-
-    >>> batch_size = 3
-    >>> x = np.linspace(0.1, 0.5, batch_size)
-    >>> weights = np.random.random((batch_size, 10, 3, 3))
-
-    If we evaluate the QNode with these inputs, we will get an output
-    of shape ``(batch_size,)``:
-
-    >>> circuit(x, weights)
-    [-0.30773348  0.23135516  0.13086565]
-
-    QNodes with a batch dimension remain fully differentiable:
-
-    >>> cost_fn = lambda x, weights: np.sum(circuit(x, weights))
-    >>> cost_fn(x, weights)
-    -0.8581269507766536
-    >>> qml.grad(cost_fn)(x, weights)[0]
-    [ 0.23235464  0.00928953 -0.30083487]
-
-    If we pass the ``all_operations`` argument, we can specify that
-    *all* operation parameters in the transformed QNode, regardless of whether they
-    are QNode input parameters, have a batch dimension:
-
-    .. code-block:: python
-
-        @functools.partial(qml.batch_params, all_operations=True)
-        @qml.qnode(dev)
-        def circuit(x, weights):
-            qml.RX(x, wires=0)
-            qml.RY([0.2, 0.2, 0.2], wires=1)
-            qml.templates.StronglyEntanglingLayers(weights, wires=[0, 1, 2])
-            return qml.expval(qml.Hadamard(0))
-
-    >>> cost_fn = lambda x, weights: np.sum(circuit(x, weights))
-    >>> weights.requires_grad = False
-    >>> cost_fn(x, weights)
-    0.5497108163237583
-    >>> qml.grad(cost_fn)(x, weights)[0]
-    0.43792281188363347
-    """
-    params = tape.get_parameters(trainable_only=not all_operations)
-    output_tapes = []
-
-    try:
-        batch_dim = qml.math.shape(params[0])[0]
-    except IndexError:
-        raise ValueError(f"Parameter {params[0]} does not contain a batch dimension.") from None
-
-    unbatched_params = [[] for i in range(batch_dim)]
-
-    for p in params:
-        for i in range(batch_dim):
-            try:
-                unbatched_params[i].append(p[i])
-            except IndexError:
-                raise ValueError(
-                    f"Parameter {p} has incorrect batch dimension. Expecting "
-                    f"first dimension of length {batch_dim}."
-                ) from None
-
-    for p in unbatched_params:
-        new_tape = tape.copy(copy_operations=True)
-        new_tape.set_parameters(p, trainable_only=not all_operations)
-        output_tapes.append(new_tape)
-
-    return output_tapes, qml.math.stack
-=======
-# Copyright 2018-2021 Xanadu Quantum Technologies Inc.
-
-# Licensed under the Apache License, Version 2.0 (the "License");
-# you may not use this file except in compliance with the License.
-# You may obtain a copy of the License at
-
-#     http://www.apache.org/licenses/LICENSE-2.0
-
-# Unless required by applicable law or agreed to in writing, software
-# distributed under the License is distributed on an "AS IS" BASIS,
-# WITHOUT WARRANTIES OR CONDITIONS OF ANY KIND, either express or implied.
-# See the License for the specific language governing permissions and
-# limitations under the License.
-"""
-Contains the batch dimension transform.
-"""
-# pylint: disable=import-outside-toplevel
-import pennylane as qml
-
-
-from .batch_transform import batch_transform
-
-
-@batch_transform
-def batch_params(tape, all_operations=False):
-    """Transform a QNode to support an initial batch dimension
-    for operation parameters.
-
-    .. note::
-
-        This transform will create multiple circuits inside the QNode, one per batch dimension.
-        As a result, it is both simulator and hardware compatible. When using
-        a simulator device, however, this means that a separate simulation
-        will be performed per batch dimension.
-
-    .. warning::
-
-        Currently, not all templates have been updated to support a batch
-        dimension. If you run into an error attempting to use a template
-        with this transform, please open a GitHub issue detailing
-        the error.
-
-    Args:
-        qnode (pennylane.QNode or .QuantumTape): quantum tape or QNode to add a batch dimension to
-        all_operations (bool): If ``True``, a batch dimension will be added to *all* operations
-            in the QNode, rather than just trainable QNode parameters.
-
-    Returns:
-        func: Function which accepts the same arguments as the QNode, however the
-        first dimension of each argument will be treated as a batch dimension.
-        The function output will also contain an initial batch dimension.
-
-    **Example**
-
-    Consider the following circuit:
-
-    .. code-block:: python
-
-        dev = qml.device("default.qubit", wires=3)
-
-        @qml.batch_params
-        @qml.beta.qnode(dev)
-        def circuit(x, weights):
-            qml.RX(x, wires=0)
-            qml.RY(0.2, wires=1)
-            qml.templates.StronglyEntanglingLayers(weights, wires=[0, 1, 2])
-            return qml.expval(qml.Hadamard(0))
-
-    The ``qml.batch_params`` decorator allows us to pass arguments ``x`` and ``weights``
-    that have a batch dimension. For example,
-
-    >>> batch_size = 3
-    >>> x = np.linspace(0.1, 0.5, batch_size)
-    >>> rng = np.random.default_rng(seed=1234)
-    >>> weights = rng.random((batch_size, 10, 3, 3), requires_grad=True)
-
-    If we evaluate the QNode with these inputs, we will get an output
-    of shape ``(batch_size,)``:
-
-    >>> circuit(x, weights)
-    tensor([ 0.00800498,  0.2735391 , -0.24395442], requires_grad=True)
-
-    QNodes with a batch dimension remain fully differentiable:
-
-    >>> cost_fn = lambda x, weights: np.sum(circuit(x, weights))
-    >>> cost_fn(x, weights)
-    tensor(0.03758966, requires_grad=True)
-    >>> qml.grad(cost_fn)(x, weights)[0]
-    array([-0.30262974,  0.06320878,  0.00811555])
-
-    If we pass the ``all_operations`` argument, we can specify that
-    *all* operation parameters in the transformed QNode, regardless of whether they
-    are QNode input parameters, have a batch dimension:
-
-    .. code-block:: python
-
-        @qml.batch_params(all_operations=True)
-        @qml.beta.qnode(dev)
-        def circuit(x, weights):
-            qml.RX(x, wires=0)
-            qml.RY([0.2, 0.2, 0.2], wires=1)
-            qml.templates.StronglyEntanglingLayers(weights, wires=[0, 1, 2])
-            return qml.expval(qml.Hadamard(0))
-
-    >>> cost_fn = lambda x, weights: np.sum(circuit(x, weights))
-    >>> weights.requires_grad = False
-    >>> cost_fn(x, weights)
-    tensor(0.03758966, requires_grad=True)
-    >>> qml.grad(cost_fn)(x, weights)[0]
-    -0.30262974103192636
-    """
-    params = tape.get_parameters(trainable_only=not all_operations)
-    output_tapes = []
-
-    try:
-        batch_dim = qml.math.shape(params[0])[0]
-    except IndexError:
-        raise ValueError(f"Parameter {params[0]} does not contain a batch dimension.") from None
-
-    unbatched_params = [[] for i in range(batch_dim)]
-
-    for p in params:
-        for i in range(batch_dim):
-            try:
-                unbatched_params[i].append(p[i])
-            except IndexError:
-                raise ValueError(
-                    f"Parameter {p} has incorrect batch dimension. Expecting "
-                    f"first dimension of length {batch_dim}."
-                ) from None
-
-    for p in unbatched_params:
-        new_tape = tape.copy(copy_operations=True)
-        new_tape.set_parameters(p, trainable_only=not all_operations)
-        output_tapes.append(new_tape)
-
-    return output_tapes, lambda x: qml.math.squeeze(qml.math.stack(x))
->>>>>>> 95dfeda9
+# Copyright 2018-2021 Xanadu Quantum Technologies Inc.
+
+# Licensed under the Apache License, Version 2.0 (the "License");
+# you may not use this file except in compliance with the License.
+# You may obtain a copy of the License at
+
+#     http://www.apache.org/licenses/LICENSE-2.0
+
+# Unless required by applicable law or agreed to in writing, software
+# distributed under the License is distributed on an "AS IS" BASIS,
+# WITHOUT WARRANTIES OR CONDITIONS OF ANY KIND, either express or implied.
+# See the License for the specific language governing permissions and
+# limitations under the License.
+"""
+Contains the batch dimension transform.
+"""
+# pylint: disable=import-outside-toplevel
+import pennylane as qml
+
+
+from .batch_transform import batch_transform
+
+
+@batch_transform
+def batch_params(tape, all_operations=False):
+    """Transform a QNode to support an initial batch dimension
+    for operation parameters.
+
+    .. note::
+
+        This transform will create multiple circuits inside the QNode, one per batch dimension.
+        As a result, it is both simulator and hardware compatible. When using
+        a simulator device, however, this means that a separate simulation
+        will be performed per batch dimension.
+
+    .. warning::
+
+        Currently, not all templates have been updated to support a batch
+        dimension. If you run into an error attempting to use a template
+        with this transform, please open a GitHub issue detailing
+        the error.
+
+    Args:
+        qnode (pennylane.QNode or .QuantumTape): quantum tape or QNode to add a batch dimension to
+        all_operations (bool): If ``True``, a batch dimension will be added to *all* operations
+            in the QNode, rather than just trainable QNode parameters.
+
+    Returns:
+        func: Function which accepts the same arguments as the QNode, however the
+        first dimension of each argument will be treated as a batch dimension.
+        The function output will also contain an initial batch dimension.
+
+    **Example**
+
+    Consider the following circuit:
+
+    .. code-block:: python
+
+        dev = qml.device("default.qubit", wires=3)
+
+        @qml.batch_params
+        @qml.beta.qnode(dev)
+        def circuit(x, weights):
+            qml.RX(x, wires=0)
+            qml.RY(0.2, wires=1)
+            qml.templates.StronglyEntanglingLayers(weights, wires=[0, 1, 2])
+            return qml.expval(qml.Hadamard(0))
+
+    The ``qml.batch_params`` decorator allows us to pass arguments ``x`` and ``weights``
+    that have a batch dimension. For example,
+
+    >>> batch_size = 3
+    >>> x = np.linspace(0.1, 0.5, batch_size)
+    >>> rng = np.random.default_rng(seed=1234)
+    >>> weights = rng.random((batch_size, 10, 3, 3), requires_grad=True)
+
+    If we evaluate the QNode with these inputs, we will get an output
+    of shape ``(batch_size,)``:
+
+    >>> circuit(x, weights)
+    tensor([ 0.00800498,  0.2735391 , -0.24395442], requires_grad=True)
+
+    QNodes with a batch dimension remain fully differentiable:
+
+    >>> cost_fn = lambda x, weights: np.sum(circuit(x, weights))
+    >>> cost_fn(x, weights)
+    tensor(0.03758966, requires_grad=True)
+    >>> qml.grad(cost_fn)(x, weights)[0]
+    array([-0.30262974,  0.06320878,  0.00811555])
+
+    If we pass the ``all_operations`` argument, we can specify that
+    *all* operation parameters in the transformed QNode, regardless of whether they
+    are QNode input parameters, have a batch dimension:
+
+    .. code-block:: python
+
+        @qml.batch_params(all_operations=True)
+        @qml.beta.qnode(dev)
+        def circuit(x, weights):
+            qml.RX(x, wires=0)
+            qml.RY([0.2, 0.2, 0.2], wires=1)
+            qml.templates.StronglyEntanglingLayers(weights, wires=[0, 1, 2])
+            return qml.expval(qml.Hadamard(0))
+
+    >>> cost_fn = lambda x, weights: np.sum(circuit(x, weights))
+    >>> weights.requires_grad = False
+    >>> cost_fn(x, weights)
+    tensor(0.03758966, requires_grad=True)
+    >>> qml.grad(cost_fn)(x, weights)[0]
+    -0.30262974103192636
+    """
+    params = tape.get_parameters(trainable_only=not all_operations)
+    output_tapes = []
+
+    try:
+        batch_dim = qml.math.shape(params[0])[0]
+    except IndexError:
+        raise ValueError(f"Parameter {params[0]} does not contain a batch dimension.") from None
+
+    unbatched_params = [[] for i in range(batch_dim)]
+
+    for p in params:
+        for i in range(batch_dim):
+            try:
+                unbatched_params[i].append(p[i])
+            except IndexError:
+                raise ValueError(
+                    f"Parameter {p} has incorrect batch dimension. Expecting "
+                    f"first dimension of length {batch_dim}."
+                ) from None
+
+    for p in unbatched_params:
+        new_tape = tape.copy(copy_operations=True)
+        new_tape.set_parameters(p, trainable_only=not all_operations)
+        output_tapes.append(new_tape)
+
+    return output_tapes, lambda x: qml.math.squeeze(qml.math.stack(x))