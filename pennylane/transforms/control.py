# Copyright 2018-2021 Xanadu Quantum Technologies Inc.

# Licensed under the Apache License, Version 2.0 (the "License");
# you may not use this file except in compliance with the License.
# You may obtain a copy of the License at

#     http://www.apache.org/licenses/LICENSE-2.0

# Unless required by applicable law or agreed to in writing, software
# distributed under the License is distributed on an "AS IS" BASIS,
# WITHOUT WARRANTIES OR CONDITIONS OF ANY KIND, either express or implied.
# See the License for the specific language governing permissions and
# limitations under the License.
"""
Contains the control transform.
"""
from functools import wraps

import pennylane as qml
from pennylane.tape import QuantumTape, get_active_tape
from pennylane.operation import DecompositionUndefinedError, Operation, AnyWires
from pennylane.wires import Wires
from pennylane.transforms.adjoint import adjoint


def requeue_ops_in_tape(tape):
    """Requeue all of the operations in a tape directly to the current tape context"""
    for op in tape.operations:
        op.queue()


def expand_with_control(tape, control_wire):
    """Expand a tape to include a control wire on all queued operations.

    Args:
        tape (.QuantumTape): quantum tape to be controlled
        control_wire (int): a single wire to use as the control wire

    Returns:
        .QuantumTape: A new QuantumTape with the controlled operations.
    """
    with QuantumTape(do_queue=False) as new_tape:
        for op in tape.operations:
            if hasattr(op, "_controlled"):
                # Execute the controlled version of the operation
                # and add that the to the tape context.
                # pylint: disable=protected-access
                op._controlled(control_wire)
            else:
                # Attempt to decompose the operation and apply
                # controls to each gate in the decomposition.
                with new_tape.stop_recording():
                    try:
                        tmp_tape = op.expand()
                    except DecompositionUndefinedError:
                        with QuantumTape() as tmp_tape:
                            qml.ControlledQubitUnitary(
                                op.get_matrix(), control_wires=control_wire, wires=op.wires
                            )

                tmp_tape = expand_with_control(tmp_tape, control_wire)
                requeue_ops_in_tape(tmp_tape)

    return new_tape


class ControlledOperation(Operation):
    """A Controlled Operation.

    Unless you are a Pennylane plugin developer, **you should NOT directly use this class**,
    instead, use the :func:`qml.ctrl <.ctrl>` function.

    The ``ControlledOperation`` class is a container class that defines a set of operations that
    should by applied relative to a single control wire or a list of control wires.

    Certain simulators and quantum computers can take advantage of the controlled gate sparsity,
    while other devices must rely on the op-by-op decomposition defined by the ``op.expand``
    method.

    Args:
        tape: A QuantumTape. This tape defines the unitary that should be applied relative
            to the control wires.
        control_wires: A wire or set of wires.
        control_values: An int or list of ints indicating the values each control wire should
            take.
    """

    grad_method = None
    num_wires = AnyWires

    def __init__(self, tape, control_wires, do_queue=True, control_values=None):
        self.subtape = tape
        """QuantumTape: The tape that defines the underlying operation."""

        if len(self.subtape.operations) == 1:
            self.control_base = self.subtape.operations[0].name
        else:
            self.control_base = "MultipleTargets"

        self._control_wires = Wires(control_wires)
        """Wires: The control wires."""

        if control_values is not None:
            self._control_values = (
                [control_values] if isinstance(control_values, int) else control_values
            )

            len_ctrl_wires = len(self.control_wires)
            len_ctrl_values = len(self.control_values)

            assert (
                len_ctrl_wires == len_ctrl_values
            ), f"ControlledOperation: length of control values and wires must match, \
                but are {len_ctrl_values} and {len_ctrl_wires}"
        else:
            self._control_values = [1] * len(self.control_wires)
        wires = self.control_wires + tape.wires
        super().__init__(*tape.get_parameters(), wires=wires, do_queue=do_queue)

    @property
    def num_params(self):
        return self.subtape.num_params

    @property
    def control_wires(self):
        return self._control_wires

    @property
    def control_values(self):
        r"""Values the control wires should take.
        For operations that have control wires which are all ``1``,
        this can be set to None.
        Returns:
            list[int]: The values each control wire should take.
        """
        return self._control_values

    def expand(self):
        tape = self.subtape
        tape.set_parameters(self.data)

        for wire in self.control_wires:
            tape = expand_with_control(tape, wire)

<<<<<<< HEAD
=======
        if self.control_values is not None:
            with QuantumTape(do_queue=False) as ctrl_tape:
                for i, val in enumerate(self.control_values):
                    if not bool(val):
                        qml.PauliX(self.control_wires[i])
                requeue_ops_in_tape(tape)
                for i, val in enumerate(self.control_values):
                    if not bool(val):
                        qml.PauliX(self.control_wires[i])

            tape = ctrl_tape
>>>>>>> 5bb5eb93
        return tape

    def adjoint(self):
        """Returns a new ControlledOperation that is equal to the adjoint of `self`"""

        active_tape = get_active_tape()

        if active_tape is not None:
            with get_active_tape().stop_recording(), QuantumTape() as new_tape:
                # Execute all ops adjointed.
                adjoint(requeue_ops_in_tape)(self.subtape)

        else:
            # Not within a queuing context
            with QuantumTape() as new_tape:
                # Execute all ops adjointed.
                adjoint(requeue_ops_in_tape)(self.subtape)

        return ControlledOperation(new_tape, self.control_wires, control_values=self.control_values)

    def _controlled(self, wires):
        new_values = [1] * len(Wires(wires))
        ControlledOperation(
            tape=self.subtape,
            control_wires=Wires(wires) + self.control_wires,
            control_values=new_values + self.control_values,
        )


def ctrl(fn, control, control_values=None):
    """Create a method that applies a controlled version of the provided method.

    Args:
        fn (function): Any python function that applies pennylane operations.
        control (Wires): The control wire(s).
        control_values (list[int]): The values the control wire(s) should take.

    Returns:
        function: A new function that applies the controlled equivalent of ``fn``. The returned
        function takes the same input arguments as ``fn``.

    **Example**

    .. code-block:: python3

        dev = qml.device('default.qubit', wires=4)

        def ops(params):
            qml.RX(params[0], wires=0)
            qml.RZ(params[1], wires=3)

        ops1 = qml.ctrl(ops, control=1)
        ops2 = qml.ctrl(ops, control=2)

        @qml.qnode(dev)
        def my_circuit():
            ops1(params=[0.123, 0.456])
            ops1(params=[0.789, 1.234])
            ops2(params=[2.987, 3.654])
            ops2(params=[2.321, 1.111])
            return qml.state()

    The above code would be equivalent to

    .. code-block:: python3

        @qml.qnode(dev)
        def my_circuit2():
            # ops1(params=[0.123, 0.456])
            qml.CRX(0.123, wires=[1, 0])
            qml.CRZ(0.456, wires=[1, 3])

            # ops1(params=[0.789, 1.234])
            qml.CRX(0.789, wires=[1, 0])
            qml.CRZ(1.234, wires=[1, 3])

            # ops2(params=[2.987, 3.654])
            qml.CRX(2.987, wires=[2, 0])
            qml.CRZ(3.654, wires=[2, 3])

            # ops2(params=[2.321, 1.111])
            qml.CRX(2.321, wires=[2, 0])
            qml.CRZ(1.111, wires=[2, 3])
            return qml.state()

    .. Note::

        Some devices are able to take advantage of the inherient sparsity of a
        controlled operation. In those cases, it may be more efficient to use
        this transform rather than adding controls by hand. For devices that don't
        have special control support, the operation is expanded to add control wires
        to each underlying op individually.

    .. UsageDetails::

        **Nesting Controls**

        The ``ctrl`` transform can be nested with itself arbitrarily.

        .. code-block:: python3

            # These two ops are equivalent.
            op1 = qml.ctrl(qml.ctrl(my_ops, 1), 2)
            op2 = qml.ctrl(my_ops, [2, 1])

        **Control Value Assignment**

        Control values can be assigned as follows.

        .. code-block:: python3

            op = qml.ctrl(qml.ctrl(my_ops, 1), 2, control_values=0)
            op()

        This is equivalent to the following.

        .. code-block:: python3

            qml.PauliX(wires=2)
            op = qml.ctrl(qml.ctrl(my_ops, 1), 2)
            op()
            qml.PauliX(wires=2)

    """

    @wraps(fn)
    def wrapper(*args, **kwargs):
        with QuantumTape(do_queue=False) as tape:
            fn(*args, **kwargs)
        return ControlledOperation(tape, control, control_values=control_values)

    return wrapper
<|MERGE_RESOLUTION|>--- conflicted
+++ resolved
@@ -1,290 +1,287 @@
-# Copyright 2018-2021 Xanadu Quantum Technologies Inc.
-
-# Licensed under the Apache License, Version 2.0 (the "License");
-# you may not use this file except in compliance with the License.
-# You may obtain a copy of the License at
-
-#     http://www.apache.org/licenses/LICENSE-2.0
-
-# Unless required by applicable law or agreed to in writing, software
-# distributed under the License is distributed on an "AS IS" BASIS,
-# WITHOUT WARRANTIES OR CONDITIONS OF ANY KIND, either express or implied.
-# See the License for the specific language governing permissions and
-# limitations under the License.
-"""
-Contains the control transform.
-"""
-from functools import wraps
-
-import pennylane as qml
-from pennylane.tape import QuantumTape, get_active_tape
-from pennylane.operation import DecompositionUndefinedError, Operation, AnyWires
-from pennylane.wires import Wires
-from pennylane.transforms.adjoint import adjoint
-
-
-def requeue_ops_in_tape(tape):
-    """Requeue all of the operations in a tape directly to the current tape context"""
-    for op in tape.operations:
-        op.queue()
-
-
-def expand_with_control(tape, control_wire):
-    """Expand a tape to include a control wire on all queued operations.
-
-    Args:
-        tape (.QuantumTape): quantum tape to be controlled
-        control_wire (int): a single wire to use as the control wire
-
-    Returns:
-        .QuantumTape: A new QuantumTape with the controlled operations.
-    """
-    with QuantumTape(do_queue=False) as new_tape:
-        for op in tape.operations:
-            if hasattr(op, "_controlled"):
-                # Execute the controlled version of the operation
-                # and add that the to the tape context.
-                # pylint: disable=protected-access
-                op._controlled(control_wire)
-            else:
-                # Attempt to decompose the operation and apply
-                # controls to each gate in the decomposition.
-                with new_tape.stop_recording():
-                    try:
-                        tmp_tape = op.expand()
-                    except DecompositionUndefinedError:
-                        with QuantumTape() as tmp_tape:
-                            qml.ControlledQubitUnitary(
-                                op.get_matrix(), control_wires=control_wire, wires=op.wires
-                            )
-
-                tmp_tape = expand_with_control(tmp_tape, control_wire)
-                requeue_ops_in_tape(tmp_tape)
-
-    return new_tape
-
-
-class ControlledOperation(Operation):
-    """A Controlled Operation.
-
-    Unless you are a Pennylane plugin developer, **you should NOT directly use this class**,
-    instead, use the :func:`qml.ctrl <.ctrl>` function.
-
-    The ``ControlledOperation`` class is a container class that defines a set of operations that
-    should by applied relative to a single control wire or a list of control wires.
-
-    Certain simulators and quantum computers can take advantage of the controlled gate sparsity,
-    while other devices must rely on the op-by-op decomposition defined by the ``op.expand``
-    method.
-
-    Args:
-        tape: A QuantumTape. This tape defines the unitary that should be applied relative
-            to the control wires.
-        control_wires: A wire or set of wires.
-        control_values: An int or list of ints indicating the values each control wire should
-            take.
-    """
-
-    grad_method = None
-    num_wires = AnyWires
-
-    def __init__(self, tape, control_wires, do_queue=True, control_values=None):
-        self.subtape = tape
-        """QuantumTape: The tape that defines the underlying operation."""
-
-        if len(self.subtape.operations) == 1:
-            self.control_base = self.subtape.operations[0].name
-        else:
-            self.control_base = "MultipleTargets"
-
-        self._control_wires = Wires(control_wires)
-        """Wires: The control wires."""
-
-        if control_values is not None:
-            self._control_values = (
-                [control_values] if isinstance(control_values, int) else control_values
-            )
-
-            len_ctrl_wires = len(self.control_wires)
-            len_ctrl_values = len(self.control_values)
-
-            assert (
-                len_ctrl_wires == len_ctrl_values
-            ), f"ControlledOperation: length of control values and wires must match, \
-                but are {len_ctrl_values} and {len_ctrl_wires}"
-        else:
-            self._control_values = [1] * len(self.control_wires)
-        wires = self.control_wires + tape.wires
-        super().__init__(*tape.get_parameters(), wires=wires, do_queue=do_queue)
-
-    @property
-    def num_params(self):
-        return self.subtape.num_params
-
-    @property
-    def control_wires(self):
-        return self._control_wires
-
-    @property
-    def control_values(self):
-        r"""Values the control wires should take.
-        For operations that have control wires which are all ``1``,
-        this can be set to None.
-        Returns:
-            list[int]: The values each control wire should take.
-        """
-        return self._control_values
-
-    def expand(self):
-        tape = self.subtape
-        tape.set_parameters(self.data)
-
-        for wire in self.control_wires:
-            tape = expand_with_control(tape, wire)
-
-<<<<<<< HEAD
-=======
-        if self.control_values is not None:
-            with QuantumTape(do_queue=False) as ctrl_tape:
-                for i, val in enumerate(self.control_values):
-                    if not bool(val):
-                        qml.PauliX(self.control_wires[i])
-                requeue_ops_in_tape(tape)
-                for i, val in enumerate(self.control_values):
-                    if not bool(val):
-                        qml.PauliX(self.control_wires[i])
-
-            tape = ctrl_tape
->>>>>>> 5bb5eb93
-        return tape
-
-    def adjoint(self):
-        """Returns a new ControlledOperation that is equal to the adjoint of `self`"""
-
-        active_tape = get_active_tape()
-
-        if active_tape is not None:
-            with get_active_tape().stop_recording(), QuantumTape() as new_tape:
-                # Execute all ops adjointed.
-                adjoint(requeue_ops_in_tape)(self.subtape)
-
-        else:
-            # Not within a queuing context
-            with QuantumTape() as new_tape:
-                # Execute all ops adjointed.
-                adjoint(requeue_ops_in_tape)(self.subtape)
-
-        return ControlledOperation(new_tape, self.control_wires, control_values=self.control_values)
-
-    def _controlled(self, wires):
-        new_values = [1] * len(Wires(wires))
-        ControlledOperation(
-            tape=self.subtape,
-            control_wires=Wires(wires) + self.control_wires,
-            control_values=new_values + self.control_values,
-        )
-
-
-def ctrl(fn, control, control_values=None):
-    """Create a method that applies a controlled version of the provided method.
-
-    Args:
-        fn (function): Any python function that applies pennylane operations.
-        control (Wires): The control wire(s).
-        control_values (list[int]): The values the control wire(s) should take.
-
-    Returns:
-        function: A new function that applies the controlled equivalent of ``fn``. The returned
-        function takes the same input arguments as ``fn``.
-
-    **Example**
-
-    .. code-block:: python3
-
-        dev = qml.device('default.qubit', wires=4)
-
-        def ops(params):
-            qml.RX(params[0], wires=0)
-            qml.RZ(params[1], wires=3)
-
-        ops1 = qml.ctrl(ops, control=1)
-        ops2 = qml.ctrl(ops, control=2)
-
-        @qml.qnode(dev)
-        def my_circuit():
-            ops1(params=[0.123, 0.456])
-            ops1(params=[0.789, 1.234])
-            ops2(params=[2.987, 3.654])
-            ops2(params=[2.321, 1.111])
-            return qml.state()
-
-    The above code would be equivalent to
-
-    .. code-block:: python3
-
-        @qml.qnode(dev)
-        def my_circuit2():
-            # ops1(params=[0.123, 0.456])
-            qml.CRX(0.123, wires=[1, 0])
-            qml.CRZ(0.456, wires=[1, 3])
-
-            # ops1(params=[0.789, 1.234])
-            qml.CRX(0.789, wires=[1, 0])
-            qml.CRZ(1.234, wires=[1, 3])
-
-            # ops2(params=[2.987, 3.654])
-            qml.CRX(2.987, wires=[2, 0])
-            qml.CRZ(3.654, wires=[2, 3])
-
-            # ops2(params=[2.321, 1.111])
-            qml.CRX(2.321, wires=[2, 0])
-            qml.CRZ(1.111, wires=[2, 3])
-            return qml.state()
-
-    .. Note::
-
-        Some devices are able to take advantage of the inherient sparsity of a
-        controlled operation. In those cases, it may be more efficient to use
-        this transform rather than adding controls by hand. For devices that don't
-        have special control support, the operation is expanded to add control wires
-        to each underlying op individually.
-
-    .. UsageDetails::
-
-        **Nesting Controls**
-
-        The ``ctrl`` transform can be nested with itself arbitrarily.
-
-        .. code-block:: python3
-
-            # These two ops are equivalent.
-            op1 = qml.ctrl(qml.ctrl(my_ops, 1), 2)
-            op2 = qml.ctrl(my_ops, [2, 1])
-
-        **Control Value Assignment**
-
-        Control values can be assigned as follows.
-
-        .. code-block:: python3
-
-            op = qml.ctrl(qml.ctrl(my_ops, 1), 2, control_values=0)
-            op()
-
-        This is equivalent to the following.
-
-        .. code-block:: python3
-
-            qml.PauliX(wires=2)
-            op = qml.ctrl(qml.ctrl(my_ops, 1), 2)
-            op()
-            qml.PauliX(wires=2)
-
-    """
-
-    @wraps(fn)
-    def wrapper(*args, **kwargs):
-        with QuantumTape(do_queue=False) as tape:
-            fn(*args, **kwargs)
-        return ControlledOperation(tape, control, control_values=control_values)
-
-    return wrapper
+# Copyright 2018-2021 Xanadu Quantum Technologies Inc.
+
+# Licensed under the Apache License, Version 2.0 (the "License");
+# you may not use this file except in compliance with the License.
+# You may obtain a copy of the License at
+
+#     http://www.apache.org/licenses/LICENSE-2.0
+
+# Unless required by applicable law or agreed to in writing, software
+# distributed under the License is distributed on an "AS IS" BASIS,
+# WITHOUT WARRANTIES OR CONDITIONS OF ANY KIND, either express or implied.
+# See the License for the specific language governing permissions and
+# limitations under the License.
+"""
+Contains the control transform.
+"""
+from functools import wraps
+
+import pennylane as qml
+from pennylane.tape import QuantumTape, get_active_tape
+from pennylane.operation import DecompositionUndefinedError, Operation, AnyWires
+from pennylane.wires import Wires
+from pennylane.transforms.adjoint import adjoint
+
+
+def requeue_ops_in_tape(tape):
+    """Requeue all of the operations in a tape directly to the current tape context"""
+    for op in tape.operations:
+        op.queue()
+
+
+def expand_with_control(tape, control_wire):
+    """Expand a tape to include a control wire on all queued operations.
+
+    Args:
+        tape (.QuantumTape): quantum tape to be controlled
+        control_wire (int): a single wire to use as the control wire
+
+    Returns:
+        .QuantumTape: A new QuantumTape with the controlled operations.
+    """
+    with QuantumTape(do_queue=False) as new_tape:
+        for op in tape.operations:
+            if hasattr(op, "_controlled"):
+                # Execute the controlled version of the operation
+                # and add that the to the tape context.
+                # pylint: disable=protected-access
+                op._controlled(control_wire)
+            else:
+                # Attempt to decompose the operation and apply
+                # controls to each gate in the decomposition.
+                with new_tape.stop_recording():
+                    try:
+                        tmp_tape = op.expand()
+                    except DecompositionUndefinedError:
+                        with QuantumTape() as tmp_tape:
+                            qml.ControlledQubitUnitary(
+                                op.get_matrix(), control_wires=control_wire, wires=op.wires
+                            )
+
+                tmp_tape = expand_with_control(tmp_tape, control_wire)
+                requeue_ops_in_tape(tmp_tape)
+
+    return new_tape
+
+
+class ControlledOperation(Operation):
+    """A Controlled Operation.
+
+    Unless you are a Pennylane plugin developer, **you should NOT directly use this class**,
+    instead, use the :func:`qml.ctrl <.ctrl>` function.
+
+    The ``ControlledOperation`` class is a container class that defines a set of operations that
+    should by applied relative to a single control wire or a list of control wires.
+
+    Certain simulators and quantum computers can take advantage of the controlled gate sparsity,
+    while other devices must rely on the op-by-op decomposition defined by the ``op.expand``
+    method.
+
+    Args:
+        tape: A QuantumTape. This tape defines the unitary that should be applied relative
+            to the control wires.
+        control_wires: A wire or set of wires.
+        control_values: An int or list of ints indicating the values each control wire should
+            take.
+    """
+
+    grad_method = None
+    num_wires = AnyWires
+
+    def __init__(self, tape, control_wires, do_queue=True, control_values=None):
+        self.subtape = tape
+        """QuantumTape: The tape that defines the underlying operation."""
+
+        if len(self.subtape.operations) == 1:
+            self.control_base = self.subtape.operations[0].name
+        else:
+            self.control_base = "MultipleTargets"
+
+        self._control_wires = Wires(control_wires)
+        """Wires: The control wires."""
+
+        if control_values is not None:
+            self._control_values = (
+                [control_values] if isinstance(control_values, int) else control_values
+            )
+
+            len_ctrl_wires = len(self.control_wires)
+            len_ctrl_values = len(self.control_values)
+
+            assert (
+                len_ctrl_wires == len_ctrl_values
+            ), f"ControlledOperation: length of control values and wires must match, \
+                but are {len_ctrl_values} and {len_ctrl_wires}"
+        else:
+            self._control_values = [1] * len(self.control_wires)
+        wires = self.control_wires + tape.wires
+        super().__init__(*tape.get_parameters(), wires=wires, do_queue=do_queue)
+
+    @property
+    def num_params(self):
+        return self.subtape.num_params
+
+    @property
+    def control_wires(self):
+        return self._control_wires
+
+    @property
+    def control_values(self):
+        r"""Values the control wires should take.
+        For operations that have control wires which are all ``1``,
+        this can be set to None.
+        Returns:
+            list[int]: The values each control wire should take.
+        """
+        return self._control_values
+
+    def expand(self):
+        tape = self.subtape
+        tape.set_parameters(self.data)
+
+        for wire in self.control_wires:
+            tape = expand_with_control(tape, wire)
+
+        if self.control_values is not None:
+            with QuantumTape(do_queue=False) as ctrl_tape:
+                for i, val in enumerate(self.control_values):
+                    if not bool(val):
+                        qml.PauliX(self.control_wires[i])
+                requeue_ops_in_tape(tape)
+                for i, val in enumerate(self.control_values):
+                    if not bool(val):
+                        qml.PauliX(self.control_wires[i])
+
+            tape = ctrl_tape
+        return tape
+
+    def adjoint(self):
+        """Returns a new ControlledOperation that is equal to the adjoint of `self`"""
+
+        active_tape = get_active_tape()
+
+        if active_tape is not None:
+            with get_active_tape().stop_recording(), QuantumTape() as new_tape:
+                # Execute all ops adjointed.
+                adjoint(requeue_ops_in_tape)(self.subtape)
+
+        else:
+            # Not within a queuing context
+            with QuantumTape() as new_tape:
+                # Execute all ops adjointed.
+                adjoint(requeue_ops_in_tape)(self.subtape)
+
+        return ControlledOperation(new_tape, self.control_wires, control_values=self.control_values)
+
+    def _controlled(self, wires):
+        new_values = [1] * len(Wires(wires))
+        ControlledOperation(
+            tape=self.subtape,
+            control_wires=Wires(wires) + self.control_wires,
+            control_values=new_values + self.control_values,
+        )
+
+
+def ctrl(fn, control, control_values=None):
+    """Create a method that applies a controlled version of the provided method.
+
+    Args:
+        fn (function): Any python function that applies pennylane operations.
+        control (Wires): The control wire(s).
+        control_values (list[int]): The values the control wire(s) should take.
+
+    Returns:
+        function: A new function that applies the controlled equivalent of ``fn``. The returned
+        function takes the same input arguments as ``fn``.
+
+    **Example**
+
+    .. code-block:: python3
+
+        dev = qml.device('default.qubit', wires=4)
+
+        def ops(params):
+            qml.RX(params[0], wires=0)
+            qml.RZ(params[1], wires=3)
+
+        ops1 = qml.ctrl(ops, control=1)
+        ops2 = qml.ctrl(ops, control=2)
+
+        @qml.qnode(dev)
+        def my_circuit():
+            ops1(params=[0.123, 0.456])
+            ops1(params=[0.789, 1.234])
+            ops2(params=[2.987, 3.654])
+            ops2(params=[2.321, 1.111])
+            return qml.state()
+
+    The above code would be equivalent to
+
+    .. code-block:: python3
+
+        @qml.qnode(dev)
+        def my_circuit2():
+            # ops1(params=[0.123, 0.456])
+            qml.CRX(0.123, wires=[1, 0])
+            qml.CRZ(0.456, wires=[1, 3])
+
+            # ops1(params=[0.789, 1.234])
+            qml.CRX(0.789, wires=[1, 0])
+            qml.CRZ(1.234, wires=[1, 3])
+
+            # ops2(params=[2.987, 3.654])
+            qml.CRX(2.987, wires=[2, 0])
+            qml.CRZ(3.654, wires=[2, 3])
+
+            # ops2(params=[2.321, 1.111])
+            qml.CRX(2.321, wires=[2, 0])
+            qml.CRZ(1.111, wires=[2, 3])
+            return qml.state()
+
+    .. Note::
+
+        Some devices are able to take advantage of the inherient sparsity of a
+        controlled operation. In those cases, it may be more efficient to use
+        this transform rather than adding controls by hand. For devices that don't
+        have special control support, the operation is expanded to add control wires
+        to each underlying op individually.
+
+    .. UsageDetails::
+
+        **Nesting Controls**
+
+        The ``ctrl`` transform can be nested with itself arbitrarily.
+
+        .. code-block:: python3
+
+            # These two ops are equivalent.
+            op1 = qml.ctrl(qml.ctrl(my_ops, 1), 2)
+            op2 = qml.ctrl(my_ops, [2, 1])
+
+        **Control Value Assignment**
+
+        Control values can be assigned as follows.
+
+        .. code-block:: python3
+
+            op = qml.ctrl(qml.ctrl(my_ops, 1), 2, control_values=0)
+            op()
+
+        This is equivalent to the following.
+
+        .. code-block:: python3
+
+            qml.PauliX(wires=2)
+            op = qml.ctrl(qml.ctrl(my_ops, 1), 2)
+            op()
+            qml.PauliX(wires=2)
+
+    """
+
+    @wraps(fn)
+    def wrapper(*args, **kwargs):
+        with QuantumTape(do_queue=False) as tape:
+            fn(*args, **kwargs)
+        return ControlledOperation(tape, control, control_values=control_values)
+
+    return wrapper