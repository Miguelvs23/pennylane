# Copyright 2021 Xanadu Quantum Technologies Inc.

# Licensed under the Apache License, Version 2.0 (the "License");
# you may not use this file except in compliance with the License.
# You may obtain a copy of the License at

#     http://www.apache.org/licenses/LICENSE-2.0

# Unless required by applicable law or agreed to in writing, software
# distributed under the License is distributed on an "AS IS" BASIS,
# WITHOUT WARRANTIES OR CONDITIONS OF ANY KIND, either express or implied.
# See the License for the specific language governing permissions and
# limitations under the License.
"""
Provides transforms for inserting operations into quantum circuits.
"""
from collections.abc import Sequence
from types import FunctionType
from typing import Type, Union

from pennylane import Device, apply
from pennylane.operation import Operation
from pennylane.tape import QuantumTape
<<<<<<< HEAD
from pennylane.ops.qubit.state_preparation import state_prep_ops
=======
>>>>>>> bcd837b1
from pennylane.transforms.qfunc_transforms import qfunc_transform

# pylint: disable=too-many-branches


def _check_position(position):
    """Checks the position argument to determine if an operation or list of operations was provided."""
    not_op = False
    req_ops = False
    if isinstance(position, list):
        req_ops = position.copy()
        for operation in req_ops:
            try:
                if Operation not in operation.__bases__:
                    not_op = True
            except AttributeError:
                not_op = True
    elif not isinstance(position, list):
        try:
            if Operation in position.__bases__:
                req_ops = [position]
            else:
                not_op = True
        except AttributeError:
            not_op = True
    return not_op, req_ops


@qfunc_transform
def insert(
    circuit: Union[callable, QuantumTape, Device],
    op: Union[callable, Type[Operation]],
    op_args: Union[tuple, float],
    position: Union[str, list, Type[Operation]] = "all",
    before: bool = False,
) -> Union[callable, QuantumTape]:
    """Insert an operation into specified points in an input circuit.

    Circuits passed through this transform will be updated to have the operation, specified by the
    ``op`` argument, added according to the positioning specified in the ``position`` argument. Only
    single qubit operations are permitted to be inserted.

    The type of ``op`` can be either a single operation or a quantum
    function acting on a single wire. A quantum function can be used
    to specify a sequence of operations acting on a single qubit (see the usage details
    for more information).

    Args:
        circuit (callable or QuantumTape or Device): the input circuit to be transformed, or a
            device
        op (callable or Type[Operation]): the single-qubit operation, or sequence of operations
            acting on a single qubit, to be inserted into the circuit
        op_args (tuple or float): the arguments fed to the operation, either as a tuple or a single
            float
        position (str or PennyLane operation or list of operations): Specification of where to add the operation.
            Should be one of: ``"all"`` to add the operation after all gates (except state preparations);
            ``"start"`` to add the operation to all wires at the start of the circuit (but after state preparations);
            ``"end"`` to add the operation to all wires at the end of the circuit;
            list of operations to add the operation before or after depending on ``before``.
        before (bool): Whether to add the operation before the given operation(s) in ``position``.
            Default is ``False`` and the operation is inserted after.

    Returns:
        callable or QuantumTape or Device: the updated version of the input circuit or an updated
        device which will transform circuits before execution

    Raises:
        ValueError: if a single operation acting on multiple wires is passed to ``op``
        ValueError: if the requested ``position`` argument is not ``'start'``, ``'end'`` or
            ``'all'`` OR PennyLane Operation

    **Example:**

    The following QNode can be transformed to add noise to the circuit:

    .. code-block:: python3

        dev = qml.device("default.mixed", wires=2)

        @qml.qnode(dev)
        @qml.transforms.insert(qml.AmplitudeDamping, 0.2, position="end")
        def f(w, x, y, z):
            qml.RX(w, wires=0)
            qml.RY(x, wires=1)
            qml.CNOT(wires=[0, 1])
            qml.RY(y, wires=0)
            qml.RX(z, wires=1)
            return qml.expval(qml.PauliZ(0) @ qml.PauliZ(1))

    Executions of this circuit will differ from the noise-free value:

    >>> f(0.9, 0.4, 0.5, 0.6)
    tensor(0.754847, requires_grad=True)
    >>> print(qml.draw(f)(0.9, 0.4, 0.5, 0.6))
    0: ──RX(0.90)─╭C──RY(0.50)──AmplitudeDamping(0.20)─┤ ╭<Z@Z>
    1: ──RY(0.40)─╰X──RX(0.60)──AmplitudeDamping(0.20)─┤ ╰<Z@Z>

    .. details::
        :title: Usage Details

        **Specifying the operation as a quantum function:**

        Instead of specifying ``op`` as a single :class:`~.Operation`, we can instead define a
        quantum function. For example:

        .. code-block:: python3

            def op(x, y, wires):
                qml.RX(x, wires=wires)
                qml.PhaseShift(y, wires=wires)

        This operation can be inserted into the following circuit:

        .. code-block:: python3

            dev = qml.device("default.qubit", wires=2)

            @qml.qnode(dev)
            @qml.transforms.insert(op, [0.2, 0.3], position="end")
            def f(w, x, y, z):
                qml.RX(w, wires=0)
                qml.RY(x, wires=1)
                qml.CNOT(wires=[0, 1])
                qml.RY(y, wires=0)
                qml.RX(z, wires=1)
                return qml.expval(qml.PauliZ(0) @ qml.PauliZ(1))

        To check this, let's print out the circuit:

        >>> print(qml.draw(f)(0.9, 0.4, 0.5, 0.6))
        0: ──RX(0.90)─╭C──RY(0.50)──RX(0.20)──Rϕ(0.30)─┤ ╭<Z@Z>
        1: ──RY(0.40)─╰X──RX(0.60)──RX(0.20)──Rϕ(0.30)─┤ ╰<Z@Z>

        **Transforming tapes:**

        Consider the following tape:

        .. code-block:: python3

            with qml.tape.QuantumTape() as tape:
                qml.RX(0.9, wires=0)
                qml.RY(0.4, wires=1)
                qml.CNOT(wires=[0, 1])
                qml.RY(0.5, wires=0)
                qml.RX(0.6, wires=1)
                qml.expval(qml.PauliZ(0) @ qml.PauliZ(1))

        We can add the :class:`~.AmplitudeDamping` channel to the end of the circuit using:

        >>> from pennylane.transforms import insert
        >>> noisy_tape = insert(qml.AmplitudeDamping, 0.05, position="end")(tape)
        >>> print(qml.drawer.tape_text(noisy_tape, decimals=2))
        0: ──RX(0.90)─╭C──RY(0.50)──AmplitudeDamping(0.05)─┤ ╭<Z@Z>
        1: ──RY(0.40)─╰X──RX(0.60)──AmplitudeDamping(0.05)─┤ ╰<Z@Z>

        **Transforming devices:**

        Consider the following QNode:

        .. code-block:: python3

            dev = qml.device("default.mixed", wires=2)

            def f(w, x, y, z):
                qml.RX(w, wires=0)
                qml.RY(x, wires=1)
                qml.CNOT(wires=[0, 1])
                qml.RY(y, wires=0)
                qml.RX(z, wires=1)
                return qml.expval(qml.PauliZ(0) @ qml.PauliZ(1))

            qnode = qml.QNode(f, dev)

        Execution of the circuit on ``dev`` will be noise-free:

        >>> qnode(0.9, 0.4, 0.5, 0.6)
        tensor(0.86243536, requires_grad=True)

        However, noise can be easily added to the device:

        >>> dev_noisy = qml.transforms.insert(qml.AmplitudeDamping, 0.2)(dev)
        >>> qnode_noisy = qml.QNode(f, dev_noisy)
        >>> qnode_noisy(0.9, 0.4, 0.5, 0.6)
        tensor(0.72945434, requires_grad=True)
    """
    circuit = circuit.expand(stop_at=lambda op: not isinstance(op, QuantumTape))

    if not isinstance(op, FunctionType) and op.num_wires != 1:
        raise ValueError("Only single-qubit operations can be inserted into the circuit")

    not_op, req_ops = _check_position(position)

    if position not in ("start", "end", "all") and not_op:
        raise ValueError(
            "Position must be either 'start', 'end', or 'all' (default) OR a PennyLane operation or list of operations."
        )

    if not isinstance(op_args, Sequence):
        op_args = [op_args]

<<<<<<< HEAD
    num_preps = sum(o.base_name in state_prep_ops for o in circuit.operations)
=======
    num_preps = len(circuit._prep)  # pylint: disable=protected-access
>>>>>>> bcd837b1

    for i in range(num_preps):
        apply(circuit.operations[i])

    if position == "start":
        for w in circuit.wires:
            op(*op_args, wires=w)

    for circuit_op in circuit.operations[num_preps:]:
        if not before:
            apply(circuit_op)

        if position == "all":
            for w in circuit_op.wires:
                op(*op_args, wires=w)

        if req_ops:
            for operation in req_ops:
                if operation == type(circuit_op):
                    for w in circuit_op.wires:
                        op(*op_args, wires=w)

        if before:
            apply(circuit_op)

    if position == "end":
        for w in circuit.wires:
            op(*op_args, wires=w)

    for m in circuit.measurements:
        apply(m)<|MERGE_RESOLUTION|>--- conflicted
+++ resolved
@@ -21,10 +21,6 @@
 from pennylane import Device, apply
 from pennylane.operation import Operation
 from pennylane.tape import QuantumTape
-<<<<<<< HEAD
-from pennylane.ops.qubit.state_preparation import state_prep_ops
-=======
->>>>>>> bcd837b1
 from pennylane.transforms.qfunc_transforms import qfunc_transform
 
 # pylint: disable=too-many-branches
@@ -225,11 +221,7 @@
     if not isinstance(op_args, Sequence):
         op_args = [op_args]
 
-<<<<<<< HEAD
-    num_preps = sum(o.base_name in state_prep_ops for o in circuit.operations)
-=======
     num_preps = len(circuit._prep)  # pylint: disable=protected-access
->>>>>>> bcd837b1
 
     for i in range(num_preps):
         apply(circuit.operations[i])
