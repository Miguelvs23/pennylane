# Copyright 2018-2021 Xanadu Quantum Technologies Inc.

# Licensed under the Apache License, Version 2.0 (the "License");
# you may not use this file except in compliance with the License.
# You may obtain a copy of the License at

#     http://www.apache.org/licenses/LICENSE-2.0

# Unless required by applicable law or agreed to in writing, software
# distributed under the License is distributed on an "AS IS" BASIS,
# WITHOUT WARRANTIES OR CONDITIONS OF ANY KIND, either express or implied.
# See the License for the specific language governing permissions and
# limitations under the License.
"""
This subpackage contains QNode, quantum function, device, and tape transforms.


.. currentmodule:: pennylane

Transforms
----------

Transforms that act on QNodes
~~~~~~~~~~~~~~~~~~~~~~~~~~~~~

These transforms accept QNodes, and return new transformed functions
that compute the desired quantity.

.. autosummary::
    :toctree: api

    ~transforms.classical_jacobian
    ~batch_params
    ~draw
    ~transforms.get_unitary_matrix
    ~metric_tensor
    ~specs

Transforms that act on quantum functions
~~~~~~~~~~~~~~~~~~~~~~~~~~~~~~~~~~~~~~~~

These transforms accept quantum functions (Python functions
containing quantum operations) that are used to construct QNodes.

.. autosummary::
    :toctree: api

    ~adjoint
    ~ctrl
    ~apply_controlled_Q
    ~quantum_monte_carlo

Transforms for circuit compilation
~~~~~~~~~~~~~~~~~~~~~~~~~~~~~~~~~~

This set of transforms accept quantum functions, and perform basic circuit compilation tasks.

.. autosummary::
    :toctree: api

    ~compile
    ~transforms.cancel_inverses
    ~transforms.commute_controlled
    ~transforms.merge_rotations
    ~transforms.single_qubit_fusion
    ~transforms.unitary_to_rot

There are also utility functions and decompositions available that assist with
both transforms, and decompositions within the larger PennyLane codebase.

.. autosummary::
    :toctree: api

    ~transforms.zyz_decomposition
    ~transforms.two_qubit_decomposition

Transforms that act on tapes
~~~~~~~~~~~~~~~~~~~~~~~~~~~~

These transforms accept quantum tapes, and return one or
more tapes as well as a classical processing function.

.. autosummary::
    :toctree: api

    ~transforms.measurement_grouping
    ~transforms.hamiltonian_expand

Decorators and utility functions
--------------------------------

The following decorators and convenience functions are provided
to help build custom QNode, quantum function, and tape transforms:

.. autosummary::
    :toctree: api

    ~single_tape_transform
    ~batch_transform
    ~qfunc_transform
    ~transforms.make_tape
    ~transforms.create_expand_fn
    ~transforms.expand_invalid_trainable
    ~transforms.expand_multipar
    ~transforms.expand_nonunitary_gen
"""
# Import the decorators first to prevent circular imports when used in other transforms
from .batch_transform import batch_transform
from .qfunc_transforms import make_tape, single_tape_transform, qfunc_transform
from .adjoint import adjoint
from .batch_params import batch_params
from .classical_jacobian import classical_jacobian
from .compile import compile
from .control import ControlledOperation, ctrl
from .decompositions import zyz_decomposition, two_qubit_decomposition
from .draw import draw
from .hamiltonian_expand import hamiltonian_expand
from .measurement_grouping import measurement_grouping
from .metric_tensor import metric_tensor
from .optimization import (
    cancel_inverses,
    commute_controlled,
    merge_rotations,
    single_qubit_fusion,
)
from .specs import specs
from .qmc import apply_controlled_Q, quantum_monte_carlo
from .unitary_to_rot import unitary_to_rot
from .get_unitary_matrix import get_unitary_matrix
<<<<<<< HEAD
from .get_dag_commutation import get_dag_commutation
=======
from .tape_expand import (
    expand_invalid_trainable,
    expand_multipar,
    expand_nonunitary_gen,
    create_expand_fn,
)
>>>>>>> 1bca151b
<|MERGE_RESOLUTION|>--- conflicted
+++ resolved
@@ -127,13 +127,10 @@
 from .qmc import apply_controlled_Q, quantum_monte_carlo
 from .unitary_to_rot import unitary_to_rot
 from .get_unitary_matrix import get_unitary_matrix
-<<<<<<< HEAD
 from .get_dag_commutation import get_dag_commutation
-=======
 from .tape_expand import (
     expand_invalid_trainable,
     expand_multipar,
     expand_nonunitary_gen,
     create_expand_fn,
-)
->>>>>>> 1bca151b
+)