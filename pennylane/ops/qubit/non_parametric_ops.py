# Copyright 2018-2021 Xanadu Quantum Technologies Inc.

# Licensed under the Apache License, Version 2.0 (the "License");
# you may not use this file except in compliance with the License.
# You may obtain a copy of the License at

#     http://www.apache.org/licenses/LICENSE-2.0

# Unless required by applicable law or agreed to in writing, software
# distributed under the License is distributed on an "AS IS" BASIS,
# WITHOUT WARRANTIES OR CONDITIONS OF ANY KIND, either express or implied.
# See the License for the specific language governing permissions and
# limitations under the License.
"""
This submodule contains the discrete-variable quantum operations that do
not depend on any parameters.
"""
# pylint:disable=abstract-method,arguments-differ,protected-access
import cmath
import numpy as np
from scipy.linalg import block_diag

import pennylane as qml
from pennylane.operation import AnyWires, Observable, Operation
from pennylane.utils import pauli_eigs
from pennylane.wires import Wires

INV_SQRT2 = 1 / qml.math.sqrt(2)


class Hadamard(Observable, Operation):
    r"""Hadamard(wires)
    The Hadamard operator

    .. math:: H = \frac{1}{\sqrt{2}}\begin{bmatrix} 1 & 1\\ 1 & -1\end{bmatrix}.

    **Details:**

    * Number of wires: 1
    * Number of parameters: 0

    Args:
        wires (Sequence[int] or int): the wire the operation acts on
    """
    num_wires = 1
    eigvals = pauli_eigs(1)
    matrix = np.array([[INV_SQRT2, INV_SQRT2], [INV_SQRT2, -INV_SQRT2]])

    @property
    def num_params(self):
        return 0

    def label(self, decimals=None, base_label=None):
        return base_label or "H"

    @classmethod
    def _matrix(cls, *params):
        return cls.matrix

    @classmethod
    def _eigvals(cls, *params):
        return cls.eigvals

    def diagonalizing_gates(self):
        r"""Rotates the specified wires such that they
        are in the eigenbasis of the Hadamard operator.

        For the Hadamard operator,

        .. math:: H = U^\dagger Z U

        where :math:`U = R_y(-\pi/4)`.

        Returns:
            list(~.Operation): A list of gates that diagonalize Hadamard in
            the computational basis.
        """
        return [qml.RY(-np.pi / 4, wires=self.wires)]

    @staticmethod
    def decomposition(wires):
        decomp_ops = [
            qml.PhaseShift(np.pi / 2, wires=wires),
            qml.RX(np.pi / 2, wires=wires),
            qml.PhaseShift(np.pi / 2, wires=wires),
        ]
        return decomp_ops

    def adjoint(self):
        return Hadamard(wires=self.wires)

    def single_qubit_rot_angles(self):
        # H = RZ(\pi) RY(\pi/2) RZ(0)
        return [np.pi, np.pi / 2, 0.0]


class PauliX(Observable, Operation):
    r"""PauliX(wires)
    The Pauli X operator

    .. math:: \sigma_x = \begin{bmatrix} 0 & 1 \\ 1 & 0\end{bmatrix}.

    **Details:**

    * Number of wires: 1
    * Number of parameters: 0

    Args:
        wires (Sequence[int] or int): the wire the operation acts on
    """
    num_wires = 1
    basis = "X"
    eigvals = pauli_eigs(1)
    matrix = np.array([[0, 1], [1, 0]])

    @property
    def num_params(self):
        return 0

    def label(self, decimals=None, base_label=None):
        return base_label or "X"

    @classmethod
    def _matrix(cls, *params):
        return cls.matrix

    @classmethod
    def _eigvals(cls, *params):
        return cls.eigvals

    def diagonalizing_gates(self):
        r"""Rotates the specified wires such that they
        are in the eigenbasis of the Pauli-X operator.

        For the Pauli-X operator,

        .. math:: X = H^\dagger Z H.

        Returns:
            list(qml.Operation): A list of gates that diagonalize PauliY in the
            computational basis.
        """
        return [Hadamard(wires=self.wires)]

    @staticmethod
    def decomposition(wires):
        decomp_ops = [
            qml.PhaseShift(np.pi / 2, wires=wires),
            qml.RX(np.pi, wires=wires),
            qml.PhaseShift(np.pi / 2, wires=wires),
        ]
        return decomp_ops

    def adjoint(self):
        return PauliX(wires=self.wires)

    def _controlled(self, wire):
        CNOT(wires=Wires(wire) + self.wires)

    def single_qubit_rot_angles(self):
        # X = RZ(-\pi/2) RY(\pi) RZ(\pi/2)
        return [np.pi / 2, np.pi, -np.pi / 2]


class PauliY(Observable, Operation):
    r"""PauliY(wires)
    The Pauli Y operator

    .. math:: \sigma_y = \begin{bmatrix} 0 & -i \\ i & 0\end{bmatrix}.

    **Details:**

    * Number of wires: 1
    * Number of parameters: 0

    Args:
        wires (Sequence[int] or int): the wire the operation acts on
    """
    num_wires = 1
    basis = "Y"
    eigvals = pauli_eigs(1)
    matrix = np.array([[0, -1j], [1j, 0]])

    @property
    def num_params(self):
        return 0

    def label(self, decimals=None, base_label=None):
        return base_label or "Y"

    @classmethod
    def _matrix(cls, *params):
        return cls.matrix

    @classmethod
    def _eigvals(cls, *params):
        return cls.eigvals

    def diagonalizing_gates(self):
        r"""Rotates the specified wires such that they
        are in the eigenbasis of PauliY.

        For the Pauli-Y observable,

        .. math:: Y = U^\dagger Z U

        where :math:`U=HSZ`.

        Returns:
            list(~.Operation): A list of gates that diagonalize PauliY in the
                computational basis.
        """
        return [
            PauliZ(wires=self.wires),
            S(wires=self.wires),
            Hadamard(wires=self.wires),
        ]

    @staticmethod
    def decomposition(wires):
        decomp_ops = [
            qml.PhaseShift(np.pi / 2, wires=wires),
            qml.RY(np.pi, wires=wires),
            qml.PhaseShift(np.pi / 2, wires=wires),
        ]
        return decomp_ops

    def adjoint(self):
        return PauliY(wires=self.wires)

    def _controlled(self, wire):
        CY(wires=Wires(wire) + self.wires)

    def single_qubit_rot_angles(self):
        # Y = RZ(0) RY(\pi) RZ(0)
        return [0.0, np.pi, 0.0]


class PauliZ(Observable, Operation):
    r"""PauliZ(wires)
    The Pauli Z operator

    .. math:: \sigma_z = \begin{bmatrix} 1 & 0 \\ 0 & -1\end{bmatrix}.

    **Details:**

    * Number of wires: 1
    * Number of parameters: 0

    Args:
        wires (Sequence[int] or int): the wire the operation acts on
    """
    num_wires = 1
    basis = "Z"
    eigvals = pauli_eigs(1)
    matrix = np.array([[1, 0], [0, -1]])

    @property
    def num_params(self):
        return 0

    def label(self, decimals=None, base_label=None):
        return base_label or "Z"

    @classmethod
    def _matrix(cls, *params):
        return cls.matrix

    @classmethod
    def _eigvals(cls, *params):
        return cls.eigvals

    def diagonalizing_gates(self):
        return []

    @staticmethod
    def decomposition(wires):
        decomp_ops = [qml.PhaseShift(np.pi, wires=wires)]
        return decomp_ops

    def adjoint(self):
        return PauliZ(wires=self.wires)

    def _controlled(self, wire):
        CZ(wires=Wires(wire) + self.wires)

    def single_qubit_rot_angles(self):
        # Z = RZ(\pi) RY(0) RZ(0)
        return [np.pi, 0.0, 0.0]


class S(Operation):
    r"""S(wires)
    The single-qubit phase gate

    .. math:: S = \begin{bmatrix}
                1 & 0 \\
                0 & i
            \end{bmatrix}.

    **Details:**

    * Number of wires: 1
    * Number of parameters: 0

    Args:
        wires (Sequence[int] or int): the wire the operation acts on
    """
    num_wires = 1
    basis = "Z"
    op_eigvals = np.array([1, 1j])
    op_matrix = np.array([[1, 0], [0, 1j]])

    @property
    def num_params(self):
        return 0

    @classmethod
    def _matrix(cls, *params):
        return cls.op_matrix

    @classmethod
    def _eigvals(cls, *params):
        return cls.op_eigvals

    @staticmethod
    def decomposition(wires):
        decomp_ops = [qml.PhaseShift(np.pi / 2, wires=wires)]
        return decomp_ops

    def adjoint(self):
        return S(wires=self.wires).inv()

    def single_qubit_rot_angles(self):
        # S = RZ(\pi/2) RY(0) RZ(0)
        return [np.pi / 2, 0.0, 0.0]


class T(Operation):
    r"""T(wires)
    The single-qubit T gate

    .. math:: T = \begin{bmatrix}
                1 & 0 \\
                0 & e^{\frac{i\pi}{4}}
            \end{bmatrix}.

    **Details:**

    * Number of wires: 1
    * Number of parameters: 0

    Args:
        wires (Sequence[int] or int): the wire the operation acts on
    """
    num_wires = 1
    basis = "Z"
    op_matrix = np.array([[1, 0], [0, cmath.exp(1j * np.pi / 4)]])
    op_eigvals = np.array([1, cmath.exp(1j * np.pi / 4)])

    @property
    def num_params(self):
        return 0

    @classmethod
    def _matrix(cls, *params):
        return cls.op_matrix

    @classmethod
    def _eigvals(cls, *params):
        return cls.op_eigvals

    @staticmethod
    def decomposition(wires):
        decomp_ops = [qml.PhaseShift(np.pi / 4, wires=wires)]
        return decomp_ops

    def adjoint(self):
        return T(wires=self.wires).inv()

    def single_qubit_rot_angles(self):
        # T = RZ(\pi/4) RY(0) RZ(0)
        return [np.pi / 4, 0.0, 0.0]


class SX(Operation):
    r"""SX(wires)
    The single-qubit Square-Root X operator.

    .. math:: SX = \sqrt{X} = \frac{1}{2} \begin{bmatrix}
            1+i &   1-i \\
            1-i &   1+i \\
        \end{bmatrix}.

    **Details:**

    * Number of wires: 1
    * Number of parameters: 0

    Args:
        wires (Sequence[int] or int): the wire the operation acts on
    """
    num_wires = 1
    basis = "X"
    op_matrix = 0.5 * np.array([[1 + 1j, 1 - 1j], [1 - 1j, 1 + 1j]])
    op_eigvals = np.array([1, 1j])

    @property
    def num_params(self):
        return 0

    @classmethod
    def _matrix(cls, *params):
        return cls.op_matrix

    @classmethod
    def _eigvals(cls, *params):
        return cls.op_eigvals

    @staticmethod
    def decomposition(wires):
        decomp_ops = [
            qml.RZ(np.pi / 2, wires=wires),
            qml.RY(np.pi / 2, wires=wires),
            qml.RZ(-np.pi, wires=wires),
            qml.PhaseShift(np.pi / 2, wires=wires),
        ]
        return decomp_ops

    def adjoint(self):
        return SX(wires=self.wires).inv()

    def single_qubit_rot_angles(self):
        # SX = RZ(-\pi/2) RY(\pi/2) RZ(\pi/2)
        return [np.pi / 2, np.pi / 2, -np.pi / 2]


class CNOT(Operation):
    r"""CNOT(wires)
    The controlled-NOT operator

    .. math:: CNOT = \begin{bmatrix}
            1 & 0 & 0 & 0 \\
            0 & 1 & 0 & 0\\
            0 & 0 & 0 & 1\\
            0 & 0 & 1 & 0
        \end{bmatrix}.

    .. note:: The first wire provided corresponds to the **control qubit**.

    **Details:**

    * Number of wires: 2
    * Number of parameters: 0

    Args:
        wires (Sequence[int]): the wires the operation acts on
    """
    num_wires = 2
<<<<<<< HEAD
    par_domain = None
    is_self_inverse = True
    is_controlled = "PauliX"
=======
>>>>>>> 8c6c4cc7
    basis = "X"
    matrix = np.array([[1, 0, 0, 0], [0, 1, 0, 0], [0, 0, 0, 1], [0, 0, 1, 0]])

    @property
    def num_params(self):
        return 0

    def label(self, decimals=None, base_label=None):
        return base_label or "⊕"

    @classmethod
    def _matrix(cls, *params):
        return CNOT.matrix

    def adjoint(self):
        return CNOT(wires=self.wires)

    def _controlled(self, wire):
        Toffoli(wires=Wires(wire) + self.wires)

    @property
    def control_wires(self):
        return Wires(self.wires[0])

    @property
    def target_wires(self):
        return Wires(self.wires[1])


class CZ(Operation):
    r"""CZ(wires)
    The controlled-Z operator

    .. math:: CZ = \begin{bmatrix}
            1 & 0 & 0 & 0 \\
            0 & 1 & 0 & 0\\
            0 & 0 & 1 & 0\\
            0 & 0 & 0 & -1
        \end{bmatrix}.

    .. note:: The first wire provided corresponds to the **control qubit**.

    **Details:**

    * Number of wires: 2
    * Number of parameters: 0

    Args:
        wires (Sequence[int]): the wires the operation acts on
    """
    num_wires = 2
<<<<<<< HEAD
    par_domain = None
    is_self_inverse = True
    is_controlled = "PauliZ"
    is_symmetric_over_all_wires = True
=======
>>>>>>> 8c6c4cc7
    basis = "Z"
    eigvals = np.array([1, 1, 1, -1])
    matrix = np.array([[1, 0, 0, 0], [0, 1, 0, 0], [0, 0, 1, 0], [0, 0, 0, -1]])

    @property
    def num_params(self):
        return 0

    def label(self, decimals=None, base_label=None):
        return base_label or "Z"

    @classmethod
    def _matrix(cls, *params):
        return cls.matrix

    @classmethod
    def _eigvals(cls, *params):
        return cls.eigvals

    def adjoint(self):
        return CZ(wires=self.wires)

    @property
    def control_wires(self):
        return Wires(self.wires[0])

    @property
    def target_wires(self):
        return Wires(self.wires[1])


class CY(Operation):
    r"""CY(wires)
    The controlled-Y operator

    .. math:: CY = \begin{bmatrix}
            1 & 0 & 0 & 0 \\
            0 & 1 & 0 & 0\\
            0 & 0 & 0 & -i\\
            0 & 0 & i & 0
        \end{bmatrix}.

    .. note:: The first wire provided corresponds to the **control qubit**.

    **Details:**

    * Number of wires: 2
    * Number of parameters: 0

    Args:
        wires (Sequence[int]): the wires the operation acts on
    """
    num_wires = 2
<<<<<<< HEAD
    par_domain = None
    is_self_inverse = True
    is_controlled = "PauliY"
=======
>>>>>>> 8c6c4cc7
    basis = "Y"
    matrix = np.array(
        [
            [1, 0, 0, 0],
            [0, 1, 0, 0],
            [0, 0, 0, -1j],
            [0, 0, 1j, 0],
        ]
    )

    @property
    def num_params(self):
        return 0

    def label(self, decimals=None, base_label=None):
        return base_label or "Y"

    @classmethod
    def _matrix(cls, *params):
        return cls.matrix

    @staticmethod
    def decomposition(wires):
        decomp_ops = [qml.CRY(np.pi, wires=wires), S(wires=wires[0])]
        return decomp_ops

    def adjoint(self):
        return CY(wires=self.wires)

    @property
    def control_wires(self):
        return Wires(self.wires[0])

    @property
    def target_wires(self):
        return Wires(self.wires[1])


class SWAP(Operation):
    r"""SWAP(wires)
    The swap operator

    .. math:: SWAP = \begin{bmatrix}
            1 & 0 & 0 & 0 \\
            0 & 0 & 1 & 0\\
            0 & 1 & 0 & 0\\
            0 & 0 & 0 & 1
        \end{bmatrix}.

    **Details:**

    * Number of wires: 2
    * Number of parameters: 0

    Args:
        wires (Sequence[int]): the wires the operation acts on
    """
    num_wires = 2
<<<<<<< HEAD
    par_domain = None
    is_self_inverse = True
    is_symmetric_over_all_wires = True
=======
    basis = "X"
>>>>>>> 8c6c4cc7
    matrix = np.array([[1, 0, 0, 0], [0, 0, 1, 0], [0, 1, 0, 0], [0, 0, 0, 1]])

    @property
    def num_params(self):
        return 0

    @classmethod
    def _matrix(cls, *params):
        return cls.matrix

    @staticmethod
    def decomposition(wires):
        decomp_ops = [
            qml.CNOT(wires=[wires[0], wires[1]]),
            qml.CNOT(wires=[wires[1], wires[0]]),
            qml.CNOT(wires=[wires[0], wires[1]]),
        ]
        return decomp_ops

    def adjoint(self):
        return SWAP(wires=self.wires)

    def _controlled(self, wire):
        CSWAP(wires=wire + self.wires)


class ISWAP(Operation):
    r"""ISWAP(wires)
    The i-swap operator

    .. math:: ISWAP = \begin{bmatrix}
            1 & 0 & 0 & 0 \\
            0 & 0 & i & 0\\
            0 & i & 0 & 0\\
            0 & 0 & 0 & 1
        \end{bmatrix}.

    **Details:**

    * Number of wires: 2
    * Number of parameters: 0

    Args:
        wires (Sequence[int]): the wires the operation acts on
    """
    num_wires = 2
    op_matrix = np.array([[1, 0, 0, 0], [0, 0, 1j, 0], [0, 1j, 0, 0], [0, 0, 0, 1]])
    op_eigvals = np.array([1j, -1j, 1, 1])

    @property
    def num_params(self):
        return 0

    @classmethod
    def _matrix(cls, *params):
        return cls.op_matrix

    @classmethod
    def _eigvals(cls, *params):
        return cls.op_eigvals

    @staticmethod
    def decomposition(wires):
        decomp_ops = [
            S(wires=wires[0]),
            S(wires=wires[1]),
            Hadamard(wires=wires[0]),
            CNOT(wires=[wires[0], wires[1]]),
            CNOT(wires=[wires[1], wires[0]]),
            Hadamard(wires=wires[1]),
        ]
        return decomp_ops

    def adjoint(self):
        return ISWAP(wires=self.wires).inv()


class SISWAP(Operation):
    r"""SISWAP(wires)
    The square root of i-swap operator. Can also be accessed as ``qml.SQISW``

    .. math:: SISWAP = \begin{bmatrix}
            1 & 0 & 0 & 0 \\
            0 & 1/ \sqrt{2} & i/\sqrt{2} & 0\\
            0 & i/ \sqrt{2} & 1/ \sqrt{2} & 0\\
            0 & 0 & 0 & 1
        \end{bmatrix}.

    **Details:**

    * Number of wires: 2
    * Number of parameters: 0

    Args:
        wires (Sequence[int]): the wires the operation acts on
    """
    num_wires = 2
    op_matrix = np.array(
        [
            [1, 0, 0, 0],
            [0, INV_SQRT2, INV_SQRT2 * 1j, 0],
            [0, INV_SQRT2 * 1j, INV_SQRT2, 0],
            [0, 0, 0, 1],
        ]
    )
    op_eigvals = np.array([INV_SQRT2 * (1 + 1j), INV_SQRT2 * (1 - 1j), 1, 1])

    @property
    def num_params(self):
        return 0

    @classmethod
    def _matrix(cls, *params):
        return cls.op_matrix

    @classmethod
    def _eigvals(cls, *params):
        return cls.op_eigvals

    @staticmethod
    def decomposition(wires):
        decomp_ops = [
            SX(wires=wires[0]),
            qml.RZ(np.pi / 2, wires=wires[0]),
            CNOT(wires=[wires[0], wires[1]]),
            SX(wires=wires[0]),
            qml.RZ(7 * np.pi / 4, wires=wires[0]),
            SX(wires=wires[0]),
            qml.RZ(np.pi / 2, wires=wires[0]),
            SX(wires=wires[1]),
            qml.RZ(7 * np.pi / 4, wires=wires[1]),
            CNOT(wires=[wires[0], wires[1]]),
            SX(wires=wires[0]),
            SX(wires=wires[1]),
        ]
        return decomp_ops

    def adjoint(self):
        return SISWAP(wires=self.wires).inv()


SQISW = SISWAP


class CSWAP(Operation):
    r"""CSWAP(wires)
    The controlled-swap operator

    .. math:: CSWAP = \begin{bmatrix}
            1 & 0 & 0 & 0 & 0 & 0 & 0 & 0 \\
            0 & 1 & 0 & 0 & 0 & 0 & 0 & 0 \\
            0 & 0 & 1 & 0 & 0 & 0 & 0 & 0 \\
            0 & 0 & 0 & 1 & 0 & 0 & 0 & 0 \\
            0 & 0 & 0 & 0 & 1 & 0 & 0 & 0 \\
            0 & 0 & 0 & 0 & 0 & 0 & 1 & 0 \\
            0 & 0 & 0 & 0 & 0 & 1 & 0 & 0 \\
            0 & 0 & 0 & 0 & 0 & 0 & 0 & 1
        \end{bmatrix}.

    .. note:: The first wire provided corresponds to the **control qubit**.

    **Details:**

    * Number of wires: 3
    * Number of parameters: 0

    Args:
        wires (Sequence[int]): the wires the operation acts on
    """
    is_self_inverse = True
    num_wires = 3
<<<<<<< HEAD
    is_controlled = "SWAP"
    par_domain = None
=======
>>>>>>> 8c6c4cc7
    matrix = np.array(
        [
            [1, 0, 0, 0, 0, 0, 0, 0],
            [0, 1, 0, 0, 0, 0, 0, 0],
            [0, 0, 1, 0, 0, 0, 0, 0],
            [0, 0, 0, 1, 0, 0, 0, 0],
            [0, 0, 0, 0, 1, 0, 0, 0],
            [0, 0, 0, 0, 0, 0, 1, 0],
            [0, 0, 0, 0, 0, 1, 0, 0],
            [0, 0, 0, 0, 0, 0, 0, 1],
        ]
    )

    @property
    def num_params(self):
        return 0

    def label(self, decimals=None, base_label=None):
        return base_label or "SWAP"

    @classmethod
    def _matrix(cls, *params):
        return cls.matrix

    @staticmethod
    def decomposition(wires):
        decomp_ops = [
            qml.Toffoli(wires=[wires[0], wires[2], wires[1]]),
            qml.Toffoli(wires=[wires[0], wires[1], wires[2]]),
            qml.Toffoli(wires=[wires[0], wires[2], wires[1]]),
        ]
        return decomp_ops

    def adjoint(self):
        return CSWAP(wires=self.wires)

    @property
    def control_wires(self):
        return Wires(self.wires[0])

<<<<<<< HEAD
    @property
    def target_wires(self):
        return Wires(self.wires[1::])

=======
>>>>>>> 8c6c4cc7

class Toffoli(Operation):
    r"""Toffoli(wires)
    Toffoli (controlled-controlled-X) gate.

    .. math::

        Toffoli =
        \begin{pmatrix}
        1 & 0 & 0 & 0 & 0 & 0 & 0 & 0\\
        0 & 1 & 0 & 0 & 0 & 0 & 0 & 0\\
        0 & 0 & 1 & 0 & 0 & 0 & 0 & 0\\
        0 & 0 & 0 & 1 & 0 & 0 & 0 & 0\\
        0 & 0 & 0 & 0 & 1 & 0 & 0 & 0\\
        0 & 0 & 0 & 0 & 0 & 1 & 0 & 0\\
        0 & 0 & 0 & 0 & 0 & 0 & 0 & 1\\
        0 & 0 & 0 & 0 & 0 & 0 & 1 & 0
        \end{pmatrix}

    **Details:**

    * Number of wires: 3
    * Number of parameters: 0

    Args:
        wires (Sequence[int]): the subsystem the gate acts on
    """
    num_wires = 3
<<<<<<< HEAD
    par_domain = None
    is_self_inverse = True
    is_symmetric_over_control_wires = True
    is_controlled = "PauliX"
=======
>>>>>>> 8c6c4cc7
    basis = "X"
    matrix = np.array(
        [
            [1, 0, 0, 0, 0, 0, 0, 0],
            [0, 1, 0, 0, 0, 0, 0, 0],
            [0, 0, 1, 0, 0, 0, 0, 0],
            [0, 0, 0, 1, 0, 0, 0, 0],
            [0, 0, 0, 0, 1, 0, 0, 0],
            [0, 0, 0, 0, 0, 1, 0, 0],
            [0, 0, 0, 0, 0, 0, 0, 1],
            [0, 0, 0, 0, 0, 0, 1, 0],
        ]
    )

    @property
    def num_params(self):
        return 0

    def label(self, decimals=None, base_label=None):
        return base_label or "⊕"

    @classmethod
    def _matrix(cls, *params):
        return cls.matrix

    @staticmethod
    def decomposition(wires):
        decomp_ops = [
            Hadamard(wires=wires[2]),
            CNOT(wires=[wires[1], wires[2]]),
            T(wires=wires[2]).inv(),
            CNOT(wires=[wires[0], wires[2]]),
            T(wires=wires[2]),
            CNOT(wires=[wires[1], wires[2]]),
            T(wires=wires[2]).inv(),
            CNOT(wires=[wires[0], wires[2]]),
            T(wires=wires[2]),
            T(wires=wires[1]),
            CNOT(wires=[wires[0], wires[1]]),
            Hadamard(wires=wires[2]),
            T(wires=wires[0]),
            T(wires=wires[1]).inv(),
            CNOT(wires=[wires[0], wires[1]]),
        ]
        return decomp_ops

    def adjoint(self):
        return Toffoli(wires=self.wires)

    @property
    def control_wires(self):
        return Wires(self.wires[:2])

    @property
    def target_wires(self):
        return Wires(self.wires[2])


class MultiControlledX(Operation):
    r"""MultiControlledX(control_wires, wires, control_values)
    Apply a Pauli X gate controlled on an arbitrary computational basis state.

    **Details:**

    * Number of wires: Any (the operation can act on any number of wires)
    * Number of parameters: 0
    * Gradient recipe: None

    Args:
        control_wires (Union[Wires, Sequence[int], or int]): the control wire(s)
        wires (Union[Wires or int]): a single target wire the operation acts on
        control_values (str): a string of bits representing the state of the control
            qubits to control on (default is the all 1s state)
        work_wires (Union[Wires, Sequence[int], or int]): optional work wires used to decompose
            the operation into a series of Toffoli gates

    .. note::

        If ``MultiControlledX`` is not supported on the targeted device, PennyLane will decompose
        the operation into :class:`~.Toffoli` and/or :class:`~.CNOT` gates. When controlling on
        three or more wires, the Toffoli-based decompositions described in Lemmas 7.2 and 7.3 of
        `Barenco et al. <https://arxiv.org/abs/quant-ph/9503016>`__ will be used. These methods
        require at least one work wire.

        The number of work wires provided determines the decomposition method used and the resulting
        number of Toffoli gates required. When ``MultiControlledX`` is controlling on :math:`n`
        wires:

        #. If at least :math:`n - 2` work wires are provided, the decomposition in Lemma 7.2 will be
           applied using the first :math:`n - 2` work wires.
        #. If fewer than :math:`n - 2` work wires are provided, a combination of Lemmas 7.3 and 7.2
           will be applied using only the first work wire.

        These methods present a tradeoff between qubit number and depth. The method in point 1
        requires fewer Toffoli gates but a greater number of qubits.

        Note that the state of the work wires before and after the decomposition takes place is
        unchanged.

    **Example**

    The ``MultiControlledX`` operation (sometimes called a mixed-polarity
    multi-controlled Toffoli) is a commonly-encountered case of the
    :class:`~.pennylane.ControlledQubitUnitary` operation wherein the applied
    unitary is the Pauli X (NOT) gate. It can be used in the same manner as
    ``ControlledQubitUnitary``, but there is no need to specify a matrix
    argument:

    >>> qml.MultiControlledX(control_wires=[0, 1, 2, 3], wires=4, control_values='1110')

    """
    is_self_inverse = True
    num_wires = AnyWires
<<<<<<< HEAD
    is_controlled = "PauliX"
    par_domain = "A"
=======
>>>>>>> 8c6c4cc7
    grad_method = None

    # pylint: disable=too-many-arguments
    def __init__(
        self,
        *params,
        control_wires=None,
        wires=None,
        control_values=None,
        work_wires=None,
        do_queue=True,
    ):
        wires = Wires(wires)
        control_wires = Wires(control_wires)
        work_wires = Wires([]) if work_wires is None else Wires(work_wires)

        if len(wires) != 1:
            raise ValueError("MultiControlledX accepts a single target wire.")

        if Wires.shared_wires([wires, work_wires]) or Wires.shared_wires(
            [control_wires, work_wires]
        ):
            raise ValueError("The work wires must be different from the control and target wires")

        self._target_wire = wires[0]
        self._work_wires = work_wires
        self._control_wires = control_wires

        wires = control_wires + wires

        if not control_values:
            control_values = "1" * len(control_wires)

        control_int = self._parse_control_values(control_wires, control_values)
        self.control_values = control_values

        self._padding_left = control_int * 2
        self._padding_right = 2 ** len(wires) - 2 - self._padding_left
        self._CX = None

        super().__init__(*params, wires=wires, do_queue=do_queue)

    @property
    def num_params(self):
        return 0

    def _matrix(self, *params):
        if self._CX is None:
            self._CX = block_diag(
                np.eye(self._padding_left), PauliX.matrix, np.eye(self._padding_right)
            )

        return self._CX

    @property
    def control_wires(self):
        return self._control_wires

<<<<<<< HEAD
    @property
    def target_wires(self):
        return qml.wires.Wires(self._target_wire)
=======
    def label(self, decimals=None, base_label=None):
        return base_label or "⊕"
>>>>>>> 8c6c4cc7

    @staticmethod
    def _parse_control_values(control_wires, control_values):
        """Ensure any user-specified control strings have the right format."""
        if isinstance(control_values, str):
            if len(control_values) != len(control_wires):
                raise ValueError("Length of control bit string must equal number of control wires.")

            # Make sure all values are either 0 or 1
            if any(x not in ["0", "1"] for x in control_values):
                raise ValueError("String of control values can contain only '0' or '1'.")

            control_int = int(control_values, 2)
        else:
            raise ValueError("Alternative control values must be passed as a binary string.")

        return control_int

    def adjoint(self):
        return MultiControlledX(
            control_wires=self.wires[:-1],
            wires=self.wires[-1],
            control_values=self.control_values,
            work_wires=self._work_wires,
        )

    # pylint: disable=unused-argument
    def decomposition(self, *args, **kwargs):

        if len(self.control_wires) > 2 and len(self._work_wires) == 0:
            raise ValueError(f"At least one work wire is required to decompose operation: {self}")

        flips1 = [
            qml.PauliX(self.control_wires[i])
            for i, val in enumerate(self.control_values)
            if val == "0"
        ]

        if len(self.control_wires) == 1:
            decomp = [qml.CNOT(wires=[self.control_wires[0], self._target_wire])]
        elif len(self.control_wires) == 2:
            decomp = [qml.Toffoli(wires=[*self.control_wires, self._target_wire])]
        else:
            num_work_wires_needed = len(self.control_wires) - 2

            if len(self._work_wires) >= num_work_wires_needed:
                decomp = self._decomposition_with_many_workers(
                    self.control_wires, self._target_wire, self._work_wires
                )
            else:
                work_wire = self._work_wires[0]
                decomp = self._decomposition_with_one_worker(
                    self.control_wires, self._target_wire, work_wire
                )

        flips2 = [
            qml.PauliX(self.control_wires[i])
            for i, val in enumerate(self.control_values)
            if val == "0"
        ]

        return flips1 + decomp + flips2

    @staticmethod
    def _decomposition_with_many_workers(control_wires, target_wire, work_wires):
        """Decomposes the multi-controlled PauliX gate using the approach in Lemma 7.2 of
        https://arxiv.org/pdf/quant-ph/9503016.pdf, which requires a suitably large register of
        work wires"""
        num_work_wires_needed = len(control_wires) - 2
        work_wires = work_wires[:num_work_wires_needed]

        work_wires_reversed = list(reversed(work_wires))
        control_wires_reversed = list(reversed(control_wires))

        gates = []

        for i in range(len(work_wires)):
            ctrl1 = control_wires_reversed[i]
            ctrl2 = work_wires_reversed[i]
            t = target_wire if i == 0 else work_wires_reversed[i - 1]
            gates.append(qml.Toffoli(wires=[ctrl1, ctrl2, t]))

        gates.append(qml.Toffoli(wires=[*control_wires[:2], work_wires[0]]))

        for i in reversed(range(len(work_wires))):
            ctrl1 = control_wires_reversed[i]
            ctrl2 = work_wires_reversed[i]
            t = target_wire if i == 0 else work_wires_reversed[i - 1]
            gates.append(qml.Toffoli(wires=[ctrl1, ctrl2, t]))

        for i in range(len(work_wires) - 1):
            ctrl1 = control_wires_reversed[i + 1]
            ctrl2 = work_wires_reversed[i + 1]
            t = work_wires_reversed[i]
            gates.append(qml.Toffoli(wires=[ctrl1, ctrl2, t]))

        gates.append(qml.Toffoli(wires=[*control_wires[:2], work_wires[0]]))

        for i in reversed(range(len(work_wires) - 1)):
            ctrl1 = control_wires_reversed[i + 1]
            ctrl2 = work_wires_reversed[i + 1]
            t = work_wires_reversed[i]
            gates.append(qml.Toffoli(wires=[ctrl1, ctrl2, t]))

        return gates

    @staticmethod
    def _decomposition_with_one_worker(control_wires, target_wire, work_wire):
        """Decomposes the multi-controlled PauliX gate using the approach in Lemma 7.3 of
        https://arxiv.org/pdf/quant-ph/9503016.pdf, which requires a single work wire"""
        tot_wires = len(control_wires) + 2
        partition = int(np.ceil(tot_wires / 2))

        first_part = control_wires[:partition]
        second_part = control_wires[partition:]

        gates = [
            MultiControlledX(
                control_wires=first_part,
                wires=work_wire,
                work_wires=second_part + target_wire,
            ),
            MultiControlledX(
                control_wires=second_part + work_wire,
                wires=target_wire,
                work_wires=first_part,
            ),
            MultiControlledX(
                control_wires=first_part,
                wires=work_wire,
                work_wires=second_part + target_wire,
            ),
            MultiControlledX(
                control_wires=second_part + work_wire,
                wires=target_wire,
                work_wires=first_part,
            ),
        ]

        return gates


class Barrier(Operation):
    r"""Barrier(wires)
    The Barrier operator, used to separate the compilation process into blocks or as a visual tool.

    **Details:**

    * Number of wires: AnyWires
    * Number of parameters: 0

    Args:
        only_visual (bool): True if we do not want it to have an impact on the compilation process. Default is False.
        wires (Sequence[int] or int): the wires the operation acts on
    """
    num_params = 0
    num_wires = AnyWires
    par_domain = None

    def __init__(self, only_visual=False, wires=Wires([]), do_queue=True, id=None):
        self.only_visual = only_visual
        super().__init__(wires=wires, do_queue=do_queue, id=id)

    # pylint: disable=unused-argument
    def decomposition(self, wires):
        # pylint: disable=unused-argument
        return []

    def label(self, decimals=None):
        return "||"<|MERGE_RESOLUTION|>--- conflicted
+++ resolved
@@ -457,12 +457,8 @@
         wires (Sequence[int]): the wires the operation acts on
     """
     num_wires = 2
-<<<<<<< HEAD
-    par_domain = None
-    is_self_inverse = True
+
     is_controlled = "PauliX"
-=======
->>>>>>> 8c6c4cc7
     basis = "X"
     matrix = np.array([[1, 0, 0, 0], [0, 1, 0, 0], [0, 0, 0, 1], [0, 0, 1, 0]])
 
@@ -514,13 +510,7 @@
         wires (Sequence[int]): the wires the operation acts on
     """
     num_wires = 2
-<<<<<<< HEAD
-    par_domain = None
-    is_self_inverse = True
     is_controlled = "PauliZ"
-    is_symmetric_over_all_wires = True
-=======
->>>>>>> 8c6c4cc7
     basis = "Z"
     eigvals = np.array([1, 1, 1, -1])
     matrix = np.array([[1, 0, 0, 0], [0, 1, 0, 0], [0, 0, 1, 0], [0, 0, 0, -1]])
@@ -574,12 +564,7 @@
         wires (Sequence[int]): the wires the operation acts on
     """
     num_wires = 2
-<<<<<<< HEAD
-    par_domain = None
-    is_self_inverse = True
     is_controlled = "PauliY"
-=======
->>>>>>> 8c6c4cc7
     basis = "Y"
     matrix = np.array(
         [
@@ -638,13 +623,8 @@
         wires (Sequence[int]): the wires the operation acts on
     """
     num_wires = 2
-<<<<<<< HEAD
-    par_domain = None
-    is_self_inverse = True
-    is_symmetric_over_all_wires = True
-=======
     basis = "X"
->>>>>>> 8c6c4cc7
+
     matrix = np.array([[1, 0, 0, 0], [0, 0, 1, 0], [0, 1, 0, 0], [0, 0, 0, 1]])
 
     @property
@@ -816,11 +796,8 @@
     """
     is_self_inverse = True
     num_wires = 3
-<<<<<<< HEAD
     is_controlled = "SWAP"
-    par_domain = None
-=======
->>>>>>> 8c6c4cc7
+  
     matrix = np.array(
         [
             [1, 0, 0, 0, 0, 0, 0, 0],
@@ -861,13 +838,10 @@
     def control_wires(self):
         return Wires(self.wires[0])
 
-<<<<<<< HEAD
     @property
     def target_wires(self):
         return Wires(self.wires[1::])
 
-=======
->>>>>>> 8c6c4cc7
 
 class Toffoli(Operation):
     r"""Toffoli(wires)
@@ -896,13 +870,7 @@
         wires (Sequence[int]): the subsystem the gate acts on
     """
     num_wires = 3
-<<<<<<< HEAD
-    par_domain = None
-    is_self_inverse = True
-    is_symmetric_over_control_wires = True
     is_controlled = "PauliX"
-=======
->>>>>>> 8c6c4cc7
     basis = "X"
     matrix = np.array(
         [
@@ -1016,11 +984,7 @@
     """
     is_self_inverse = True
     num_wires = AnyWires
-<<<<<<< HEAD
     is_controlled = "PauliX"
-    par_domain = "A"
-=======
->>>>>>> 8c6c4cc7
     grad_method = None
 
     # pylint: disable=too-many-arguments
@@ -1079,14 +1043,11 @@
     def control_wires(self):
         return self._control_wires
 
-<<<<<<< HEAD
     @property
     def target_wires(self):
         return qml.wires.Wires(self._target_wire)
-=======
     def label(self, decimals=None, base_label=None):
         return base_label or "⊕"
->>>>>>> 8c6c4cc7
 
     @staticmethod
     def _parse_control_values(control_wires, control_values):
