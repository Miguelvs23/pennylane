--- conflicted
+++ resolved
@@ -43,12 +43,8 @@
         wires (Sequence[int] or int): the wire the operation acts on
     """
     num_wires = 1
-<<<<<<< HEAD
-=======
     num_params = 0
-    eigvals = pauli_eigs(1)
-    matrix = np.array([[INV_SQRT2, INV_SQRT2], [INV_SQRT2, -INV_SQRT2]])
->>>>>>> fec189fc
+
 
     def label(self, decimals=None, base_label=None):
         return base_label or "H"
@@ -506,22 +502,12 @@
     num_params = 0
     basis = "Z"
 
-<<<<<<< HEAD
-    @property
-    def num_params(self):
-        return 0
-
     @staticmethod
     def compute_matrix():  # pylint: disable=arguments-differ
         """Canonical matrix representation of the S operator.
 
         Returns:
             array: canonical matrix
-=======
-    @classmethod
-    def _matrix(cls, *params):
-        return cls.op_matrix
->>>>>>> fec189fc
 
         **Example**
 
@@ -599,19 +585,9 @@
     num_params = 0
     basis = "Z"
 
-<<<<<<< HEAD
-    @property
-    def num_params(self):
-        return 0
-
     @staticmethod
     def compute_matrix():  # pylint: disable=arguments-differ
         """Canonical matrix representation of the T operator.
-=======
-    @classmethod
-    def _matrix(cls, *params):
-        return cls.op_matrix
->>>>>>> fec189fc
 
         Returns:
             array: canonical matrix
@@ -692,11 +668,6 @@
     num_params = 0
     basis = "X"
 
-<<<<<<< HEAD
-    @property
-    def num_params(self):
-        return 0
-
     @staticmethod
     def compute_matrix():  # pylint: disable=arguments-differ
         """Canonical matrix representation of the SX operator.
@@ -705,11 +676,6 @@
             array: canonical matrix
 
         **Example**
-=======
-    @classmethod
-    def _matrix(cls, *params):
-        return cls.op_matrix
->>>>>>> fec189fc
 
         >>> qml.SX.compute_matrix()
         [[0.5+0.5j 0.5-0.5j]
@@ -1005,11 +971,6 @@
     num_params = 0
     basis = "X"
 
-<<<<<<< HEAD
-    @property
-    def num_params(self):
-        return 0
-
     @staticmethod
     def compute_matrix():  # pylint: disable=arguments-differ
         """Canonical matrix representation of the SWAP operator.
@@ -1026,12 +987,7 @@
          [0 0 0 1]]
         """
         return np.array([[1, 0, 0, 0], [0, 0, 1, 0], [0, 1, 0, 0], [0, 0, 0, 1]])
-=======
-    @classmethod
-    def _matrix(cls, *params):
-        return cls.matrix
->>>>>>> fec189fc
-
+      
     @staticmethod
     def compute_decomposition(wires):
         r"""Compute the decomposition for the specified wires. The decomposition defines an Operator
@@ -1089,11 +1045,7 @@
         wires (Sequence[int]): the wires the operation acts on
     """
     num_wires = 2
-<<<<<<< HEAD
-
-    @property
-    def num_params(self):
-        return 0
+    num_params = 0
 
     @staticmethod
     def compute_matrix():  # pylint: disable=arguments-differ
@@ -1101,15 +1053,6 @@
 
         Returns:
             array: canonical matrix
-=======
-    num_params = 0
-    op_matrix = np.array([[1, 0, 0, 0], [0, 0, 1j, 0], [0, 1j, 0, 0], [0, 0, 0, 1]])
-    op_eigvals = np.array([1j, -1j, 1, 1])
-
-    @classmethod
-    def _matrix(cls, *params):
-        return cls.op_matrix
->>>>>>> fec189fc
 
         **Example**
 
@@ -1197,12 +1140,7 @@
         wires (Sequence[int]): the wires the operation acts on
     """
     num_wires = 2
-<<<<<<< HEAD
-    op_eigvals = np.array([INV_SQRT2 * (1 + 1j), INV_SQRT2 * (1 - 1j), 1, 1])
-
-    @property
-    def num_params(self):
-        return 0
+    num_params = 0
 
     @staticmethod
     def compute_matrix():  # pylint: disable=arguments-differ
@@ -1236,22 +1174,6 @@
             array: eigenvalues
 
         **Example**
-=======
-    num_params = 0
-    op_matrix = np.array(
-        [
-            [1, 0, 0, 0],
-            [0, INV_SQRT2, INV_SQRT2 * 1j, 0],
-            [0, INV_SQRT2 * 1j, INV_SQRT2, 0],
-            [0, 0, 0, 1],
-        ]
-    )
-    op_eigvals = np.array([INV_SQRT2 * (1 + 1j), INV_SQRT2 * (1 - 1j), 1, 1])
-
-    @classmethod
-    def _matrix(cls, *params):
-        return cls.op_matrix
->>>>>>> fec189fc
 
         >>> qml.SISWAP.compute_eigvals()
         [0.70710678+0.70710678j 0.70710678-0.70710678j 1.+0.j 1.+0.j]
@@ -1342,22 +1264,7 @@
     """
     is_self_inverse = True
     num_wires = 3
-<<<<<<< HEAD
-=======
     num_params = 0
-    matrix = np.array(
-        [
-            [1, 0, 0, 0, 0, 0, 0, 0],
-            [0, 1, 0, 0, 0, 0, 0, 0],
-            [0, 0, 1, 0, 0, 0, 0, 0],
-            [0, 0, 0, 1, 0, 0, 0, 0],
-            [0, 0, 0, 0, 1, 0, 0, 0],
-            [0, 0, 0, 0, 0, 0, 1, 0],
-            [0, 0, 0, 0, 0, 1, 0, 0],
-            [0, 0, 0, 0, 0, 0, 0, 1],
-        ]
-    )
->>>>>>> fec189fc
 
     def label(self, decimals=None, base_label=None):
         return base_label or "SWAP"
@@ -1651,24 +1558,12 @@
 
         super().__init__(wires=total_wires, do_queue=do_queue)
 
-<<<<<<< HEAD
-    @property
-    def num_params(self):
-        return 0
-
     # pylint: disable=unused-argument
     @staticmethod
     def compute_matrix(
         control_wires, control_values=None, **kwargs
     ):  # pylint: disable=arguments-differ
         """Canonical matrix representation of the MultiControlledX operator.
-=======
-    def _matrix(self, *params):
-        if self._CX is None:
-            self._CX = block_diag(
-                np.eye(self._padding_left), PauliX.matrix, np.eye(self._padding_right)
-            )
->>>>>>> fec189fc
 
         Args:
             control_wires (Any or Iterable[Any]): wires to place controls on
