--- conflicted
+++ resolved
@@ -67,23 +67,13 @@
     def __init__(self, phi, wires, do_queue=True, id=None):
         super().__init__(phi, wires=wires, do_queue=do_queue, id=id)
 
-<<<<<<< HEAD
-    @property
-    def num_params(self):
-        return 1
-
     @staticmethod
     def compute_matrix(theta):  # pylint: disable=arguments-differ
         """Canonical matrix representation of the RX operator.
 
         Args:
             theta (tensor_like or float): rotation angle
-=======
-    @classmethod
-    def _matrix(cls, *params):
-        theta = params[0]
->>>>>>> fec189fc
-
+            
         Returns:
             tensor_like: canonical matrix
 
@@ -151,11 +141,6 @@
     def __init__(self, phi, wires, do_queue=True, id=None):
         super().__init__(phi, wires=wires, do_queue=do_queue, id=id)
 
-<<<<<<< HEAD
-    @property
-    def num_params(self):
-        return 1
-
     @staticmethod
     def compute_matrix(theta):  # pylint: disable=arguments-differ
         """Canonical matrix representation of the RY operator.
@@ -172,11 +157,6 @@
         tensor([[ 0.9689, -0.2474],
                 [ 0.2474,  0.9689]])
         """
-=======
-    @classmethod
-    def _matrix(cls, *params):
-        theta = params[0]
->>>>>>> fec189fc
 
         c = qml.math.cos(theta / 2)
         s = qml.math.sin(theta / 2)
@@ -229,23 +209,13 @@
 
     def __init__(self, phi, wires, do_queue=True, id=None):
         super().__init__(phi, wires=wires, do_queue=do_queue, id=id)
-
-<<<<<<< HEAD
-    @property
-    def num_params(self):
-        return 1
-
+        
     @staticmethod
     def compute_matrix(theta):  # pylint: disable=arguments-differ
         """Canonical matrix representation of the RZ operator.
 
         Args:
             theta (tensor_like or float): rotation angle
-=======
-    @classmethod
-    def _matrix(cls, *params):
-        theta = params[0]
->>>>>>> fec189fc
 
         Returns:
             tensor_like: canonical matrix
@@ -590,13 +560,8 @@
     num_params = 3
     grad_method = "A"
 
-<<<<<<< HEAD
     def __init__(self, phi, theta, omega, wires, do_queue=True, id=None):
         super().__init__(phi, theta, omega, wires=wires, do_queue=do_queue, id=id)
-
-    @property
-    def num_params(self):
-        return 3
 
     @staticmethod
     def compute_matrix(phi, theta, omega):  # pylint: disable=arguments-differ
@@ -611,12 +576,6 @@
             tensor_like: canonical matrix
 
         **Example**
-=======
-    @classmethod
-    def _matrix(cls, *params):
-        # There are three input parameters to be dealt with
-        phi, theta, omega = params
->>>>>>> fec189fc
 
         >>> qml.Rot.compute_matrix(torch.tensor(0.1), torch.tensor(0.2), torch.tensor(0.3))
         tensor([[ 0.9752-0.1977j, -0.0993+0.0100j],
@@ -726,24 +685,14 @@
     num_params = 1
     grad_method = "A"
 
-<<<<<<< HEAD
     def __init__(self, theta, wires=None, do_queue=True, id=None):
         wires = Wires(wires)
         self.hyperparameters["n_wires"] = len(wires)
         super().__init__(theta, wires=wires, do_queue=do_queue, id=id)
 
-    @property
-    def num_params(self):
-        return 1
-
     @staticmethod
     def compute_matrix(theta, n_wires):  # pylint: disable=arguments-differ
         """Canonical matrix representation of the MultiRZ operator.
-=======
-    @classmethod
-    def _matrix(cls, theta, n):
-        """Matrix representation of a MultiRZ gate.
->>>>>>> fec189fc
 
         Args:
             theta (tensor_like or float): rotation angle
@@ -1575,16 +1524,9 @@
     grad_method = "A"
     grad_recipe = four_term_grad_recipe * 3
 
-<<<<<<< HEAD
     def __init__(self, phi, theta, omega, wires, do_queue=True, id=None):
         super().__init__(phi, theta, omega, wires=wires, do_queue=do_queue, id=id)
 
-    @property
-    def num_params(self):
-        return 3
-
-=======
->>>>>>> fec189fc
     def label(self, decimals=None, base_label=None):
         return super().label(decimals=decimals, base_label=base_label or "Rot")
 
@@ -1731,11 +1673,6 @@
     def __init__(self, phi, wires, do_queue=True, id=None):
         super().__init__(phi, wires=wires, do_queue=do_queue, id=id)
 
-<<<<<<< HEAD
-    @property
-    def num_params(self):
-        return 1
-
     @staticmethod
     def compute_matrix(phi):  # pylint: disable=arguments-differ
         """Canonical matrix representation of the U1 operator.
@@ -1747,11 +1684,6 @@
             tensor_like: canonical matrix
 
         **Example**
-=======
-    @classmethod
-    def _matrix(cls, *params):
-        phi = params[0]
->>>>>>> fec189fc
 
         >>> qml.U1.compute_matrix(torch.tensor(0.5))
         tensor([[1.0000+0.0000j, 0.0000+0.0000j],
@@ -1835,14 +1767,9 @@
     num_params = 2
     grad_method = "A"
 
-<<<<<<< HEAD
     def __init__(self, phi, delta, wires, do_queue=True, id=None):
         super().__init__(phi, delta, wires=wires, do_queue=do_queue, id=id)
 
-    @property
-    def num_params(self):
-        return 2
-
     @staticmethod
     def compute_matrix(phi, delta):  # pylint: disable=arguments-differ
         """Canonical matrix representation of the U2 operator.
@@ -1853,11 +1780,6 @@
 
         Returns:
             tensor_like: canonical matrix
-=======
-    @classmethod
-    def _matrix(cls, *params):
-        phi, lam = params
->>>>>>> fec189fc
 
         **Example**
 
@@ -1962,13 +1884,8 @@
     num_params = 3
     grad_method = "A"
 
-<<<<<<< HEAD
     def __init__(self, theta, phi, delta, wires, do_queue=True, id=None):
         super().__init__(theta, phi, delta, wires=wires, do_queue=do_queue, id=id)
-
-    @property
-    def num_params(self):
-        return 3
 
     @staticmethod
     def compute_matrix(theta, phi, delta):  # pylint: disable=arguments-differ
@@ -1981,11 +1898,6 @@
 
         Returns:
             tensor_like: canonical matrix
-=======
-    @classmethod
-    def _matrix(cls, *params):
-        theta, phi, lam = params
->>>>>>> fec189fc
 
         **Example**
 
@@ -2093,11 +2005,6 @@
     def __init__(self, phi, wires, do_queue=True, id=None):
         super().__init__(phi, wires=wires, do_queue=do_queue, id=id)
 
-<<<<<<< HEAD
-    @property
-    def num_params(self):
-        return 1
-
     @staticmethod
     def compute_matrix(phi):  # pylint: disable=arguments-differ
         """Canonical matrix representation of the IsingXX operator.
@@ -2109,11 +2016,6 @@
            tensor_like: canonical matrix
 
         **Example**
-=======
-    @classmethod
-    def _matrix(cls, *params):
-        phi = params[0]
->>>>>>> fec189fc
 
         >>> qml.IsingXX.compute_matrix(torch.tensor(0.5))
         tensor([[0.9689+0.0000j, 0.0000+0.0000j, 0.0000+0.0000j, 0.0000-0.2474j],
