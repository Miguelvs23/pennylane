--- conflicted
+++ resolved
@@ -13,10 +13,5 @@
 # limitations under the License.
 """Differentiable quantum information module"""
 
-<<<<<<< HEAD
-from .utils import density_matrix_transform
-from .entropies import vn_entropy_transform, mutual_info_transform
-=======
 from .utils import *
-from .entropies import *
->>>>>>> 53defd8b
+from .entropies import *