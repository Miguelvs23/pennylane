# Copyright 2018-2021 Xanadu Quantum Technologies Inc.

# Licensed under the Apache License, Version 2.0 (the "License");
# you may not use this file except in compliance with the License.
# You may obtain a copy of the License at

#     http://www.apache.org/licenses/LICENSE-2.0

# Unless required by applicable law or agreed to in writing, software
# distributed under the License is distributed on an "AS IS" BASIS,
# WITHOUT WARRANTIES OR CONDITIONS OF ANY KIND, either express or implied.
# See the License for the specific language governing permissions and
# limitations under the License.
"""
This is the top level module from which all basic functions and classes of
PennyLane can be directly imported.
"""
from importlib import reload
import types
import pkg_resources

import numpy as _np
from semantic_version import SimpleSpec, Version

from pennylane.boolean_fn import BooleanFn
from pennylane.queuing import apply, QueuingContext

import pennylane.fourier
import pennylane.kernels
import pennylane.math
import pennylane.operation
import pennylane.qnn
import pennylane.templates
import pennylane.hf
import pennylane.qchem
from pennylane.qchem import taper, symmetry_generators, paulix_ops, import_operator
from pennylane._device import Device, DeviceError
from pennylane._grad import grad, jacobian
from pennylane._qubit_device import QubitDevice
from pennylane._version import __version__
from pennylane.about import about
from pennylane.circuit_graph import CircuitGraph
from pennylane.configuration import Configuration
from pennylane.drawer import draw, draw_mpl
from pennylane.tracker import Tracker
from pennylane.io import *
from pennylane.measurements import (
    density_matrix,
    measure,
    expval,
    probs,
    sample,
    state,
    var,
<<<<<<< HEAD
    apply_to_measurement,
=======
    vn_entropy,
    mutual_info,
>>>>>>> 17f9d3ad
)
from pennylane.ops import *
from pennylane.ops import adjoint, ctrl
from pennylane.templates import broadcast, layer
from pennylane.templates.embeddings import *
from pennylane.templates.layers import *
from pennylane.templates.tensornetworks import *
from pennylane.templates.state_preparations import *
from pennylane.templates.subroutines import *
from pennylane import qaoa
from pennylane.qnode import QNode, qnode
from pennylane.transforms import (
    adjoint_metric_tensor,
    batch_params,
    batch_input,
    batch_transform,
    batch_partial,
    cut_circuit,
    cut_circuit_mc,
    compile,
    cond,
    defer_measurements,
    measurement_grouping,
    metric_tensor,
    specs,
    qfunc_transform,
    op_transform,
    single_tape_transform,
    quantum_monte_carlo,
    apply_controlled_Q,
    commutation_dag,
    is_commuting,
    pattern_matching,
    pattern_matching_optimization,
    simplify,
)
from pennylane.ops.functions import *
from pennylane.optimize import *
from pennylane.vqe import ExpvalCost, VQECost
from pennylane.debugging import snapshots

# QueuingContext and collections needs to be imported after all other pennylane imports
from .collections import QNodeCollection, dot, map, sum
import pennylane.grouping  # pylint:disable=wrong-import-order
import pennylane.gradients  # pylint:disable=wrong-import-order
import pennylane.qinfo  # pylint:disable=wrong-import-order
from pennylane.interfaces import execute  # pylint:disable=wrong-import-order

# Look for an existing configuration file
default_config = Configuration("config.toml")


class QuantumFunctionError(Exception):
    """Exception raised when an illegal operation is defined in a quantum function."""


def _get_device_entrypoints():
    """Returns a dictionary mapping the device short name to the
    loadable entrypoint"""
    return {entry.name: entry for entry in pkg_resources.iter_entry_points("pennylane.plugins")}


def refresh_devices():
    """Scan installed PennyLane plugins to refresh the device list."""

    # This function does not return anything; instead, it has a side effect
    # which is to update the global plugin_devices variable.

    # We wish to retain the behaviour of a global plugin_devices dictionary,
    # as re-importing pkg_resources can be a very slow operation on systems
    # with a large number of installed packages.
    global plugin_devices  # pylint:disable=global-statement

    reload(pkg_resources)
    plugin_devices = _get_device_entrypoints()


# get list of installed devices
plugin_devices = _get_device_entrypoints()


def device(name, *args, **kwargs):
    r"""device(name, wires=1, *args, **kwargs)
    Load a :class:`~.Device` and return the instance.

    This function is used to load a particular quantum device,
    which can then be used to construct QNodes.

    PennyLane comes with support for the following devices:

    * :mod:`'default.qubit' <pennylane.devices.default_qubit>`: a simple
      state simulator of qubit-based quantum circuit architectures.

    * :mod:`'default.gaussian' <pennylane.devices.default_gaussian>`: a simple simulator
      of Gaussian states and operations on continuous-variable circuit architectures.

    * :mod:`'default.qubit.tf' <pennylane.devices.default_qubit_tf>`: a state simulator
      of qubit-based quantum circuit architectures written in TensorFlow, which allows
      automatic differentiation through the simulation.

    * :mod:`'default.qubit.autograd' <pennylane.devices.default_qubit_autograd>`: a state simulator
      of qubit-based quantum circuit architectures which allows
      automatic differentiation through the simulation via python's autograd library.

    Additional devices are supported through plugins — see
    the  `available plugins <https://pennylane.ai/plugins.html>`_ for more
    details.

    Args:
        name (str): the name of the device to load
        wires (int): the number of wires (subsystems) to initialise
            the device with

    Keyword Args:
        config (pennylane.Configuration): a PennyLane configuration object
            that contains global and/or device specific configurations.
        custom_decomps (Dict[Union(str, qml.Operator), Callable]): Custom
            decompositions to be applied by the device at runtime.
        decomp_depth (int): For when custom decompositions are specified,
            the maximum expansion depth used by the expansion function.

    All devices must be loaded by specifying their **short-name** as listed above,
    followed by the **wires** (subsystems) you wish to initialize. The *wires*
    argument can be an integer, in which case the wires of the device are addressed
    by consecutive integers:

    .. code-block:: python

        dev = qml.device('default.qubit', wires=5)

        def circuit():
           qml.Hadamard(wires=1)
           qml.Hadamard(wires=[0])
           qml.CNOT(wires=[3, 4])
           ...

    The *wires* argument can also be a sequence of unique numbers or strings, specifying custom wire labels
    that the user employs to address the wires:

    .. code-block:: python

        dev = qml.device('default.qubit', wires=['ancilla', 'q11', 'q12', -1, 1])

        def circuit():
           qml.Hadamard(wires='q11')
           qml.Hadamard(wires=['ancilla'])
           qml.CNOT(wires=['q12', -1] )
           ...

    Most devices accept a ``shots`` argument which specifies how many circuit executions
    are used to estimate stochastic return values. In particular, ``qml.sample()`` measurements
    will return as many samples as specified in the shots argument. The shots argument can be
    changed on a per-call basis using the built-in ``shots`` keyword argument.

    .. code-block:: python

        dev = qml.device('default.qubit', wires=1, shots=10)

        @qml.qnode(dev)
        def circuit(a):
          qml.RX(a, wires=0)
          return qml.sample(qml.PauliZ(wires=0))

    >>> circuit(0.8)  # 10 samples are returned
    [ 1  1  1 -1 -1  1  1  1  1  1]
    >>> circuit(0.8, shots=3))  # default is overwritten for this call
    [1 1 1]
    >>> circuit(0.8)  # back to default of 10 samples
    [ 1  1  1 -1 -1  1  1  1  1  1]

    When constructing a device, we may optionally pass a dictionary of custom
    decompositions to be applied to certain operations upon device execution.
    This is useful for enabling support of gates on devices where they would normally
    be unsupported.

    For example, suppose we are running on an ion trap device which does not
    natively implement the CNOT gate, but we would still like to write our
    circuits in terms of CNOTs. On a ion trap device, CNOT can be implemented
    using the ``IsingXX`` gate. We first define a decomposition function
    (such functions have the signature ``decomposition(*params, wires)``):

    .. code-block:: python

        def ion_trap_cnot(wires):
            return [
                qml.RY(np.pi/2, wires=wires[0]),
                qml.IsingXX(np.pi/2, wires=wires),
                qml.RX(-np.pi/2, wires=wires[0]),
                qml.RY(-np.pi/2, wires=wires[0]),
                qml.RY(-np.pi/2, wires=wires[1])
            ]

    Next, we create a device, and a QNode for testing. When constructing the
    QNode, we can set the expansion strategy to ``"device"`` to ensure the
    decomposition is applied and will be viewable when we draw the circuit.

    .. code-block:: python

        # As the CNOT gate normally has no decomposition, we can use default.qubit
        # here for expository purposes.
        dev = qml.device(
            'default.qubit', wires=2, custom_decomps={"CNOT" : ion_trap_cnot}
        )

        @qml.qnode(dev, expansion_strategy="device")
        def run_cnot():
            qml.CNOT(wires=[0, 1])
            return qml.expval(qml.PauliX(wires=1))

    >>> print(qml.draw(run_cnot)())
    0: ──RY(1.57)─╭IsingXX(1.57)──RX(-1.57)──RY(-1.57)─┤
    1: ───────────╰IsingXX(1.57)──RY(-1.57)────────────┤  <X>

    Some devices may accept additional arguments. For instance,
    ``default.gaussian`` accepts the keyword argument ``hbar``, to set
    the convention used in the commutation relation :math:`[\x,\p]=i\hbar`
    (by default set to 2).

    Please refer to the documentation for the individual devices to see any
    additional arguments that might be required or supported.
    """
    if name not in plugin_devices:
        # Device does not exist in the loaded device list.
        # Attempt to refresh the devices, in case the user
        # installed the plugin during the current Python session.
        refresh_devices()

    if name in plugin_devices:
        options = {}

        # load global configuration settings if available
        config = kwargs.get("config", default_config)

        if config:
            # combine configuration options with keyword arguments.
            # Keyword arguments take preference, followed by device options,
            # followed by plugin options, followed by global options.
            options.update(config["main"])
            options.update(config[name.split(".")[0] + ".global"])
            options.update(config[name])

        # Pop the custom decomposition keyword argument; we will use it here
        # only and not pass it to the device.
        custom_decomps = kwargs.pop("custom_decomps", None)
        decomp_depth = kwargs.pop("decomp_depth", 10)

        kwargs.pop("config", None)
        options.update(kwargs)

        # loads the device class
        plugin_device_class = plugin_devices[name].load()

        if Version(version()) not in SimpleSpec(plugin_device_class.pennylane_requires):
            raise DeviceError(
                f"The {name} plugin requires PennyLane versions {plugin_device_class.pennylane_requires}, "
                f"however PennyLane version {__version__} is installed."
            )

        # Construct the device
        dev = plugin_device_class(*args, **options)

        # Once the device is constructed, we set its custom expansion function if
        # any custom decompositions were specified.
        if custom_decomps is not None:
            custom_decomp_expand_fn = pennylane.transforms.create_decomp_expand_fn(
                custom_decomps, dev, decomp_depth=decomp_depth
            )
            dev.custom_expand(custom_decomp_expand_fn)

        return dev

    raise DeviceError("Device does not exist. Make sure the required plugin is installed.")


def version():
    """Returns the PennyLane version number."""
    return __version__<|MERGE_RESOLUTION|>--- conflicted
+++ resolved
@@ -52,12 +52,9 @@
     sample,
     state,
     var,
-<<<<<<< HEAD
     apply_to_measurement,
-=======
     vn_entropy,
     mutual_info,
->>>>>>> 17f9d3ad
 )
 from pennylane.ops import *
 from pennylane.ops import adjoint, ctrl
