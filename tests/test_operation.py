# Copyright 2018-2020 Xanadu Quantum Technologies Inc.

# Licensed under the Apache License, Version 2.0 (the "License");
# you may not use this file except in compliance with the License.
# You may obtain a copy of the License at

#     http://www.apache.org/licenses/LICENSE-2.0

# Unless required by applicable law or agreed to in writing, software
# distributed under the License is distributed on an "AS IS" BASIS,
# WITHOUT WARRANTIES OR CONDITIONS OF ANY KIND, either express or implied.
# See the License for the specific language governing permissions and
# limitations under the License.
"""
Unit tests for :mod:`pennylane.operation`.
"""
import itertools
from functools import reduce

import pytest
import numpy as np
from pennylane import numpy as pnp
from numpy.linalg import multi_dot

import pennylane as qml
from pennylane.operation import Tensor, operation_derivative, Operator, Operation

from gate_data import I, X, CNOT
from pennylane.wires import Wires


# pylint: disable=no-self-use, no-member, protected-access, pointless-statement


class TestOperatorConstruction:
    """Test custom operators construction."""

    def test_operation_outside_context(self):
        """Test that an operation can be instantiated outside a QNode context, and that do_queue is ignored"""
        op = qml.ops.CNOT(wires=[0, 1], do_queue=False)
        assert isinstance(op, qml.operation.Operation)

        op = qml.ops.RX(0.5, wires=0, do_queue=True)
        assert isinstance(op, qml.operation.Operation)

        op = qml.ops.Hadamard(wires=0)
        assert isinstance(op, qml.operation.Operation)

    def test_incorrect_num_wires(self):
        """Test that an exception is raised if called with wrong number of wires"""

        class DummyOp(qml.operation.Operator):
            r"""Dummy custom operator"""
            num_wires = 1

        with pytest.raises(ValueError, match="wrong number of wires"):
            DummyOp(0.5, wires=[0, 1])

    def test_non_unique_wires(self):
        """Test that an exception is raised if called with identical wires"""

        class DummyOp(qml.operation.Operator):
            r"""Dummy custom operator"""
            num_wires = 1

        with pytest.raises(qml.wires.WireError, match="Wires must be unique"):
            DummyOp(0.5, wires=[1, 1], do_queue=False)

    def test_incorrect_num_params(self):
        """Test that an exception is raised if called with wrong number of parameters"""

        class DummyOp(qml.operation.Operator):
            r"""Dummy custom operator that declares num_params as a instance property"""
            num_wires = 1
            grad_method = "A"

            @property
            def num_params(self):
                return 1

        with pytest.raises(ValueError, match="wrong number of parameters"):
            DummyOp(0.5, 0.6, wires=0)

        op = DummyOp(0.5, wires=0)
        assert op.num_params == 1

        class DummyOp2(qml.operation.Operator):
            r"""Dummy custom operator that declared num_params as a class property"""
            num_params = 4
            num_wires = 1
            grad_method = "A"

        with pytest.raises(ValueError, match="wrong number of parameters"):
            DummyOp2(0.5, 0.6, wires=0)

        op2 = DummyOp2(0.5, 0.3, 0.1, 0.2, wires=0)
        assert op2.num_params == 4
        assert DummyOp2.num_params == 4

        class DummyOp3(qml.operation.Operator):
            r"""Dummy custom operator that does not declare num_params at all"""
            num_wires = 1
            grad_method = "A"

        op3 = DummyOp3(0.5, 0.6, wires=0)

        assert op3.num_params == 2

    def test_name_setter(self):
        """Tests that we can set the name of an operator"""

        class DummyOp(qml.operation.Operator):
            r"""Dummy custom operator"""
            num_wires = 1

        op = DummyOp(wires=0)
        op.name = "MyOp"
        assert op.name == "MyOp"

    def test_default_hyperparams(self):
        """Tests that the hyperparams attribute is defined for all operations."""

        class MyOp(qml.operation.Operation):
            num_wires = 1

        class MyOpOverwriteInit(qml.operation.Operation):
            num_wires = 1

            def __init__(self, wires):
                pass

        op = MyOp(wires=0)
        assert op.hyperparameters == {}

        op = MyOpOverwriteInit(wires=0)
        assert op.hyperparameters == {}

    def test_custom_hyperparams(self):
        """Tests that an operation can add custom hyperparams."""

        class MyOp(qml.operation.Operation):
            num_wires = 1

            def __init__(self, wires, basis_state=None):
                self._hyperparameters = {"basis_state": basis_state}

        state = [0, 1, 0]
        assert MyOp(wires=1, basis_state=state).hyperparameters["basis_state"] == state


class TestOperationConstruction:
    """Test custom operations construction."""

    def test_incorrect_grad_recipe_length(self):
        """Test that an exception is raised if len(grad_recipe)!=len(num_params)"""

        class DummyOp(qml.operation.CVOperation):
            r"""Dummy custom operation"""
            num_wires = 2
            grad_method = "A"
            grad_recipe = [(0.5, 0.1), (0.43, 0.1)]

        with pytest.raises(
            AssertionError, match="Gradient recipe must have one entry for each parameter"
        ):
            DummyOp(0.5, wires=[0, 1])

    def test_grad_recipe_parameter_dependent(self):
        """Test that an operation with a gradient recipe that depends on
        its instantiated parameter values works correctly"""

        class DummyOp(qml.operation.Operation):
            r"""Dummy custom operation"""
            num_wires = 1
            grad_method = "A"

            @property
            def grad_recipe(self):
                x = self.data[0]
                return ([[1.0, 1.0, x], [1.0, 0.0, -x]],)

        x = 0.654
        op = DummyOp(x, wires=0)
        assert op.grad_recipe == ([[1.0, 1.0, x], [1.0, 0.0, -x]],)

    def test_frequencies_default_single_param(self):
        """Test that an operation with default parameter frequencies
        and a single parameter works correctly."""

        class DummyOp(qml.operation.Operation):
            r"""Dummy custom operation"""
            num_wires = 1
            grad_method = "A"
<<<<<<< HEAD
            generator = [qml.PauliX, -0.2]
=======

            def generator(self):
                return -0.2 * qml.PauliX(wires=self.wires)
>>>>>>> 88a7b36e

        x = 0.654
        op = DummyOp(x, wires=0)
        assert op.parameter_frequencies == (0.4,)

    def test_frequencies_default_multi_param(self):
        """Test that an operation with default parameter frequencies and multiple
        parameters raises an error when calling parameter_frequencies."""

        class DummyOp(qml.operation.Operation):
            r"""Dummy custom operation"""
            num_params = 3
            num_wires = 1
            grad_method = "A"

        x = [0.654, 2.31, 0.1]
        op = DummyOp(*x, wires=0)
        with pytest.raises(
            qml.operation.OperatorPropertyUndefined, match="does not have parameter"
        ):
            op.parameter_frequencies

    @pytest.mark.parametrize("num_param", [1, 2])
    def test_frequencies_parameter_dependent(self, num_param):
        """Test that an operation with parameter frequencies that depend on
        its instantiated parameter values works correctly"""

        class DummyOp(qml.operation.Operation):
            r"""Dummy custom operation"""
            num_params = num_param
            num_wires = 1
            grad_method = "A"

            @property
            def parameter_frequencies(self):
                x = self.data
                return [(0.2, _x) for _x in x]

        x = [0.654, 2.31][:num_param]
        op = DummyOp(*x, wires=0)
        f = op.parameter_frequencies
        for i in range(num_param):
            assert f[i] == (0.2, x[i])

    def test_no_wires_passed(self):
        """Test exception raised if no wires are passed"""

        class DummyOp(qml.operation.Operation):
            r"""Dummy custom operation"""
            num_wires = 1
            grad_method = None

        with pytest.raises(ValueError, match="Must specify the wires"):
            DummyOp(0.54)

    def test_wire_passed_positionally(self):
        """Test exception raised if wire is passed as a positional arg"""

        class DummyOp(qml.operation.Operation):
            r"""Dummy custom operation"""
            num_wires = 1
            grad_method = None

            @property
            def num_params(self):
                return 1

        with pytest.raises(ValueError, match="Must specify the wires"):
            DummyOp(0.54, 0)

    def test_id(self):
        """Test that the id attribute of an operator can be set."""

        class DummyOp(qml.operation.Operation):
            r"""Dummy custom operation"""
            num_wires = 1
            grad_method = None

        op = DummyOp(1.0, wires=0, id="test")
        assert op.id == "test"

    def test_control_wires(self):
        """Test that control_wires defaults to an empty Wires object."""

        class DummyOp(qml.operation.Operation):
            r"""Dummy custom operation"""
            num_wires = 1
            grad_method = None

        op = DummyOp(1.0, wires=0, id="test")
        assert op.control_wires == qml.wires.Wires([])


class TestObservableConstruction:
    """Test custom observables construction."""

    def test_observable_return_type_none(self):
        """Check that the return_type of an observable is initially None"""

        class DummyObserv(qml.operation.Observable):
            r"""Dummy custom observable"""
            num_wires = 1
            grad_method = None

        assert DummyObserv(0, wires=[1]).return_type is None

    def test_construction_with_wires_pos_arg(self):
        """Test that the wires can be given as a positional argument"""

        class DummyObserv(qml.operation.Observable):
            r"""Dummy custom observable"""
            num_wires = 1
            grad_method = None

        ob = DummyObserv([1])
        assert ob.wires == qml.wires.Wires(1)

    def test_observable_is_not_operation_but_operator(self):
        """Check that the Observable class inherits from an Operator, not from an Operation"""

        assert issubclass(qml.operation.Observable, qml.operation.Operator)
        assert not issubclass(qml.operation.Observable, qml.operation.Operation)

    def test_observable_is_operation_as_well(self):
        """Check that the Observable class inherits from an Operator class as well"""

        class DummyObserv(qml.operation.Observable, qml.operation.Operation):
            r"""Dummy custom observable"""
            num_wires = 1
            grad_method = None

        assert issubclass(DummyObserv, qml.operation.Operator)
        assert issubclass(DummyObserv, qml.operation.Observable)
        assert issubclass(DummyObserv, qml.operation.Operation)

    def test_tensor_n_multiple_modes(self):
        """Checks that the TensorN operator was constructed correctly when
        multiple modes were specified."""
        cv_obs = qml.TensorN(wires=[0, 1])

        assert isinstance(cv_obs, qml.TensorN)
        assert cv_obs.wires == Wires([0, 1])
        assert cv_obs.ev_order is None

    def test_tensor_n_single_mode_wires_explicit(self):
        """Checks that instantiating a TensorN when passing a single mode as a
        keyword argument returns a NumberOperator."""
        cv_obs = qml.TensorN(wires=[0])

        assert isinstance(cv_obs, qml.NumberOperator)
        assert cv_obs.wires == Wires([0])
        assert cv_obs.ev_order == 2

    def test_tensor_n_single_mode_wires_implicit(self):
        """Checks that instantiating TensorN when passing a single mode as a
        positional argument returns a NumberOperator."""
        cv_obs = qml.TensorN(1)

        assert isinstance(cv_obs, qml.NumberOperator)
        assert cv_obs.wires == Wires([1])
        assert cv_obs.ev_order == 2

    def test_repr(self):
        """Test the string representation of an observable with and without a return type."""

        m = qml.expval(qml.PauliZ(wires=["a"]) @ qml.PauliZ(wires=["b"]))
        expected = "expval(PauliZ(wires=['a']) @ PauliZ(wires=['b']))"
        assert str(m) == expected

        m = qml.probs(wires=["a"])
        expected = "probs(wires=['a'])"
        assert str(m) == expected

        m = qml.probs(op=qml.PauliZ(wires=["a"]))
        expected = "probs(PauliZ(wires=['a']))"
        assert str(m) == expected

        m = qml.PauliZ(wires=["a"]) @ qml.PauliZ(wires=["b"])
        expected = "PauliZ(wires=['a']) @ PauliZ(wires=['b'])"
        assert str(m) == expected

        m = qml.PauliZ(wires=["a"])
        expected = "PauliZ(wires=['a'])"
        assert str(m) == expected

    def test_id(self):
        """Test that the id attribute of an observable can be set."""

        class DummyObserv(qml.operation.Observable):
            r"""Dummy custom observable"""
            num_wires = 1
            grad_method = None

        op = DummyObserv(1.0, wires=0, id="test")
        assert op.id == "test"

    def test_wire_is_given_in_argument(self):
        class DummyObservable(qml.operation.Observable):
            num_wires = 1

        with pytest.raises(Exception, match="Must specify the wires *"):
            DummyObservable()


class TestOperatorIntegration:
    """Integration tests for the Operator class"""

    def test_all_wires_defined_but_init_with_one(self):
        """Test that an exception is raised if the class is defined with ALL wires,
        but then instantiated with only one"""

        dev1 = qml.device("default.qubit", wires=2)

        class DummyOp(qml.operation.Operation):
            r"""Dummy custom operator"""
            num_wires = qml.operation.WiresEnum.AllWires

        @qml.qnode(dev1)
        def circuit():
            DummyOp(wires=[0])
            return qml.expval(qml.PauliZ(0))

        with pytest.raises(
            qml.QuantumFunctionError,
            match=f"Operator {DummyOp.__name__} must act on all wires",
        ):
            circuit()


class TestInverse:
    """Test inverse of operations"""

    def test_operation_inverse_using_dummy_operation(self):
        some_param = 0.5

        class DummyOp(qml.operation.Operation):
            r"""Dummy custom Operation"""
            num_wires = 1

        # Check that the name of the Operation is initialized fine
        dummy_op = DummyOp(some_param, wires=[1])

        assert not dummy_op.inverse

        dummy_op_class_name = dummy_op.name

        # Check that the name of the Operation was modified when applying the inverse
        assert dummy_op.inv().name == dummy_op_class_name + ".inv"
        assert dummy_op.inverse

        # Check that the name of the Operation is the original again, once applying the inverse a second time
        assert dummy_op.inv().name == dummy_op_class_name
        assert not dummy_op.inverse

    def test_inverse_of_operation(self):
        """Test the inverse of an operation"""

        dev1 = qml.device("default.qubit", wires=2)

        @qml.qnode(dev1)
        def circuit():
            qml.PauliZ(wires=[0])
            qml.PauliZ(wires=[0]).inv()
            return qml.expval(qml.PauliZ(0))

        assert circuit() == 1

    def test_inverse_operations_not_supported(self):
        """Test that the inverse of operations is not currently
        supported on the default gaussian device"""

        dev1 = qml.device("default.gaussian", wires=2)

        @qml.qnode(dev1)
        def mean_photon_gaussian(mag_alpha, phase_alpha, phi):
            qml.Displacement(mag_alpha, phase_alpha, wires=0)
            qml.Rotation(phi, wires=0).inv()
            return qml.expval(qml.NumberOperator(0))

        with pytest.raises(
            qml.DeviceError,
            match=r"inverse of gates are not supported on device default\.gaussian",
        ):
            mean_photon_gaussian(0.015, 0.02, 0.005)

    @pytest.fixture(scope="function")
    def qnode_for_inverse(self, mock_device):
        """Provides a QNode for the subsequent tests of inv"""

        def circuit(x):
            qml.RZ(x, wires=[1]).inv()
            qml.RZ(x, wires=[1]).inv().inv()
            return qml.expval(qml.PauliX(0)), qml.expval(qml.PauliZ(1))

        node = qml.QNode(circuit, mock_device)
        node.construct([1.0], {})

        return node

    def test_operation_inverse_defined(self, qnode_for_inverse):
        """Test that the inverse of an operation is added to the QNode queue and the operation is an instance
        of the original class"""
        assert qnode_for_inverse.qtape.operations[0].name == "RZ.inv"
        assert qnode_for_inverse.qtape.operations[0].inverse
        assert issubclass(qnode_for_inverse.qtape.operations[0].__class__, qml.operation.Operation)
        assert qnode_for_inverse.qtape.operations[1].name == "RZ"
        assert not qnode_for_inverse.qtape.operations[1].inverse
        assert issubclass(qnode_for_inverse.qtape.operations[1].__class__, qml.operation.Operation)


class TestTensor:
    """Unit tests for the Tensor class"""

    def test_construct(self):
        """Test construction of a tensor product"""
        X = qml.PauliX(0)
        Y = qml.PauliY(2)
        T = Tensor(X, Y)
        assert T.obs == [X, Y]

        T = Tensor(T, Y)
        assert T.obs == [X, Y, Y]

        with pytest.raises(
            ValueError, match="Can only perform tensor products between observables"
        ):
            Tensor(T, qml.CNOT(wires=[0, 1]))

    def test_name(self):
        """Test that the names of the observables are
        returned as expected"""
        X = qml.PauliX(0)
        Y = qml.PauliY(2)
        t = Tensor(X, Y)
        assert t.name == [X.name, Y.name]

    def test_num_wires(self):
        """Test that the correct number of wires is returned"""
        p = np.array([0.5])
        X = qml.PauliX(0)
        Y = qml.Hermitian(p, wires=[1, 2])
        t = Tensor(X, Y)
        assert t.num_wires == 3

    def test_wires(self):
        """Test that the correct nested list of wires is returned"""
        p = np.array([0.5])
        X = qml.PauliX(0)
        Y = qml.Hermitian(p, wires=[1, 2])
        t = Tensor(X, Y)
        assert t.wires == Wires([0, 1, 2])

    def test_params(self):
        """Test that the correct flattened list of parameters is returned"""
        p = np.array([0.5])
        X = qml.PauliX(0)
        Y = qml.Hermitian(p, wires=[1, 2])
        t = Tensor(X, Y)
        assert t.data == [p]

    def test_num_params(self):
        """Test that the correct number of parameters is returned"""
        p = np.array([0.5])
        X = qml.PauliX(0)
        Y = qml.Hermitian(p, wires=[1, 2])
        Z = qml.Hermitian(p, wires=[1, 2])
        t = Tensor(X, Y, Z)
        assert t.num_params == 2

    def test_parameters(self):
        """Test that the correct nested list of parameters is returned"""
        p = np.array([0.5])
        X = qml.PauliX(0)
        Y = qml.Hermitian(p, wires=[1, 2])
        t = Tensor(X, Y)
        assert t.parameters == [[], [p]]

    def test_label(self):
        """Test that Tensors are labelled as expected"""

        x = qml.PauliX(0)
        y = qml.PauliZ(2)
        T = Tensor(x, y)

        assert T.label() == "X@Z"
        assert T.label(decimals=2) == "X@Z"
        assert T.label(base_label=["X0", "Z2"]) == "X0@Z2"

        with pytest.raises(ValueError, match=r"Tensor label requires"):
            T.label(base_label="nope")

    def test_multiply_obs(self):
        """Test that multiplying two observables
        produces a tensor"""
        X = qml.PauliX(0)
        Y = qml.Hadamard(2)
        t = X @ Y
        assert isinstance(t, Tensor)
        assert t.obs == [X, Y]

    def test_multiply_obs_tensor(self):
        """Test that multiplying an observable by a tensor
        produces a tensor"""
        X = qml.PauliX(0)
        Y = qml.Hadamard(2)
        Z = qml.PauliZ(1)

        t = X @ Y
        t = Z @ t

        assert isinstance(t, Tensor)
        assert t.obs == [Z, X, Y]

    def test_multiply_tensor_obs(self):
        """Test that multiplying a tensor by an observable
        produces a tensor"""
        X = qml.PauliX(0)
        Y = qml.Hadamard(2)
        Z = qml.PauliZ(1)

        t = X @ Y
        t = t @ Z

        assert isinstance(t, Tensor)
        assert t.obs == [X, Y, Z]

    def test_multiply_tensor_tensor(self):
        """Test that multiplying a tensor by a tensor
        produces a tensor"""
        X = qml.PauliX(0)
        Y = qml.PauliY(2)
        Z = qml.PauliZ(1)
        H = qml.Hadamard(3)

        t1 = X @ Y
        t2 = Z @ H
        t = t2 @ t1

        assert isinstance(t, Tensor)
        assert t.obs == [Z, H, X, Y]

    def test_multiply_tensor_in_place(self):
        """Test that multiplying a tensor in-place
        produces a tensor"""
        X = qml.PauliX(0)
        Y = qml.PauliY(2)
        Z = qml.PauliZ(1)
        H = qml.Hadamard(3)

        t = X
        t @= Y
        t @= Z @ H

        assert isinstance(t, Tensor)
        assert t.obs == [X, Y, Z, H]

    def test_operation_multiply_invalid(self):
        """Test that an exception is raised if an observable
        is multiplied by an operation"""
        X = qml.PauliX(0)
        Y = qml.CNOT(wires=[0, 1])
        Z = qml.PauliZ(0)

        with pytest.raises(
            ValueError, match="Can only perform tensor products between observables"
        ):
            X @ Y

        with pytest.raises(
            ValueError, match="Can only perform tensor products between observables"
        ):
            T = X @ Z
            T @ Y

        with pytest.raises(
            ValueError, match="Can only perform tensor products between observables"
        ):
            T = X @ Z
            Y @ T

    def test_eigvals(self):
        """Test that the correct eigenvalues are returned for the Tensor"""
        X = qml.PauliX(0)
        Y = qml.PauliY(2)
        t = Tensor(X, Y)
        assert np.array_equal(t.get_eigvals(), np.kron([1, -1], [1, -1]))

        # test that the eigvals are now cached and not recalculated
        assert np.array_equal(t._eigvals_cache, t.get_eigvals())

    @pytest.mark.usefixtures("tear_down_hermitian")
    def test_eigvals_hermitian(self, tol):
        """Test that the correct eigenvalues are returned for the Tensor containing an Hermitian observable"""
        X = qml.PauliX(0)
        hamiltonian = np.array([[1, 0, 0, 0], [0, 1, 0, 0], [0, 0, 0, 1], [0, 0, 1, 0]])
        Herm = qml.Hermitian(hamiltonian, wires=[1, 2])
        t = Tensor(X, Herm)
        d = np.kron(np.array([1.0, -1.0]), np.array([-1.0, 1.0, 1.0, 1.0]))
        t = t.get_eigvals()
        assert np.allclose(t, d, atol=tol, rtol=0)

    def test_eigvals_identity(self, tol):
        """Test that the correct eigenvalues are returned for the Tensor containing an Identity"""
        X = qml.PauliX(0)
        Iden = qml.Identity(1)
        t = Tensor(X, Iden)
        d = np.kron(np.array([1.0, -1.0]), np.array([1.0, 1.0]))
        t = t.get_eigvals()
        assert np.allclose(t, d, atol=tol, rtol=0)

    def test_eigvals_identity_and_hermitian(self, tol):
        """Test that the correct eigenvalues are returned for the Tensor containing
        multiple types of observables"""
        H = np.diag([1, 2, 3, 4])
        O = qml.PauliX(0) @ qml.Identity(2) @ qml.Hermitian(H, wires=[4, 5])
        res = O.get_eigvals()
        expected = np.kron(np.array([1.0, -1.0]), np.kron(np.array([1.0, 1.0]), np.arange(1, 5)))
        assert np.allclose(res, expected, atol=tol, rtol=0)

    def test_diagonalizing_gates(self, tol):
        """Test that the correct diagonalizing gate set is returned for a Tensor of observables"""
        H = np.diag([1, 2, 3, 4])
        O = qml.PauliX(0) @ qml.Identity(2) @ qml.PauliY(1) @ qml.Hermitian(H, [5, 6])

        res = O.diagonalizing_gates()

        # diagonalize the PauliX on wire 0 (H.X.H = Z)
        assert isinstance(res[0], qml.Hadamard)
        assert res[0].wires == Wires([0])

        # diagonalize the PauliY on wire 1 (U.Y.U^\dagger = Z
        # where U = HSZ).
        assert isinstance(res[1], qml.PauliZ)
        assert res[1].wires == Wires([1])
        assert isinstance(res[2], qml.S)
        assert res[2].wires == Wires([1])
        assert isinstance(res[3], qml.Hadamard)
        assert res[3].wires == Wires([1])

        # diagonalize the Hermitian observable on wires 5, 6
        assert isinstance(res[4], qml.QubitUnitary)
        assert res[4].wires == Wires([5, 6])

        O = O @ qml.Hadamard(4)
        res = O.diagonalizing_gates()

        # diagonalize the Hadamard observable on wire 4
        # (RY(-pi/4).H.RY(pi/4) = Z)
        assert isinstance(res[-1], qml.RY)
        assert res[-1].wires == Wires([4])
        assert np.allclose(res[-1].parameters, -np.pi / 4, atol=tol, rtol=0)

    def test_diagonalizing_gates_numerically_diagonalizes(self, tol):
        """Test that the diagonalizing gate set numerically
        diagonalizes the tensor observable"""

        # create a tensor observable acting on consecutive wires
        H = np.diag([1, 2, 3, 4])
        O = qml.PauliX(0) @ qml.PauliY(1) @ qml.Hermitian(H, [2, 3])

        O_mat = O.get_matrix()
        diag_gates = O.diagonalizing_gates()

        # group the diagonalizing gates based on what wires they act on
        U_list = []
        for _, g in itertools.groupby(diag_gates, lambda x: x.wires.tolist()):
            # extract the matrices of each diagonalizing gate
            mats = [i.get_matrix() for i in g]

            # Need to revert the order in which the matrices are applied such that they adhere to the order
            # of matrix multiplication
            # E.g. for PauliY: [PauliZ(wires=self.wires), S(wires=self.wires), Hadamard(wires=self.wires)]
            # becomes Hadamard @ S @ PauliZ, where @ stands for matrix multiplication
            mats = mats[::-1]

            if len(mats) > 1:
                # multiply all unitaries together before appending
                mats = [multi_dot(mats)]

            # append diagonalizing unitary for specific wire to U_list
            U_list.append(mats[0])

        # since the test is assuming consecutive wires for each observable
        # in the tensor product, it is sufficient to Kronecker product
        # the entire list.
        U = reduce(np.kron, U_list)

        res = U @ O_mat @ U.conj().T
        expected = np.diag(O.get_eigvals())

        # once diagonalized by U, the result should be a diagonal
        # matrix of the eigenvalues.
        assert np.allclose(res, expected, atol=tol, rtol=0)

    def test_tensor_matrix(self, tol):
        """Test that the tensor product matrix method returns
        the correct result"""
        H = np.diag([1, 2, 3, 4])
        O = qml.PauliX(0) @ qml.PauliY(1) @ qml.Hermitian(H, [2, 3])

        res = O.get_matrix()
        expected = reduce(np.kron, [qml.PauliX.compute_matrix(), qml.PauliY.compute_matrix(), H])

        assert np.allclose(res, expected, atol=tol, rtol=0)

    def test_matrix_wire_order_not_implemented(self):
        """Test that an exception is raised if a wire_order is passed to the matrix method"""
        O = qml.PauliX(0) @ qml.PauliY(1)
        with pytest.raises(NotImplementedError, match="wire_order"):
            O.get_matrix(wire_order=[1, 0])

    def test_tensor_matrix_partial_wires_overlap_warning(self, tol):
        """Tests that a warning is raised if the wires the factors in
        the tensor product act on have partial overlaps."""
        H = np.diag([1, 2, 3, 4])
        O1 = qml.PauliX(0) @ qml.Hermitian(H, [0, 1])
        O2 = qml.Hermitian(H, [0, 1]) @ qml.PauliY(1)

        for O in (O1, O2):
            with pytest.warns(UserWarning, match="partially overlapping"):
                O.get_matrix()

    def test_tensor_matrix_too_large_warning(self, tol):
        """Tests that a warning is raised if wires occur in multiple of the
        factors in the tensor product, leading to a wrongly-sized matrix."""
        O = qml.PauliX(0) @ qml.PauliX(1) @ qml.PauliX(0)
        with pytest.warns(UserWarning, match="The size of the returned matrix"):
            O.get_matrix()

    @pytest.mark.parametrize("classes", [(qml.PauliX, qml.PauliX), (qml.PauliZ, qml.PauliX)])
    def test_multiplication_matrix(self, tol, classes):
        """If using the ``@`` operator on two observables acting on the
        same wire, the tensor class should treat this as matrix multiplication."""
        c1, c2 = classes
        O = c1(0) @ c2(0)

        res = O.get_matrix()
        expected = c1.compute_matrix() @ c2.compute_matrix()

        assert np.allclose(res, expected, atol=tol, rtol=0)

    herm_matrix = np.array([[1, 0, 0, 0], [0, 1, 0, 0], [0, 0, 1, 0], [0, 0, 0, 1]])

    tensor_obs = [
        (qml.PauliZ(0) @ qml.Identity(1) @ qml.PauliZ(2), [qml.PauliZ(0), qml.PauliZ(2)]),
        (
            qml.Identity(0)
            @ qml.PauliX(1)
            @ qml.Identity(2)
            @ qml.PauliZ(3)
            @ qml.PauliZ(4)
            @ qml.Identity(5),
            [qml.PauliX(1), qml.PauliZ(3), qml.PauliZ(4)],
        ),
        # List containing single observable is returned
        (qml.PauliZ(0) @ qml.Identity(1), [qml.PauliZ(0)]),
        (qml.Identity(0) @ qml.PauliX(1) @ qml.Identity(2), [qml.PauliX(1)]),
        (qml.Identity(0) @ qml.Identity(1), [qml.Identity(0)]),
        (
            qml.Identity(0) @ qml.Identity(1) @ qml.Hermitian(herm_matrix, wires=[2, 3]),
            [qml.Hermitian(herm_matrix, wires=[2, 3])],
        ),
    ]

    @pytest.mark.parametrize("tensor_observable, expected", tensor_obs)
    def test_non_identity_obs(self, tensor_observable, expected):
        """Tests that the non_identity_obs property returns a list that contains no Identity instances."""

        O = tensor_observable
        for idx, obs in enumerate(O.non_identity_obs):
            assert type(obs) == type(expected[idx])
            assert obs.wires == expected[idx].wires

    tensor_obs_pruning = [
        (qml.PauliZ(0) @ qml.Identity(1) @ qml.PauliZ(2), qml.PauliZ(0) @ qml.PauliZ(2)),
        (
            qml.Identity(0)
            @ qml.PauliX(1)
            @ qml.Identity(2)
            @ qml.PauliZ(3)
            @ qml.PauliZ(4)
            @ qml.Identity(5),
            qml.PauliX(1) @ qml.PauliZ(3) @ qml.PauliZ(4),
        ),
        # Single observable is returned
        (qml.PauliZ(0) @ qml.Identity(1), qml.PauliZ(0)),
        (qml.Identity(0) @ qml.PauliX(1) @ qml.Identity(2), qml.PauliX(1)),
        (qml.Identity(0) @ qml.Identity(1), qml.Identity(0)),
        (qml.Identity(0) @ qml.Identity(1), qml.Identity(0)),
        (
            qml.Identity(0) @ qml.Identity(1) @ qml.Hermitian(herm_matrix, wires=[2, 3]),
            qml.Hermitian(herm_matrix, wires=[2, 3]),
        ),
    ]

    @pytest.mark.parametrize("tensor_observable, expected", tensor_obs_pruning)
    def test_prune(self, tensor_observable, expected):
        """Tests that the prune method returns the expected Tensor or single non-Tensor Observable."""
        O = tensor_observable
        O_expected = expected

        O_pruned = O.prune()
        assert type(O_pruned) == type(expected)
        assert O_pruned.wires == expected.wires

    def test_prune_while_queueing_return_tensor(self):
        """Tests that pruning a tensor to a tensor in a tape context registers
        the pruned tensor as owned by the measurement,
        and turns the original tensor into an orphan without an owner."""

        with qml.tape.QuantumTape() as tape:
            # we assign operations to variables here so we can compare them below
            a = qml.PauliX(wires=0)
            b = qml.PauliY(wires=1)
            c = qml.Identity(wires=2)
            T = qml.operation.Tensor(a, b, c)
            T_pruned = T.prune()
            m = qml.expval(T_pruned)

        ann_queue = tape._queue

        # the pruned tensor became the owner of Paulis
        assert ann_queue[a]["owner"] == T_pruned
        assert ann_queue[b]["owner"] == T_pruned

        # the Identity is still owned by the original Tensor
        assert ann_queue[c]["owner"] == T
        # the original tensor still owns all three observables
        # but is not owned by a measurement
        assert ann_queue[T]["owns"] == (a, b, c)
        assert not hasattr(ann_queue[T], "owner")

        # the pruned tensor is owned by the measurement
        # and owns the two Paulis
        assert ann_queue[T_pruned]["owner"] == m
        assert ann_queue[T_pruned]["owns"] == (a, b)
        assert ann_queue[m]["owns"] == T_pruned

    def test_prune_while_queueing_return_obs(self):
        """Tests that pruning a tensor to an observable in a tape context registers
        the pruned observable as owned by the measurement,
        and turns the original tensor into an orphan without an owner."""

        with qml.tape.QuantumTape() as tape:
            a = qml.PauliX(wires=0)
            c = qml.Identity(wires=2)
            T = qml.operation.Tensor(a, c)
            T_pruned = T.prune()
            m = qml.expval(T_pruned)

        ann_queue = tape._queue

        # the pruned tensor is the Pauli observable
        assert T_pruned == a
        # pruned tensor/Pauli is owned by the measurement
        # since the entry in the dictionary got updated
        # when the pruned tensor's owner was memorized
        assert ann_queue[a]["owner"] == m
        # the Identity is still owned by the original Tensor
        assert ann_queue[c]["owner"] == T

        # the original tensor still owns both observables
        # but is not owned by a measurement
        assert ann_queue[T]["owns"] == (a, c)
        assert not hasattr(ann_queue[T], "owner")

        # the measurement owns the Pauli/pruned tensor
        assert ann_queue[m]["owns"] == T_pruned

    def test_sparse_matrix_no_wires(self):
        """Tests that the correct sparse matrix representation is used."""

        t = qml.PauliX(0) @ qml.PauliZ(1)
        s = t.sparse_matrix()

        assert np.allclose(s.row, [0, 1, 2, 3])
        assert np.allclose(s.col, [2, 3, 0, 1])
        assert np.allclose(s.data, [1, -1, 1, -1])

    def test_sparse_matrix_swapped_wires(self):
        """Tests that the correct sparse matrix representation is used
        when the custom wires swap the order."""

        t = qml.PauliX(0) @ qml.PauliZ(1)
        s = t.sparse_matrix(wires=[1, 0])

        assert np.allclose(s.row, [0, 1, 2, 3])
        assert np.allclose(s.col, [1, 0, 3, 2])
        assert np.allclose(s.data, [1, 1, -1, -1])

    def test_sparse_matrix_extra_wire(self):
        """Tests that the correct sparse matrix representation is used
        when the custom wires add an extra wire with an implied identity operation."""

        t = qml.PauliX(0) @ qml.PauliZ(1)
        s = t.sparse_matrix(wires=[0, 1, 2])

        assert s.shape == (8, 8)
        assert np.allclose(s.row, [0, 1, 2, 3, 4, 5, 6, 7])
        assert np.allclose(s.col, [4, 5, 6, 7, 0, 1, 2, 3])
        assert np.allclose(s.data, [1, 1, -1, -1, 1, 1, -1, -1])

    def test_sparse_matrix_error(self):
        """Tests that an error is raised if the sparse matrix is computed for
        a tensor whose constituent operations are not all single-qubit gates."""

        t = qml.PauliX(0) @ qml.Hermitian(np.eye(4), wires=[1, 2])
        with pytest.raises(ValueError, match="Can only compute"):
            t.sparse_matrix()


equal_obs = [
    (qml.PauliZ(0), qml.PauliZ(0), True),
    (qml.PauliZ(0) @ qml.PauliX(1), qml.PauliZ(0) @ qml.PauliX(1) @ qml.Identity(2), True),
    (qml.PauliZ("b"), qml.PauliZ("b") @ qml.Identity(1.3), True),
    (qml.PauliZ(0) @ qml.Identity(1), qml.PauliZ(0), True),
    (qml.PauliZ(0), qml.PauliZ(1) @ qml.Identity(0), False),
    (
        qml.Hermitian(np.array([[0, 1], [1, 0]]), 0),
        qml.Identity(1) @ qml.Hermitian(np.array([[0, 1], [1, 0]]), 0),
        True,
    ),
    (qml.PauliZ("a") @ qml.PauliX(1), qml.PauliX(1) @ qml.PauliZ("a"), True),
    (qml.PauliZ("a"), qml.Hamiltonian([1], [qml.PauliZ("a")]), True),
]

add_obs = [
    (qml.PauliZ(0) @ qml.Identity(1), qml.PauliZ(0), qml.Hamiltonian([2], [qml.PauliZ(0)])),
    (
        qml.PauliZ(0),
        qml.PauliZ(0) @ qml.PauliX(1),
        qml.Hamiltonian([1, 1], [qml.PauliZ(0), qml.PauliZ(0) @ qml.PauliX(1)]),
    ),
    (
        qml.PauliZ("b") @ qml.Identity(1),
        qml.Hamiltonian([3], [qml.PauliZ("b")]),
        qml.Hamiltonian([4], [qml.PauliZ("b")]),
    ),
    (
        qml.PauliX(0) @ qml.PauliZ(1),
        qml.PauliZ(1) @ qml.Identity(2) @ qml.PauliX(0),
        qml.Hamiltonian([2], [qml.PauliX(0) @ qml.PauliZ(1)]),
    ),
    (
        qml.Hermitian(np.array([[1, 0], [0, -1]]), 1.2),
        qml.Hamiltonian([3], [qml.Hermitian(np.array([[1, 0], [0, -1]]), 1.2)]),
        qml.Hamiltonian([4], [qml.Hermitian(np.array([[1, 0], [0, -1]]), 1.2)]),
    ),
]

mul_obs = [
    (qml.PauliZ(0), 3, qml.Hamiltonian([3], [qml.PauliZ(0)])),
    (qml.PauliZ(0) @ qml.Identity(1), 3, qml.Hamiltonian([3], [qml.PauliZ(0)])),
    (qml.PauliZ(0) @ qml.PauliX(1), 4.5, qml.Hamiltonian([4.5], [qml.PauliZ(0) @ qml.PauliX(1)])),
    (
        qml.Hermitian(np.array([[1, 0], [0, -1]]), "c"),
        3,
        qml.Hamiltonian([3], [qml.Hermitian(np.array([[1, 0], [0, -1]]), "c")]),
    ),
]

sub_obs = [
    (qml.PauliZ(0) @ qml.Identity(1), qml.PauliZ(0), qml.Hamiltonian([], [])),
    (
        qml.PauliZ(0),
        qml.PauliZ(0) @ qml.PauliX(1),
        qml.Hamiltonian([1, -1], [qml.PauliZ(0), qml.PauliZ(0) @ qml.PauliX(1)]),
    ),
    (
        qml.PauliZ(0) @ qml.Identity(1),
        qml.Hamiltonian([3], [qml.PauliZ(0)]),
        qml.Hamiltonian([-2], [qml.PauliZ(0)]),
    ),
    (
        qml.PauliX(0) @ qml.PauliZ(1),
        qml.PauliZ(3) @ qml.Identity(2) @ qml.PauliX(0),
        qml.Hamiltonian([1, -1], [qml.PauliX(0) @ qml.PauliZ(1), qml.PauliZ(3) @ qml.PauliX(0)]),
    ),
    (
        qml.Hermitian(np.array([[1, 0], [0, -1]]), 1.2),
        qml.Hamiltonian([3], [qml.Hermitian(np.array([[1, 0], [0, -1]]), 1.2)]),
        qml.Hamiltonian([-2], [qml.Hermitian(np.array([[1, 0], [0, -1]]), 1.2)]),
    ),
]


class TestTensorObservableOperations:
    """Tests arithmetic operations between observables/tensors"""

    def test_data(self):
        """Tests the data() method for Tensors and Observables"""

        obs = qml.PauliZ(0)
        data = obs._obs_data()

        assert data == {("PauliZ", Wires(0), ())}

        obs = qml.PauliZ(0) @ qml.PauliX(1)
        data = obs._obs_data()

        assert data == {("PauliZ", Wires(0), ()), ("PauliX", Wires(1), ())}

        obs = qml.Hermitian(np.array([[1, 0], [0, -1]]), 0)
        data = obs._obs_data()

        assert data == {
            (
                "Hermitian",
                Wires(0),
                (
                    b"\x01\x00\x00\x00\x00\x00\x00\x00\x00\x00\x00\x00\x00\x00\x00\x00\x00\x00\x00\x00\x00\x00\x00\x00\xff\xff\xff\xff\xff\xff\xff\xff",
                ),
            )
        }

    def test_equality_error(self):
        """Tests that the correct error is raised when compare() is called on invalid type"""

        obs = qml.PauliZ(0)
        tensor = qml.PauliZ(0) @ qml.PauliX(1)
        A = [[1, 0], [0, -1]]
        with pytest.raises(
            ValueError,
            match=r"Can only compare an Observable/Tensor, and a Hamiltonian/Observable/Tensor.",
        ):
            obs.compare(A)
            tensor.compare(A)

    @pytest.mark.parametrize(("obs1", "obs2", "res"), equal_obs)
    def test_equality(self, obs1, obs2, res):
        """Tests the compare() method for Tensors and Observables"""
        assert obs1.compare(obs2) == res

    @pytest.mark.parametrize(("obs1", "obs2", "obs"), add_obs)
    def test_addition(self, obs1, obs2, obs):
        """Tests addition between Tensors and Observables"""
        assert obs.compare(obs1 + obs2)

    @pytest.mark.parametrize(("coeff", "obs", "res_obs"), mul_obs)
    def test_scalar_multiplication(self, coeff, obs, res_obs):
        """Tests scalar multiplication of Tensors and Observables"""
        assert res_obs.compare(coeff * obs)
        assert res_obs.compare(obs * coeff)

    @pytest.mark.parametrize(("obs1", "obs2", "obs"), sub_obs)
    def test_subtraction(self, obs1, obs2, obs):
        """Tests subtraction between Tensors and Observables"""
        assert obs.compare(obs1 - obs2)

    def test_arithmetic_errors(self):
        """Tests that the arithmetic operations throw the correct errors"""
        obs = qml.PauliZ(0)
        tensor = qml.PauliZ(0) @ qml.PauliX(1)
        A = [[1, 0], [0, -1]]
        with pytest.raises(ValueError, match="Cannot add Observable"):
            obs + A
            tensor + A
        with pytest.raises(ValueError, match="Cannot multiply Observable"):
            obs * A
            A * tensor
        with pytest.raises(ValueError, match="Cannot subtract"):
            obs - A
            tensor - A


# Dummy class inheriting from Operator
class MyOp(Operator):
    num_wires = 1


# Dummy class inheriting from Operation
class MyGate(Operation):
    num_wires = 1


op = MyOp(wires=1)
gate = MyGate(wires=1)


class TestDefaultRepresentations:
    """Tests that the default representations raise custom errors"""

    def test_decomposition_undefined(self):
        """Tests that custom error is raised in the default decomposition representation."""
        with pytest.raises(qml.operation.DecompositionUndefinedError):
            MyOp.compute_decomposition(wires=[1])
        with pytest.raises(qml.operation.DecompositionUndefinedError):
            op.decomposition()

    def test_matrix_undefined(self):
        """Tests that custom error is raised in the default matrix representation."""
        with pytest.raises(qml.operation.MatrixUndefinedError):
            MyOp.compute_matrix()
        with pytest.raises(qml.operation.MatrixUndefinedError):
            op.get_matrix()

    def test_terms_undefined(self):
        """Tests that custom error is raised in the default terms representation."""
        with pytest.raises(qml.operation.TermsUndefinedError):
            MyOp.compute_terms(wires=[1])
        with pytest.raises(qml.operation.TermsUndefinedError):
            op.terms()

    def test_sparse_matrix_undefined(self):
        """Tests that custom error is raised in the default sparse matrix representation."""
        with pytest.raises(NotImplementedError):
            MyOp(wires="a").sparse_matrix(wire_order=["a", "b"])
        with pytest.raises(qml.operation.SparseMatrixUndefinedError):
            MyOp.compute_sparse_matrix()
        with pytest.raises(qml.operation.SparseMatrixUndefinedError):
            op.sparse_matrix()

    def test_eigvals_undefined(self):
        """Tests that custom error is raised in the default eigenvalue representation."""
        with pytest.raises(qml.operation.EigvalsUndefinedError):
            MyOp.compute_eigvals()
        with pytest.raises(qml.operation.EigvalsUndefinedError):
            op.get_eigvals()

    def test_diaggates_undefined(self):
        """Tests that custom error is raised in the default diagonalizing gates representation."""
        with pytest.raises(qml.operation.DiagGatesUndefinedError):
            MyOp.compute_diagonalizing_gates(wires=[1])
        with pytest.raises(qml.operation.DiagGatesUndefinedError):
            op.diagonalizing_gates()

    def test_adjoint_undefined(self):
        """Tests that custom error is raised in the default adjoint representation."""
        with pytest.raises(qml.operation.AdjointUndefinedError):
            gate.adjoint()

    def test_generator_undefined(self):
        """Tests that custom error is raised in the default generator representation."""
        with pytest.raises(qml.operation.GeneratorUndefinedError):
            gate.generator()


class TestChannel:
    """Unit tests for the Channel class"""

    def test_instance_made_correctly(self):
        """Test that instance of channel class is initialized correctly"""

        class DummyOp(qml.operation.Channel):
            r"""Dummy custom channel"""
            num_wires = 1
            grad_method = "F"

            @staticmethod
            def compute_kraus_matrices(p):
                K1 = np.sqrt(p) * X
                K2 = np.sqrt(1 - p) * I
                return [K1, K2]

        expected = np.array([[0, np.sqrt(0.1)], [np.sqrt(0.1), 0]])
        op = DummyOp(0.1, wires=0)
        assert np.all(op.kraus_matrices()[0] == expected)


class TestOperationDerivative:
    """Tests for operation_derivative function"""

    def test_no_generator_raise(self):
        """Tests if the function raises an exception if the input operation has no generator"""
        op = qml.Rot(0.1, 0.2, 0.3, wires=0)

        with pytest.raises(
            qml.operation.GeneratorUndefinedError, match="Operation Rot does not have a generator"
        ):
            operation_derivative(op)

    def test_multiparam_raise(self):
        """Test if the function raises a ValueError if the input operation is composed of multiple
        parameters"""

        class RotWithGen(qml.Rot):
            def generator(self):
                return qml.Hermitian(np.zeros((2, 2)), wires=self.wires)

        op = RotWithGen(0.1, 0.2, 0.3, wires=0)

        with pytest.raises(ValueError, match="Operation RotWithGen is not written in terms of"):
            operation_derivative(op)

    def test_rx(self):
        """Test if the function correctly returns the derivative of RX"""
        p = 0.3
        op = qml.RX(p, wires=0)

        derivative = operation_derivative(op)

        expected_derivative = 0.5 * np.array(
            [[-np.sin(p / 2), -1j * np.cos(p / 2)], [-1j * np.cos(p / 2), -np.sin(p / 2)]]
        )

        assert np.allclose(derivative, expected_derivative)

        op.inv()
        derivative_inv = operation_derivative(op)
        expected_derivative_inv = 0.5 * np.array(
            [[-np.sin(p / 2), 1j * np.cos(p / 2)], [1j * np.cos(p / 2), -np.sin(p / 2)]]
        )

        assert not np.allclose(derivative, derivative_inv)
        assert np.allclose(derivative_inv, expected_derivative_inv)

    def test_phase(self):
        """Test if the function correctly returns the derivative of PhaseShift"""
        p = 0.3
        op = qml.PhaseShift(p, wires=0)

        derivative = operation_derivative(op)
        expected_derivative = np.array([[0, 0], [0, 1j * np.exp(1j * p)]])
        assert np.allclose(derivative, expected_derivative)

    def test_cry(self):
        """Test if the function correctly returns the derivative of CRY"""
        p = 0.3
        op = qml.CRY(p, wires=[0, 1])

        derivative = operation_derivative(op)
        expected_derivative = 0.5 * np.array(
            [
                [0, 0, 0, 0],
                [0, 0, 0, 0],
                [0, 0, -np.sin(p / 2), -np.cos(p / 2)],
                [0, 0, np.cos(p / 2), -np.sin(p / 2)],
            ]
        )
        assert np.allclose(derivative, expected_derivative)


class TestCVOperation:
    """Test the CVOperation class"""

    def test_wires_not_found(self):
        """Make sure that `heisenberg_expand` method receives enough wires to actually expand"""

        class DummyOp(qml.operation.CVOperation):
            num_wires = 1

        op = DummyOp(wires=1)

        with pytest.raises(ValueError, match="do not exist on this device with wires"):
            op.heisenberg_expand(np.eye(3), Wires(["a", "b"]))

    def test_input_validation(self):
        """Make sure that size of input for `heisenberg_expand` method is validated"""

        class DummyOp(qml.operation.CVOperation):
            num_wires = 1

        op = DummyOp(wires=1)

        with pytest.raises(ValueError, match="Heisenberg matrix is the wrong size"):
            U_wrong_size = np.eye(1)
            op.heisenberg_expand(U_wrong_size, op.wires)

    def test_wrong_input_shape(self):
        """Ensure that `heisenberg_expand` raises exception if it receives an array with order > 2"""

        class DummyOp(qml.operation.CVOperation):
            num_wires = 1

        op = DummyOp(wires=1)

        with pytest.raises(ValueError, match="Only order-1 and order-2 arrays supported"):
            U_high_order = np.array([np.eye(3)] * 3)
            op.heisenberg_expand(U_high_order, op.wires)


class TestCriteria:
    rx = qml.RX(qml.numpy.array(0.3, requires_grad=True), wires=1)
    stiff_rx = qml.RX(0.3, wires=1)
    cnot = qml.CNOT(wires=[1, 0])
    rot = qml.Rot(*qml.numpy.array([0.1, -0.7, 0.2], requires_grad=True), wires=0)
    stiff_rot = qml.Rot(0.1, -0.7, 0.2, wires=0)
    exp = qml.expval(qml.PauliZ(0))

    def test_docstring(self):
        expected = "Returns ``True`` if an operator has a generator defined."
        assert qml.operation.has_gen.__doc__ == expected

    def test_has_gen(self):
        """Test has_gen criterion."""
        assert qml.operation.has_gen(self.rx)
        assert not qml.operation.has_gen(self.cnot)
        assert not qml.operation.has_gen(self.rot)
        assert not qml.operation.has_gen(self.exp)

    def test_has_grad_method(self):
        """Test has_grad_method criterion."""
        assert qml.operation.has_grad_method(self.rx)
        assert qml.operation.has_grad_method(self.rot)
        assert not qml.operation.has_grad_method(self.cnot)

    def test_has_multipar(self):
        """Test has_multipar criterion."""
        assert not qml.operation.has_multipar(self.rx)
        assert qml.operation.has_multipar(self.rot)
        assert not qml.operation.has_multipar(self.cnot)

    def test_has_nopar(self):
        """Test has_nopar criterion."""
        assert not qml.operation.has_nopar(self.rx)
        assert not qml.operation.has_nopar(self.rot)
        assert qml.operation.has_nopar(self.cnot)

    def test_has_unitary_gen(self):
        """Test has_unitary_gen criterion."""
        assert qml.operation.has_unitary_gen(self.rx)
        assert not qml.operation.has_unitary_gen(self.rot)
        assert not qml.operation.has_unitary_gen(self.cnot)

    def test_is_measurement(self):
        """Test is_measurement criterion."""
        assert not qml.operation.is_measurement(self.rx)
        assert not qml.operation.is_measurement(self.rot)
        assert not qml.operation.is_measurement(self.cnot)
        assert qml.operation.is_measurement(self.exp)

    def test_is_trainable(self):
        """Test is_trainable criterion."""
        assert qml.operation.is_trainable(self.rx)
        assert not qml.operation.is_trainable(self.stiff_rx)
        assert qml.operation.is_trainable(self.rot)
        assert not qml.operation.is_trainable(self.stiff_rot)
        assert not qml.operation.is_trainable(self.cnot)

    def test_composed(self):
        """Test has_gen criterion."""
        both = qml.operation.has_gen & qml.operation.is_trainable
        assert both(self.rx)
        assert not both(self.cnot)
        assert not both(self.rot)
        assert not both(self.exp)


class TestExpandMatrix:
    """Tests for the expand_matrix helper function."""

    def test_no_expansion(self):
        """Tests the case where the original matrix is not changed"""
        base_matrix = np.array([[1, 2, 3, 4], [5, 6, 7, 8], [9, 10, 11, 12], [13, 14, 15, 16]])
        res = qml.operation.expand_matrix(base_matrix, wires=[0, 2], wire_order=[0, 2])
        assert np.allclose(base_matrix, res)

    def test_permutation(self):
        """Tests the case where the original matrix is permuted"""
        base_matrix = np.array([[1, 2, 3, 4], [5, 6, 7, 8], [9, 10, 11, 12], [13, 14, 15, 16]])
        res = qml.operation.expand_matrix(base_matrix, wires=[0, 2], wire_order=[2, 0])

        expected = np.array([[1, 3, 2, 4], [9, 11, 10, 12], [5, 7, 6, 8], [13, 15, 14, 16]])
        assert np.allclose(expected, res)

    def test_expansion(self):
        """Tests the case where the original matrix is expanded"""
        base_matrix = np.array([[0, 1], [1, 0]])
        res = qml.operation.expand_matrix(base_matrix, wires=[2], wire_order=[0, 2])
        expected = np.array([[0, 1, 0, 0], [1, 0, 0, 0], [0, 0, 0, 1], [0, 0, 1, 0]])
        assert np.allclose(expected, res)

        res = qml.operation.expand_matrix(base_matrix, wires=[2], wire_order=[2, 0])
        expected = np.array([[0, 0, 1, 0], [0, 0, 0, 1], [1, 0, 0, 0], [0, 1, 0, 0]])
        assert np.allclose(expected, res)

    def test_autograd(self, tol):
        """Tests differentiation in autograd by checking how a specific element of the expanded matrix depends on the
        canonical matrix."""

        def func(mat):
            res = qml.operation.expand_matrix(mat, wires=[2], wire_order=[0, 2])
            return res[0, 1]

        base_matrix = pnp.array([[0.0, 1.0], [1.0, 0.0]], requires_grad=True)
        grad_fn = qml.grad(func)
        gradient = grad_fn(base_matrix)

        # the entry should propagate from position (0, 1) in the original tensor
        expected = np.array([[0.0, 1.0], [0.0, 0.0]])
        assert np.allclose(gradient, expected, atol=tol)

    def test_torch(self, tol):
        """Tests differentiation in torch by checking how a specific element of the expanded matrix depends on the
        canonical matrix."""
        torch = pytest.importorskip("torch")

        base_matrix = torch.tensor([[0.0, 1.0], [1.0, 0.0]], requires_grad=True)
        res = qml.operation.expand_matrix(base_matrix, wires=[2], wire_order=[0, 2])
        element = res[0, 1]
        element.backward()
        gradient = base_matrix.grad

        # the entry should propagate from position (0, 1) in the original tensor
        expected = torch.tensor([[0.0, 1.0], [0.0, 0.0]])
        assert np.allclose(gradient, expected, atol=tol)

    def test_jax(self, tol):
        """Tests differentiation in jax by checking how a specific element of the expanded matrix depends on the
        canonical matrix."""
        jax = pytest.importorskip("jax")
        from jax import numpy as jnp

        def func(mat):
            res = qml.operation.expand_matrix(mat, wires=[2], wire_order=[0, 2])
            return res[0, 1]

        base_matrix = jnp.array([[0.0, 1.0], [1.0, 0.0]])
        grad_fn = jax.grad(func)
        gradient = grad_fn(base_matrix)

        # the entry should propagate from position (0, 1) in the original tensor
        expected = np.array([[0.0, 1.0], [0.0, 0.0]])
        assert np.allclose(gradient, expected, atol=tol)

    def test_tf(self, tol):
        """Tests differentiation in TensorFlow by checking how a specific element of the expanded matrix depends on the
        canonical matrix."""
        tf = pytest.importorskip("tensorflow")

        base_matrix = tf.Variable([[0.0, 1.0], [1.0, 0.0]])
        with tf.GradientTape() as tape:
            res = qml.operation.expand_matrix(base_matrix, wires=[2], wire_order=[0, 2])
            element = res[0, 1]

        gradient = tape.gradient(element, base_matrix)

        # the entry should propagate from position (0, 1) in the original tensor
        expected = tf.constant([[0.0, 1.0], [0.0, 0.0]])
        assert np.allclose(gradient, expected, atol=tol)

    def test_expand_one(self, tol):
        """Test that a 1 qubit gate correctly expands to 3 qubits."""
        U = np.array(
            [
                [0.83645892 - 0.40533293j, -0.20215326 + 0.30850569j],
                [-0.23889780 - 0.28101519j, -0.88031770 - 0.29832709j],
            ]
        )
        # test applied to wire 0
        res = qml.operation.expand_matrix(U, [0], [0, 4, 9])
        expected = np.kron(np.kron(U, I), I)
        assert np.allclose(res, expected, atol=tol, rtol=0)

        # test applied to wire 4
        res = qml.operation.expand_matrix(U, [4], [0, 4, 9])
        expected = np.kron(np.kron(I, U), I)
        assert np.allclose(res, expected, atol=tol, rtol=0)

        # test applied to wire 9
        res = qml.operation.expand_matrix(U, [9], [0, 4, 9])
        expected = np.kron(np.kron(I, I), U)
        assert np.allclose(res, expected, atol=tol, rtol=0)

    def test_expand_two_consecutive_wires(self, tol):
        """Test that a 2 qubit gate on consecutive wires correctly
        expands to 4 qubits."""
        U2 = np.array([[0, 1, 1, 1], [1, 0, 1, -1], [1, -1, 0, 1], [1, 1, -1, 0]]) / np.sqrt(3)

        # test applied to wire 0+1
        res = qml.operation.expand_matrix(U2, [0, 1], [0, 1, 2, 3])
        expected = np.kron(np.kron(U2, I), I)
        assert np.allclose(res, expected, atol=tol, rtol=0)

        # test applied to wire 1+2
        res = qml.operation.expand_matrix(U2, [1, 2], [0, 1, 2, 3])
        expected = np.kron(np.kron(I, U2), I)
        assert np.allclose(res, expected, atol=tol, rtol=0)

        # test applied to wire 2+3
        res = qml.operation.expand_matrix(U2, [2, 3], [0, 1, 2, 3])
        expected = np.kron(np.kron(I, I), U2)
        assert np.allclose(res, expected, atol=tol, rtol=0)

    def test_expand_two_reversed_wires(self, tol):
        """Test that a 2 qubit gate on reversed consecutive wires correctly
        expands to 4 qubits."""
        # CNOT with target on wire 1
        res = qml.operation.expand_matrix(CNOT, [1, 0], [0, 1, 2, 3])
        rows = np.array([0, 2, 1, 3])
        expected = np.kron(np.kron(CNOT[:, rows][rows], I), I)
        assert np.allclose(res, expected, atol=tol, rtol=0)

    def test_expand_three_consecutive_wires(self, tol):
        """Test that a 3 qubit gate on consecutive
        wires correctly expands to 4 qubits."""
        U_toffoli = np.diag([1 for i in range(8)])
        U_toffoli[6:8, 6:8] = np.array([[0, 1], [1, 0]])
        # test applied to wire 0,1,2
        res = qml.operation.expand_matrix(U_toffoli, [0, 1, 2], [0, 1, 2, 3])
        expected = np.kron(U_toffoli, I)
        assert np.allclose(res, expected, atol=tol, rtol=0)

        # test applied to wire 1,2,3
        res = qml.operation.expand_matrix(U_toffoli, [1, 2, 3], [0, 1, 2, 3])
        expected = np.kron(I, U_toffoli)
        assert np.allclose(res, expected, atol=tol, rtol=0)

    def test_expand_three_nonconsecutive_ascending_wires(self, tol):
        """Test that a 3 qubit gate on non-consecutive but ascending
        wires correctly expands to 4 qubits."""
        U_toffoli = np.diag([1 for i in range(8)])
        U_toffoli[6:8, 6:8] = np.array([[0, 1], [1, 0]])
        # test applied to wire 0,2,3
        res = qml.operation.expand_matrix(U_toffoli, [0, 2, 3], [0, 1, 2, 3])
        expected = (
            np.kron(qml.SWAP.compute_matrix(), np.kron(I, I))
            @ np.kron(I, U_toffoli)
            @ np.kron(qml.SWAP.compute_matrix(), np.kron(I, I))
        )
        assert np.allclose(res, expected, atol=tol, rtol=0)

        # test applied to wire 0,1,3
        res = qml.operation.expand_matrix(U_toffoli, [0, 1, 3], [0, 1, 2, 3])
        expected = (
            np.kron(np.kron(I, I), qml.SWAP.compute_matrix())
            @ np.kron(U_toffoli, I)
            @ np.kron(np.kron(I, I), qml.SWAP.compute_matrix())
        )
        assert np.allclose(res, expected, atol=tol, rtol=0)

    def test_expand_three_nonconsecutive_nonascending_wires(self, tol):
        """Test that a 3 qubit gate on non-consecutive non-ascending
        wires correctly expands to 4 qubits"""
        U_toffoli = np.diag([1 for i in range(8)])
        U_toffoli[6:8, 6:8] = np.array([[0, 1], [1, 0]])
        # test applied to wire 3, 1, 2
        res = qml.operation.expand_matrix(U_toffoli, [3, 1, 2], [0, 1, 2, 3])
        # change the control qubit on the Toffoli gate
        rows = np.array([0, 4, 1, 5, 2, 6, 3, 7])
        expected = np.kron(I, U_toffoli[:, rows][rows])
        assert np.allclose(res, expected, atol=tol, rtol=0)

        # test applied to wire 3, 0, 2
        res = qml.operation.expand_matrix(U_toffoli, [3, 0, 2], [0, 1, 2, 3])
        # change the control qubit on the Toffoli gate
        rows = np.array([0, 4, 1, 5, 2, 6, 3, 7])
        expected = (
            np.kron(qml.SWAP.compute_matrix(), np.kron(I, I))
            @ np.kron(I, U_toffoli[:, rows][rows])
            @ np.kron(qml.SWAP.compute_matrix(), np.kron(I, I))
        )
        assert np.allclose(res, expected, atol=tol, rtol=0)

    def test_expand_matrix_usage_in_operator_class(self, tol):
        """Tests that the method is used correctly by defining a dummy operator and
        checking the permutation/expansion."""

        base_matrix = np.array([[1, 2, 3, 4], [5, 6, 7, 8], [9, 10, 11, 12], [13, 14, 15, 16]])

        permuted_matrix = np.array([[1, 3, 2, 4], [9, 11, 10, 12], [5, 7, 6, 8], [13, 15, 14, 16]])

        expanded_matrix = np.array(
            [
                [1, 2, 0, 0, 3, 4, 0, 0],
                [5, 6, 0, 0, 7, 8, 0, 0],
                [0, 0, 1, 2, 0, 0, 3, 4],
                [0, 0, 5, 6, 0, 0, 7, 8],
                [9, 10, 0, 0, 11, 12, 0, 0],
                [13, 14, 0, 0, 15, 16, 0, 0],
                [0, 0, 9, 10, 0, 0, 11, 12],
                [0, 0, 13, 14, 0, 0, 15, 16],
            ]
        )

        class DummyOp(qml.operation.Operator):
            num_wires = 2

            def compute_matrix(*params, **hyperparams):
                return base_matrix

        op = DummyOp(wires=[0, 2])
        assert np.allclose(op.get_matrix(), base_matrix, atol=tol)
        assert np.allclose(op.get_matrix(wire_order=[2, 0]), permuted_matrix, atol=tol)
        assert np.allclose(op.get_matrix(wire_order=[0, 1, 2]), expanded_matrix, atol=tol)


def test_docstring_example_of_operator_class(tol):
    """Tests an example of how to create an operator which is used in the
    Operator class docstring, as well as in the 'adding_operators'
    page in the developer guide."""

    import pennylane as qml

    class FlipAndRotate(qml.operation.Operation):

        num_wires = qml.operation.AnyWires
        grad_method = "A"

        def __init__(self, angle, wire_rot, wire_flip=None, do_flip=False, do_queue=True, id=None):

            if do_flip and wire_flip is None:
                raise ValueError("Expected a wire to flip; got None.")

            shape = qml.math.shape(angle)
            if len(shape) > 1:
                raise ValueError(f"Expected a scalar angle; got angle of shape {shape}.")

            self._hyperparameters = {"do_flip": do_flip}

            all_wires = qml.wires.Wires(wire_rot) + qml.wires.Wires(wire_flip)
            super().__init__(angle, wires=all_wires, do_queue=do_queue, id=id)

        @property
        def num_params(self):
            return 1

        @staticmethod
        def compute_decomposition(angle, wires, do_flip):  # pylint: disable=arguments-differ
            op_list = []
            if do_flip:
                op_list.append(qml.PauliX(wires=wires[1]))
            op_list.append(qml.RX(angle, wires=wires[0]))
            return op_list

        def adjoint(self):
            return FlipAndRotate(
                -self.parameters[0],
                self.wires[0],
                self.wires[1],
                do_flip=self.hyperparameters["do_flip"],
            )

    dev = qml.device("default.qubit", wires=["q1", "q2", "q3"])

    @qml.qnode(dev)
    def circuit(angle):
        FlipAndRotate(angle, wire_rot="q1", wire_flip="q1")
        return qml.expval(qml.PauliZ("q1"))

    a = np.array(3.14)
    res = circuit(a)
    expected = -0.9999987318946099
    assert np.allclose(res, expected, atol=tol)


class TestDeprecationWarnings:
    """Tests for various deprecation warnings"""

    def test_matrix_deprecation(self):
        """Test that the Operator.matrix property raises a deprecation warning"""
        op = qml.RX(0.5, wires=0).inv()

        with pytest.warns(UserWarning, match="The 'matrix' property is deprecated"):
            m1 = op.matrix

        assert np.allclose(m1, op.get_matrix())
        assert np.allclose(m1, qml.RX.compute_matrix(-0.5))

    def test_matrix_tensor_deprecation(self):
        """Test that the Tensor.matrix property raises a deprecation warning"""
        op = qml.PauliZ(0) @ qml.PauliY(1)

        with pytest.warns(UserWarning, match="The 'matrix' property is deprecated"):
            m1 = op.matrix

        assert np.allclose(m1, op.get_matrix())

    def test_eigvals_deprecation(self):
        """Test that the Operator.eigvals property raises a deprecation warning"""
        op = qml.RX(0.5, wires=0)

        with pytest.warns(UserWarning, match="The 'eigvals' property is deprecated"):
            m1 = op.eigvals

        assert np.allclose(m1, op.get_eigvals())

    def test_eigvals_observable_deprecation(self):
        """Test that the Observable.eigvals property raises a deprecation warning"""
        op = qml.PauliX(0)

        with pytest.warns(UserWarning, match="The 'eigvals' property is deprecated"):
            m1 = op.eigvals

        assert np.allclose(m1, op.get_eigvals())

    def test_eigvals_measurement_deprecation(self):
        """Test that the MeasurementProcess.eigvals property raises a deprecation warning"""
        op = qml.expval(qml.PauliX(0))

        with pytest.warns(UserWarning, match="The 'eigvals' property is deprecated"):
            m1 = op.eigvals

        assert np.allclose(m1, op.get_eigvals())

    def test_eigvals_tensor_deprecation(self):
        """Test that the Tensor.matrix property raises a deprecation warning"""
        op = qml.PauliZ(0) @ qml.PauliY(1)

        with pytest.warns(UserWarning, match="The 'eigvals' property is deprecated"):
            m1 = op.eigvals

        assert np.allclose(m1, op.get_eigvals())<|MERGE_RESOLUTION|>--- conflicted
+++ resolved
@@ -191,13 +191,9 @@
             r"""Dummy custom operation"""
             num_wires = 1
             grad_method = "A"
-<<<<<<< HEAD
-            generator = [qml.PauliX, -0.2]
-=======
 
             def generator(self):
                 return -0.2 * qml.PauliX(wires=self.wires)
->>>>>>> 88a7b36e
 
         x = 0.654
         op = DummyOp(x, wires=0)
