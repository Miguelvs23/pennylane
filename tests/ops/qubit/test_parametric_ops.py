# Copyright 2018-2021 Xanadu Quantum Technologies Inc.

# Licensed under the Apache License, Version 2.0 (the "License");
# you may not use this file except in compliance with the License.
# You may obtain a copy of the License at

#     http://www.apache.org/licenses/LICENSE-2.0

# Unless required by applicable law or agreed to in writing, software
# distributed under the License is distributed on an "AS IS" BASIS,
# WITHOUT WARRANTIES OR CONDITIONS OF ANY KIND, either express or implied.
# See the License for the specific language governing permissions and
# limitations under the License.
"""
Unit tests for the available built-in parametric qubit operations.
"""
import pytest
import copy
import numpy as np
from pennylane import numpy as npp

import pennylane as qml
from pennylane.wires import Wires

from gate_data import ControlledPhaseShift, Z

PARAMETRIZED_OPERATIONS = [
    qml.RX(0.123, wires=0),
    qml.RY(1.434, wires=0),
    qml.RZ(2.774, wires=0),
    qml.PauliRot(0.123, "Y", wires=0),
    qml.IsingXX(0.123, wires=[0, 1]),
    qml.IsingYY(0.123, wires=[0, 1]),
    qml.IsingZZ(0.123, wires=[0, 1]),
    qml.Rot(0.123, 0.456, 0.789, wires=0),
    qml.PhaseShift(2.133, wires=0),
    qml.ControlledPhaseShift(1.777, wires=[0, 2]),
    qml.CPhase(1.777, wires=[0, 2]),
    qml.MultiRZ(0.112, wires=[1, 2, 3]),
    qml.CRX(0.836, wires=[2, 3]),
    qml.CRY(0.721, wires=[2, 3]),
    qml.CRZ(0.554, wires=[2, 3]),
    qml.U1(0.123, wires=0),
    qml.U2(3.556, 2.134, wires=0),
    qml.U3(2.009, 1.894, 0.7789, wires=0),
    qml.CRot(0.123, 0.456, 0.789, wires=[0, 1]),
    qml.QubitUnitary(np.eye(2) * 1j, wires=0),
    qml.DiagonalQubitUnitary(np.array([1.0, 1.0j]), wires=1),
    qml.ControlledQubitUnitary(np.eye(2) * 1j, wires=[0], control_wires=[2]),
    qml.MultiControlledX(control_wires=[0, 1], wires=2, control_values="01"),
    qml.MultiControlledX(wires=[0, 1, 2], control_values="01"),
    qml.SingleExcitation(0.123, wires=[0, 3]),
    qml.SingleExcitationPlus(0.123, wires=[0, 3]),
    qml.SingleExcitationMinus(0.123, wires=[0, 3]),
    qml.DoubleExcitation(0.123, wires=[0, 1, 2, 3]),
    qml.DoubleExcitationPlus(0.123, wires=[0, 1, 2, 3]),
    qml.DoubleExcitationMinus(0.123, wires=[0, 1, 2, 3]),
]

NON_PARAMETRIZED_OPERATIONS = [
    qml.S(wires=0),
    qml.SX(wires=0),
    qml.T(wires=0),
    qml.CNOT(wires=[0, 1]),
    qml.CZ(wires=[0, 1]),
    qml.CY(wires=[0, 1]),
    qml.SWAP(wires=[0, 1]),
    qml.ISWAP(wires=[0, 1]),
    qml.SISWAP(wires=[0, 1]),
    qml.SQISW(wires=[0, 1]),
    qml.CSWAP(wires=[0, 1, 2]),
    qml.Toffoli(wires=[0, 1, 2]),
    qml.Hadamard(wires=0),
    qml.PauliX(wires=0),
    qml.PauliZ(wires=0),
    qml.PauliY(wires=0),
    qml.MultiControlledX(control_wires=[0, 1], wires=2, control_values="01"),
    qml.QubitSum(wires=[0, 1, 2]),
]

ALL_OPERATIONS = NON_PARAMETRIZED_OPERATIONS + PARAMETRIZED_OPERATIONS


class TestOperations:
    @pytest.mark.parametrize("op", ALL_OPERATIONS)
    def test_parametrized_op_copy(self, op, tol):
        """Tests that copied parametrized ops function as expected"""
        copied_op = copy.copy(op)
        np.testing.assert_allclose(op.get_matrix(), copied_op.get_matrix(), atol=tol)

        op.inv()
        copied_op2 = copy.copy(op)
        np.testing.assert_allclose(op.get_matrix(), copied_op2.get_matrix(), atol=tol)
        op.inv()

    @pytest.mark.parametrize("op", ALL_OPERATIONS)
    def test_adjoint_unitaries(self, op, tol):
        op_d = op.adjoint()
        res1 = np.dot(op.get_matrix(), op_d.get_matrix())
        res2 = np.dot(op_d.get_matrix(), op.get_matrix())
        np.testing.assert_allclose(res1, np.eye(2 ** len(op.wires)), atol=tol)
        np.testing.assert_allclose(res2, np.eye(2 ** len(op.wires)), atol=tol)
        assert op.wires == op_d.wires


class TestParameterFrequencies:
    @pytest.mark.parametrize("op", PARAMETRIZED_OPERATIONS)
    def test_parameter_frequencies_match_generator(self, op, tol):
<<<<<<< HEAD
        if op.generator[0] is None:
            # For operations without generator, we only can try and check that the function
            # executes properly, not its return value.
            try:
                op.parameter_frequencies
            except qml.operation.OperatorPropertyUndefined:
                pytest.skip(f"Operation {op.name} does not have parameter frequencies defined.")
            pytest.skip(f"Operation {op.name} does not have a generator defined to test against.")
        gen, coeff = op.generator
        if isinstance(gen, np.ndarray):
            matrix = gen
        elif hasattr(gen, "matrix"):
            matrix = gen.matrix
        else:
            raise ValueError

        gen_eigvals = tuple(np.linalg.eigvalsh(matrix))
        freqs_from_gen = np.abs(coeff) * np.array(qml.gradients.eigvals_to_frequencies(gen_eigvals))
=======
        if not qml.operation.has_gen(op):
            pytest.skip(f"Operation {op.name} does not have a generator defined to test against.")

        gen = op.generator()

        try:
            mat = gen.get_matrix()
        except (AttributeError, qml.operation.MatrixUndefinedError):

            if isinstance(gen, qml.Hamiltonian):
                mat = qml.utils.sparse_hamiltonian(gen).toarray()
            elif isinstance(gen, qml.SparseHamiltonian):
                mat = gen.sparse_matrix().toarray()
            else:
                pytest.skip(f"Operation {op.name}'s generator does not define a matrix.")

        gen_eigvals = np.round(np.linalg.eigvalsh(mat), 8)
        freqs_from_gen = qml.gradients.eigvals_to_frequencies(tuple(gen_eigvals))
>>>>>>> 88a7b36e

        freqs = op.parameter_frequencies
        assert np.allclose(freqs, freqs_from_gen, atol=tol)


class TestDecompositions:
    def test_phase_decomposition(self, tol):
        """Tests that the decomposition of the Phase gate is correct"""
        phi = 0.3
        op = qml.PhaseShift(phi, wires=0)
        res = op.decomposition()

        assert len(res) == 1

        assert res[0].name == "RZ"

        assert res[0].wires == Wires([0])
        assert res[0].data[0] == 0.3

        decomposed_matrix = res[0].get_matrix()
        global_phase = (
            decomposed_matrix[op.get_matrix() != 0] / op.get_matrix()[op.get_matrix() != 0]
        )[0]

        assert np.allclose(decomposed_matrix, global_phase * op.get_matrix(), atol=tol, rtol=0)

    def test_Rot_decomposition(self):
        """Test the decomposition of Rot."""
        phi = 0.432
        theta = 0.654
        omega = -5.43

        ops1 = qml.Rot.compute_decomposition(phi, theta, omega, wires=0)
        ops2 = qml.Rot(phi, theta, omega, wires=0).decomposition()

        assert len(ops1) == len(ops2) == 3

        classes = [qml.RZ, qml.RY, qml.RZ]
        params = [[phi], [theta], [omega]]

        for ops in [ops1, ops2]:
            for c, p, op in zip(classes, params, ops):
                assert isinstance(op, c)
                assert op.parameters == p

    def test_CRX_decomposition(self):
        """Test the decomposition for CRX."""
        phi = 0.432

        ops1 = qml.CRX.compute_decomposition(phi, wires=[0, 1])
        ops2 = qml.CRX(phi, wires=(0, 1)).decomposition()

        classes = [qml.RZ, qml.RY, qml.CNOT, qml.RY, qml.CNOT, qml.RZ]
        params = [[np.pi / 2], [phi / 2], [], [-phi / 2], [], [-np.pi / 2]]
        wires = [Wires(1), Wires(1), Wires((0, 1)), Wires(1), Wires((0, 1)), Wires(1)]

        for ops in [ops1, ops2]:
            for op, c, p, w in zip(ops, classes, params, wires):
                assert isinstance(op, c)
                assert op.parameters == p
                assert op.wires == w

    def test_CRY_decomposition(self):
        """Test the decomposition for CRY."""
        phi = 0.432

        ops1 = qml.CRY.compute_decomposition(phi, wires=[0, 1])
        ops2 = qml.CRY(phi, wires=(0, 1)).decomposition()

        classes = [qml.RY, qml.CNOT, qml.RY, qml.CNOT]
        params = [[phi / 2], [], [-phi / 2], []]
        wires = [Wires(1), Wires((0, 1)), Wires(1), Wires((0, 1))]

        for ops in [ops1, ops2]:
            for op, c, p, w in zip(ops, classes, params, wires):
                assert isinstance(op, c)
                assert op.parameters == p
                assert op.wires == w

    def test_CRZ_decomposition(self):
        """Test the decomposition for CRZ."""
        phi = 0.432

        ops1 = qml.CRZ.compute_decomposition(phi, wires=[0, 1])
        ops2 = qml.CRZ(phi, wires=(0, 1)).decomposition()

        classes = [qml.PhaseShift, qml.CNOT, qml.PhaseShift, qml.CNOT]
        params = [[phi / 2], [], [-phi / 2], []]
        wires = [Wires(1), Wires((0, 1)), Wires(1), Wires((0, 1))]

        for ops in [ops1, ops2]:
            for op, c, p, w in zip(ops, classes, params, wires):
                assert isinstance(op, c)
                assert op.parameters == p
                assert op.wires == w

    @pytest.mark.parametrize("phi, theta, omega", [[0.5, 0.6, 0.7], [0.1, -0.4, 0.7], [-10, 5, -1]])
    def test_CRot_decomposition(self, tol, phi, theta, omega, monkeypatch):
        """Tests that the decomposition of the CRot gate is correct"""
        op = qml.CRot(phi, theta, omega, wires=[0, 1])
        res = op.decomposition()

        mats = []
        for i in reversed(res):
            if len(i.wires) == 1:
                mats.append(np.kron(np.eye(2), i.get_matrix()))
            else:
                mats.append(i.get_matrix())

        decomposed_matrix = np.linalg.multi_dot(mats)

        assert np.allclose(decomposed_matrix, op.get_matrix(), atol=tol, rtol=0)

    def test_U1_decomposition(self):
        """Test the decomposition for U1."""
        phi = 0.432
        res = qml.U1(phi, wires=0).decomposition()
        res2 = qml.U1.compute_decomposition(phi, wires=0)

        assert len(res) == len(res2) == 1
        assert res[0].name == res2[0].name == "PhaseShift"
        assert res[0].parameters == res2[0].parameters == [phi]

    def test_U2_decomposition(self):
        """Test the decomposition for U2."""
        phi = 0.432
        lam = 0.654

        ops1 = qml.U2.compute_decomposition(phi, lam, wires=0)
        ops2 = qml.U2(phi, lam, wires=0).decomposition()

        classes = [qml.Rot, qml.PhaseShift, qml.PhaseShift]
        params = [[lam, np.pi / 2, -lam], [lam], [phi]]

        for ops in [ops1, ops2]:
            for op, c, p in zip(ops, classes, params):
                assert isinstance(op, c)
                assert op.parameters == p

    def test_U3_decomposition(self):
        """Test the decomposition for U3."""
        theta = 0.654
        phi = 0.432
        lam = 0.654

        ops1 = qml.U3.compute_decomposition(theta, phi, lam, wires=0)
        ops2 = qml.U3(theta, phi, lam, wires=0).decomposition()

        classes = [qml.Rot, qml.PhaseShift, qml.PhaseShift]
        params = [[lam, theta, -lam], [lam], [phi]]

        for ops in [ops1, ops2]:
            for op, c, p in zip(ops, classes, params):
                assert isinstance(op, c)
                assert op.parameters == p

    def test_isingxx_decomposition(self, tol):
        """Tests that the decomposition of the IsingXX gate is correct"""
        param = 0.1234
        op = qml.IsingXX(param, wires=[3, 2])
        res = op.decomposition()

        assert len(res) == 3

        assert res[0].wires == Wires([3, 2])
        assert res[1].wires == Wires([3])
        assert res[2].wires == Wires([3, 2])

        assert res[0].name == "CNOT"
        assert res[1].name == "RX"
        assert res[2].name == "CNOT"

        mats = []
        for i in reversed(res):
            if i.wires == Wires([3]):
                # RX gate
                mats.append(np.kron(i.get_matrix(), np.eye(2)))
            else:
                mats.append(i.get_matrix())

        decomposed_matrix = np.linalg.multi_dot(mats)

        assert np.allclose(decomposed_matrix, op.get_matrix(), atol=tol, rtol=0)

    def test_isingyy_decomposition(self, tol):
        """Tests that the decomposition of the IsingYY gate is correct"""
        param = 0.1234
        op = qml.IsingYY(param, wires=[3, 2])
        res = op.decomposition()

        assert len(res) == 3

        assert res[0].wires == Wires([3, 2])
        assert res[1].wires == Wires([3])
        assert res[2].wires == Wires([3, 2])

        assert res[0].name == "CY"
        assert res[1].name == "RY"
        assert res[2].name == "CY"

        mats = []
        for i in reversed(res):
            if i.wires == Wires([3]):
                # RY gate
                mats.append(np.kron(i.get_matrix(), np.eye(2)))
            else:
                mats.append(i.get_matrix())

        decomposed_matrix = np.linalg.multi_dot(mats)

        assert np.allclose(decomposed_matrix, op.get_matrix(), atol=tol, rtol=0)

    def test_isingzz_decomposition(self, tol):
        """Tests that the decomposition of the IsingZZ gate is correct"""
        param = 0.1234
        op = qml.IsingZZ(param, wires=[3, 2])
        res = op.decomposition()

        assert len(res) == 3

        assert res[0].wires == Wires([3, 2])
        assert res[1].wires == Wires([2])
        assert res[2].wires == Wires([3, 2])

        assert res[0].name == "CNOT"
        assert res[1].name == "RZ"
        assert res[2].name == "CNOT"

        mats = []
        for i in reversed(res):
            if i.wires == Wires([2]):
                # RZ gate
                mats.append(np.kron(np.eye(2), i.get_matrix()))
            else:
                mats.append(i.get_matrix())

        decomposed_matrix = np.linalg.multi_dot(mats)

        assert np.allclose(decomposed_matrix, op.get_matrix(), atol=tol, rtol=0)

    @pytest.mark.parametrize("phi", [-0.1, 0.2, 0.5])
    @pytest.mark.parametrize("cphase_op", [qml.ControlledPhaseShift, qml.CPhase])
    def test_controlled_phase_shift_decomp(self, phi, cphase_op):
        """Tests that the ControlledPhaseShift and CPhase operation
        calculates the correct decomposition"""
        op = cphase_op(phi, wires=[0, 2])
        decomp = op.decomposition()

        mats = []
        for i in reversed(decomp):
            if i.wires.tolist() == [0]:
                mats.append(np.kron(i.get_matrix(), np.eye(4)))
            elif i.wires.tolist() == [1]:
                mats.append(np.kron(np.eye(2), np.kron(i.get_matrix(), np.eye(2))))
            elif i.wires.tolist() == [2]:
                mats.append(np.kron(np.eye(4), i.get_matrix()))
            elif isinstance(i, qml.CNOT) and i.wires.tolist() == [0, 1]:
                mats.append(np.kron(i.get_matrix(), np.eye(2)))
            elif isinstance(i, qml.CNOT) and i.wires.tolist() == [0, 2]:
                mats.append(
                    np.array(
                        [
                            [1, 0, 0, 0, 0, 0, 0, 0],
                            [0, 1, 0, 0, 0, 0, 0, 0],
                            [0, 0, 1, 0, 0, 0, 0, 0],
                            [0, 0, 0, 1, 0, 0, 0, 0],
                            [0, 0, 0, 0, 0, 1, 0, 0],
                            [0, 0, 0, 0, 1, 0, 0, 0],
                            [0, 0, 0, 0, 0, 0, 0, 1],
                            [0, 0, 0, 0, 0, 0, 1, 0],
                        ]
                    )
                )

        decomposed_matrix = np.linalg.multi_dot(mats)
        lam = np.exp(1j * phi)
        exp = np.array(
            [
                [1, 0, 0, 0, 0, 0, 0, 0],
                [0, 1, 0, 0, 0, 0, 0, 0],
                [0, 0, 1, 0, 0, 0, 0, 0],
                [0, 0, 0, 1, 0, 0, 0, 0],
                [0, 0, 0, 0, 1, 0, 0, 0],
                [0, 0, 0, 0, 0, lam, 0, 0],
                [0, 0, 0, 0, 0, 0, 1, 0],
                [0, 0, 0, 0, 0, 0, 0, lam],
            ]
        )

        assert np.allclose(decomposed_matrix, exp)


class TestMatrix:
    def test_phase_shift(self, tol):
        """Test phase shift is correct"""

        # test identity for theta=0
        assert np.allclose(qml.PhaseShift.compute_matrix(0), np.identity(2), atol=tol, rtol=0)
        assert np.allclose(qml.U1.compute_matrix(0), np.identity(2), atol=tol, rtol=0)

        # test arbitrary phase shift
        phi = 0.5432
        expected = np.array([[1, 0], [0, np.exp(1j * phi)]])
        assert np.allclose(qml.PhaseShift.compute_matrix(phi), expected, atol=tol, rtol=0)
        assert np.allclose(qml.U1.compute_matrix(phi), expected, atol=tol, rtol=0)

    def test_rx(self, tol):
        """Test x rotation is correct"""

        # test identity for theta=0
        assert np.allclose(qml.RX.compute_matrix(0), np.identity(2), atol=tol, rtol=0)
        assert np.allclose(qml.RX(0, wires=0).get_matrix(), np.identity(2), atol=tol, rtol=0)

        # test identity for theta=pi/2
        expected = np.array([[1, -1j], [-1j, 1]]) / np.sqrt(2)
        assert np.allclose(qml.RX.compute_matrix(np.pi / 2), expected, atol=tol, rtol=0)
        assert np.allclose(qml.RX(np.pi / 2, wires=0).get_matrix(), expected, atol=tol, rtol=0)

        # test identity for theta=pi
        expected = -1j * np.array([[0, 1], [1, 0]])
        assert np.allclose(qml.RX.compute_matrix(np.pi), expected, atol=tol, rtol=0)
        assert np.allclose(qml.RX(np.pi, wires=0).get_matrix(), expected, atol=tol, rtol=0)

    def test_ry(self, tol):
        """Test y rotation is correct"""

        # test identity for theta=0
        assert np.allclose(qml.RY.compute_matrix(0), np.identity(2), atol=tol, rtol=0)
        assert np.allclose(qml.RY(0, wires=0).get_matrix(), np.identity(2), atol=tol, rtol=0)

        # test identity for theta=pi/2
        expected = np.array([[1, -1], [1, 1]]) / np.sqrt(2)
        assert np.allclose(qml.RY.compute_matrix(np.pi / 2), expected, atol=tol, rtol=0)
        assert np.allclose(qml.RY(np.pi / 2, wires=0).get_matrix(), expected, atol=tol, rtol=0)

        # test identity for theta=pi
        expected = np.array([[0, -1], [1, 0]])
        assert np.allclose(qml.RY.compute_matrix(np.pi), expected, atol=tol, rtol=0)
        assert np.allclose(qml.RY(np.pi, wires=0).get_matrix(), expected, atol=tol, rtol=0)

    def test_rz(self, tol):
        """Test z rotation is correct"""

        # test identity for theta=0
        assert np.allclose(qml.RZ.compute_matrix(0), np.identity(2), atol=tol, rtol=0)
        assert np.allclose(qml.RZ(0, wires=0).get_matrix(), np.identity(2), atol=tol, rtol=0)

        # test identity for theta=pi/2
        expected = np.diag(np.exp([-1j * np.pi / 4, 1j * np.pi / 4]))
        assert np.allclose(qml.RZ.compute_matrix(np.pi / 2), expected, atol=tol, rtol=0)
        assert np.allclose(qml.RZ(np.pi / 2, wires=0).get_matrix(), expected, atol=tol, rtol=0)

        # test identity for theta=pi
        assert np.allclose(qml.RZ.compute_matrix(np.pi), -1j * Z, atol=tol, rtol=0)
        assert np.allclose(qml.RZ(np.pi, wires=0).get_matrix(), -1j * Z, atol=tol, rtol=0)

    def test_isingxx(self, tol):
        """Test that the IsingXX operation is correct"""
        assert np.allclose(qml.IsingXX.compute_matrix(0), np.identity(4), atol=tol, rtol=0)
        assert np.allclose(
            qml.IsingXX(0, wires=[0, 1]).get_matrix(), np.identity(4), atol=tol, rtol=0
        )

        def get_expected(theta):
            expected = np.array(np.diag([np.cos(theta / 2)] * 4), dtype=np.complex128)
            sin_coeff = -1j * np.sin(theta / 2)
            expected[3, 0] = sin_coeff
            expected[2, 1] = sin_coeff
            expected[1, 2] = sin_coeff
            expected[0, 3] = sin_coeff
            return expected

        param = np.pi / 2
        assert np.allclose(qml.IsingXX.compute_matrix(param), get_expected(param), atol=tol, rtol=0)
        assert np.allclose(
            qml.IsingXX(param, wires=[0, 1]).get_matrix(), get_expected(param), atol=tol, rtol=0
        )

        param = np.pi
        assert np.allclose(qml.IsingXX.compute_matrix(param), get_expected(param), atol=tol, rtol=0)
        assert np.allclose(
            qml.IsingXX(param, wires=[0, 1]).get_matrix(), get_expected(param), atol=tol, rtol=0
        )

    def test_isingzz(self, tol):
        """Test that the IsingZZ operation is correct"""
        assert np.allclose(qml.IsingZZ.compute_matrix(0), np.identity(4), atol=tol, rtol=0)
        assert np.allclose(
            qml.IsingZZ(0, wires=[0, 1]).get_matrix(), np.identity(4), atol=tol, rtol=0
        )
        assert np.allclose(
            qml.IsingZZ.compute_eigvals(0), np.diagonal(np.identity(4)), atol=tol, rtol=0
        )

        def get_expected(theta):
            neg_imag = np.exp(-1j * theta / 2)
            plus_imag = np.exp(1j * theta / 2)
            expected = np.array(
                np.diag([neg_imag, plus_imag, plus_imag, neg_imag]), dtype=np.complex128
            )
            return expected

        param = np.pi / 2
        assert np.allclose(qml.IsingZZ.compute_matrix(param), get_expected(param), atol=tol, rtol=0)
        assert np.allclose(
            qml.IsingZZ(param, wires=[0, 1]).get_matrix(), get_expected(param), atol=tol, rtol=0
        )
        assert np.allclose(
            qml.IsingZZ.compute_eigvals(param), np.diagonal(get_expected(param)), atol=tol, rtol=0
        )

        param = np.pi
        assert np.allclose(qml.IsingZZ.compute_matrix(param), get_expected(param), atol=tol, rtol=0)
        assert np.allclose(
            qml.IsingZZ(param, wires=[0, 1]).get_matrix(), get_expected(param), atol=tol, rtol=0
        )
        assert np.allclose(
            qml.IsingZZ.compute_eigvals(param), np.diagonal(get_expected(param)), atol=tol, rtol=0
        )

    def test_isingzz_matrix_tf(self, tol):
        """Tests the matrix representation for IsingZZ for tensorflow, since the method contains
        different logic for this framework"""
        tf = pytest.importorskip("tensorflow")

        def get_expected(theta):
            neg_imag = np.exp(-1j * theta / 2)
            plus_imag = np.exp(1j * theta / 2)
            expected = np.array(
                np.diag([neg_imag, plus_imag, plus_imag, neg_imag]), dtype=np.complex128
            )
            return expected

        param = tf.Variable(np.pi)
        assert np.allclose(qml.IsingZZ.compute_matrix(param), get_expected(np.pi), atol=tol, rtol=0)

    def test_Rot(self, tol):
        """Test arbitrary single qubit rotation is correct"""

        # test identity for phi,theta,omega=0
        assert np.allclose(qml.Rot.compute_matrix(0, 0, 0), np.identity(2), atol=tol, rtol=0)
        assert np.allclose(qml.Rot(0, 0, 0, wires=0).get_matrix(), np.identity(2), atol=tol, rtol=0)

        # expected result
        def arbitrary_rotation(x, y, z):
            """arbitrary single qubit rotation"""
            c = np.cos(y / 2)
            s = np.sin(y / 2)
            return np.array(
                [
                    [np.exp(-0.5j * (x + z)) * c, -np.exp(0.5j * (x - z)) * s],
                    [np.exp(-0.5j * (x - z)) * s, np.exp(0.5j * (x + z)) * c],
                ]
            )

        a, b, c = 0.432, -0.152, 0.9234
        assert np.allclose(
            qml.Rot.compute_matrix(a, b, c), arbitrary_rotation(a, b, c), atol=tol, rtol=0
        )
        assert np.allclose(
            qml.Rot(a, b, c, wires=0).get_matrix(), arbitrary_rotation(a, b, c), atol=tol, rtol=0
        )

    def test_CRx(self, tol):
        """Test controlled x rotation is correct"""

        # test identity for theta=0
        assert np.allclose(qml.CRX.compute_matrix(0), np.identity(4), atol=tol, rtol=0)
        assert np.allclose(qml.CRX(0, wires=[0, 1]).get_matrix(), np.identity(4), atol=tol, rtol=0)

        # test identity for theta=pi/2
        expected = np.array(
            [
                [1, 0, 0, 0],
                [0, 1, 0, 0],
                [0, 0, 1 / np.sqrt(2), -1j / np.sqrt(2)],
                [0, 0, -1j / np.sqrt(2), 1 / np.sqrt(2)],
            ]
        )
        assert np.allclose(qml.CRX.compute_matrix(np.pi / 2), expected, atol=tol, rtol=0)
        assert np.allclose(
            qml.CRX(np.pi / 2, wires=[0, 1]).get_matrix(), expected, atol=tol, rtol=0
        )

        # test identity for theta=pi
        expected = np.array([[1, 0, 0, 0], [0, 1, 0, 0], [0, 0, 0, -1j], [0, 0, -1j, 0]])
        assert np.allclose(qml.CRX.compute_matrix(np.pi), expected, atol=tol, rtol=0)
        assert np.allclose(qml.CRX(np.pi, wires=[0, 1]).get_matrix(), expected, atol=tol, rtol=0)

    def test_CRY(self, tol):
        """Test controlled y rotation is correct"""

        # test identity for theta=0
        assert np.allclose(qml.CRY.compute_matrix(0), np.identity(4), atol=tol, rtol=0)
        assert np.allclose(qml.CRY(0, wires=[0, 1]).get_matrix(), np.identity(4), atol=tol, rtol=0)

        # test identity for theta=pi/2
        expected = np.array(
            [
                [1, 0, 0, 0],
                [0, 1, 0, 0],
                [0, 0, 1 / np.sqrt(2), -1 / np.sqrt(2)],
                [0, 0, 1 / np.sqrt(2), 1 / np.sqrt(2)],
            ]
        )
        assert np.allclose(qml.CRY.compute_matrix(np.pi / 2), expected, atol=tol, rtol=0)
        assert np.allclose(
            qml.CRY(np.pi / 2, wires=[0, 1]).get_matrix(), expected, atol=tol, rtol=0
        )

        # test identity for theta=pi
        expected = np.array([[1, 0, 0, 0], [0, 1, 0, 0], [0, 0, 0, -1], [0, 0, 1, 0]])
        assert np.allclose(qml.CRY.compute_matrix(np.pi), expected, atol=tol, rtol=0)
        assert np.allclose(qml.CRY(np.pi, wires=[0, 1]).get_matrix(), expected, atol=tol, rtol=0)

    def test_CRZ(self, tol):
        """Test controlled z rotation is correct"""

        # test identity for theta=0
        assert np.allclose(qml.CRZ.compute_matrix(0), np.identity(4), atol=tol, rtol=0)
        assert np.allclose(qml.CRZ(0, wires=[0, 1]).get_matrix(), np.identity(4), atol=tol, rtol=0)

        # test identity for theta=pi/2
        expected = np.array(
            [
                [1, 0, 0, 0],
                [0, 1, 0, 0],
                [0, 0, np.exp(-1j * np.pi / 4), 0],
                [0, 0, 0, np.exp(1j * np.pi / 4)],
            ]
        )
        assert np.allclose(qml.CRZ.compute_matrix(np.pi / 2), expected, atol=tol, rtol=0)
        assert np.allclose(
            qml.CRZ(np.pi / 2, wires=[0, 1]).get_matrix(), expected, atol=tol, rtol=0
        )

        # test identity for theta=pi
        expected = np.array([[1, 0, 0, 0], [0, 1, 0, 0], [0, 0, -1j, 0], [0, 0, 0, 1j]])
        assert np.allclose(qml.CRZ.compute_matrix(np.pi), expected, atol=tol, rtol=0)
        assert np.allclose(qml.CRZ(np.pi, wires=[0, 1]).get_matrix(), expected, atol=tol, rtol=0)

    def test_CRot(self, tol):
        """Test controlled arbitrary rotation is correct"""

        # test identity for phi,theta,omega=0
        assert np.allclose(qml.CRot.compute_matrix(0, 0, 0), np.identity(4), atol=tol, rtol=0)
        assert np.allclose(
            qml.CRot(0, 0, 0, wires=[0, 1]).get_matrix(), np.identity(4), atol=tol, rtol=0
        )

        # test identity for phi,theta,omega=pi
        expected = np.array([[1, 0, 0, 0], [0, 1, 0, 0], [0, 0, 0, -1], [0, 0, 1, 0]])
        assert np.allclose(qml.CRot.compute_matrix(np.pi, np.pi, np.pi), expected, atol=tol, rtol=0)
        assert np.allclose(
            qml.CRot(np.pi, np.pi, np.pi, wires=[0, 1]).get_matrix(), expected, atol=tol, rtol=0
        )

        def arbitrary_Crotation(x, y, z):
            """controlled arbitrary single qubit rotation"""
            c = np.cos(y / 2)
            s = np.sin(y / 2)
            return np.array(
                [
                    [1, 0, 0, 0],
                    [0, 1, 0, 0],
                    [0, 0, np.exp(-0.5j * (x + z)) * c, -np.exp(0.5j * (x - z)) * s],
                    [0, 0, np.exp(-0.5j * (x - z)) * s, np.exp(0.5j * (x + z)) * c],
                ]
            )

        a, b, c = 0.432, -0.152, 0.9234
        assert np.allclose(
            qml.CRot.compute_matrix(a, b, c), arbitrary_Crotation(a, b, c), atol=tol, rtol=0
        )
        assert np.allclose(
            qml.CRot(a, b, c, wires=[0, 1]).get_matrix(),
            arbitrary_Crotation(a, b, c),
            atol=tol,
            rtol=0,
        )

    def test_U2_gate(self, tol):
        """Test U2 gate matrix matches the documentation"""
        phi = 0.432
        lam = -0.12
        expected = np.array(
            [[1, -np.exp(1j * lam)], [np.exp(1j * phi), np.exp(1j * (phi + lam))]]
        ) / np.sqrt(2)
        assert np.allclose(qml.U2.compute_matrix(phi, lam), expected, atol=tol, rtol=0)
        assert np.allclose(qml.U2(phi, lam, wires=[0]).get_matrix(), expected, atol=tol, rtol=0)

    def test_U3_gate(self, tol):
        """Test U3 gate matrix matches the documentation"""
        theta = 0.65
        phi = 0.432
        lam = -0.12

        expected = np.array(
            [
                [np.cos(theta / 2), -np.exp(1j * lam) * np.sin(theta / 2)],
                [
                    np.exp(1j * phi) * np.sin(theta / 2),
                    np.exp(1j * (phi + lam)) * np.cos(theta / 2),
                ],
            ]
        )

        assert np.allclose(qml.U3.compute_matrix(theta, phi, lam), expected, atol=tol, rtol=0)
        assert np.allclose(
            qml.U3(theta, phi, lam, wires=[0]).get_matrix(), expected, atol=tol, rtol=0
        )

    @pytest.mark.parametrize("phi", [-0.1, 0.2, 0.5])
    @pytest.mark.parametrize("cphase_op", [qml.ControlledPhaseShift, qml.CPhase])
    def test_controlled_phase_shift_matrix_and_eigvals(self, phi, cphase_op):
        """Tests that the ControlledPhaseShift and CPhase operation calculate the correct matrix and
        eigenvalues"""
        op = cphase_op(phi, wires=[0, 1])
        res = op.get_matrix()
        exp = ControlledPhaseShift(phi)
        assert np.allclose(res, exp)

        res = op.get_eigvals()
        assert np.allclose(res, np.diag(exp))


class TestGrad:
    device_methods = [
        ["default.qubit", "finite-diff"],
        ["default.qubit", "parameter-shift"],
        ["default.qubit", "backprop"],
        ["default.qubit", "adjoint"],
    ]

    phis = [0.1, 0.2, 0.3]

    configuration = []

    for phi in phis:
        for device, method in device_methods:
            configuration.append([device, method, npp.array(phi, requires_grad=True)])

    @pytest.mark.parametrize("dev_name,diff_method,phi", configuration)
    def test_isingxx_autograd_grad(self, tol, dev_name, diff_method, phi):
        """Test the gradient for the gate IsingXX."""
        dev = qml.device(dev_name, wires=2)

        psi_0 = 0.1
        psi_1 = 0.2
        psi_2 = 0.3
        psi_3 = 0.4

        init_state = npp.array([psi_0, psi_1, psi_2, psi_3], requires_grad=False)
        norm = np.linalg.norm(init_state)
        init_state /= norm

        @qml.qnode(dev, diff_method=diff_method, interface="autograd")
        def circuit(phi):
            qml.QubitStateVector(init_state, wires=[0, 1])
            qml.IsingXX(phi, wires=[0, 1])
            return qml.expval(qml.PauliZ(0))

        expected = (
            0.5
            * (1 / norm**2)
            * (
                -np.sin(phi) * (psi_0**2 + psi_1**2 - psi_2**2 - psi_3**2)
                + 2
                * np.sin(phi / 2)
                * np.cos(phi / 2)
                * (-(psi_0**2) - psi_1**2 + psi_2**2 + psi_3**2)
            )
        )

        res = qml.grad(circuit)(phi)
        assert np.allclose(res, expected, atol=tol, rtol=0)

    @pytest.mark.parametrize("dev_name,diff_method,phi", configuration)
    def test_isingyy_autograd_grad(self, tol, dev_name, diff_method, phi):
        """Test the gradient for the gate IsingYY."""
        dev = qml.device(dev_name, wires=2)

        psi_0 = 0.1
        psi_1 = 0.2
        psi_2 = 0.3
        psi_3 = 0.4

        init_state = npp.array([psi_0, psi_1, psi_2, psi_3], requires_grad=False)
        norm = np.linalg.norm(init_state)
        init_state /= norm

        @qml.qnode(dev, diff_method=diff_method, interface="autograd")
        def circuit(phi):
            qml.QubitStateVector(init_state, wires=[0, 1])
            qml.IsingYY(phi, wires=[0, 1])
            return qml.expval(qml.PauliZ(0))

        expected = (
            0.5
            * (1 / norm**2)
            * (
                -np.sin(phi) * (psi_0**2 + psi_1**2 - psi_2**2 - psi_3**2)
                + 2
                * np.sin(phi / 2)
                * np.cos(phi / 2)
                * (-(psi_0**2) - psi_1**2 + psi_2**2 + psi_3**2)
            )
        )

        res = qml.grad(circuit)(phi)
        assert np.allclose(res, expected, atol=tol, rtol=0)

    @pytest.mark.parametrize("dev_name,diff_method,phi", configuration)
    def test_isingzz_autograd_grad(self, tol, dev_name, diff_method, phi):
        """Test the gradient for the gate IsingZZ."""
        dev = qml.device(dev_name, wires=2)

        psi_0 = 0.1
        psi_1 = 0.2
        psi_2 = 0.3
        psi_3 = 0.4

        init_state = npp.array([psi_0, psi_1, psi_2, psi_3], requires_grad=False)
        norm = np.linalg.norm(init_state)
        init_state /= norm

        @qml.qnode(dev, diff_method=diff_method, interface="autograd")
        def circuit(phi):
            qml.QubitStateVector(init_state, wires=[0, 1])
            qml.IsingZZ(phi, wires=[0, 1])
            return qml.expval(qml.PauliX(0))

        phi = npp.array(0.1, requires_grad=True)

        expected = (1 / norm**2) * (-2 * (psi_0 * psi_2 + psi_1 * psi_3) * np.sin(phi))

        res = qml.grad(circuit)(phi)
        assert np.allclose(res, expected, atol=tol, rtol=0)

    @pytest.mark.parametrize("dev_name,diff_method,phi", configuration)
    def test_isingxx_jax_grad(self, tol, dev_name, diff_method, phi):
        """Test the gradient for the gate IsingXX."""

        if diff_method in {"finite-diff"}:
            pytest.skip("Test does not support finite-diff")

        if diff_method in {"parameter-shift"}:
            pytest.skip("Test does not support parameter-shift")

        jax = pytest.importorskip("jax")
        jnp = pytest.importorskip("jax.numpy")

        dev = qml.device(dev_name, wires=2)

        psi_0 = 0.1
        psi_1 = 0.2
        psi_2 = 0.3
        psi_3 = 0.4

        init_state = jnp.array([psi_0, psi_1, psi_2, psi_3])
        norm = jnp.linalg.norm(init_state)
        init_state = init_state / norm

        @qml.qnode(dev, diff_method=diff_method, interface="jax")
        def circuit(phi):
            qml.QubitStateVector(init_state, wires=[0, 1])
            qml.IsingXX(phi, wires=[0, 1])
            return qml.expval(qml.PauliZ(0))

        phi = jnp.array(0.1)

        expected = (
            0.5
            * (1 / norm**2)
            * (
                -np.sin(phi) * (psi_0**2 + psi_1**2 - psi_2**2 - psi_3**2)
                + 2
                * np.sin(phi / 2)
                * np.cos(phi / 2)
                * (-(psi_0**2) - psi_1**2 + psi_2**2 + psi_3**2)
            )
        )

        res = jax.grad(circuit, argnums=0)(phi)
        assert np.allclose(res, expected, atol=tol, rtol=0)

    @pytest.mark.parametrize("dev_name,diff_method,phi", configuration)
    def test_isingyy_jax_grad(self, tol, dev_name, diff_method, phi):
        """Test the gradient for the gate IsingYY."""

        if diff_method in {"finite-diff"}:
            pytest.skip("Test does not support finite-diff")

        if diff_method in {"parameter-shift"}:
            pytest.skip("Test does not support parameter-shift")

        jax = pytest.importorskip("jax")
        jnp = pytest.importorskip("jax.numpy")

        dev = qml.device(dev_name, wires=2)

        psi_0 = 0.1
        psi_1 = 0.2
        psi_2 = 0.3
        psi_3 = 0.4

        init_state = jnp.array([psi_0, psi_1, psi_2, psi_3])
        norm = jnp.linalg.norm(init_state)
        init_state = init_state / norm

        @qml.qnode(dev, diff_method=diff_method, interface="jax")
        def circuit(phi):
            qml.QubitStateVector(init_state, wires=[0, 1])
            qml.IsingYY(phi, wires=[0, 1])
            return qml.expval(qml.PauliZ(0))

        phi = jnp.array(0.1)

        expected = (
            0.5
            * (1 / norm**2)
            * (
                -np.sin(phi) * (psi_0**2 + psi_1**2 - psi_2**2 - psi_3**2)
                + 2
                * np.sin(phi / 2)
                * np.cos(phi / 2)
                * (-(psi_0**2) - psi_1**2 + psi_2**2 + psi_3**2)
            )
        )

        res = jax.grad(circuit, argnums=0)(phi)
        assert np.allclose(res, expected, atol=tol, rtol=0)

    @pytest.mark.parametrize("dev_name,diff_method,phi", configuration)
    def test_isingzz_jax_grad(self, tol, dev_name, diff_method, phi):
        """Test the gradient for the gate IsingZZ."""

        if diff_method in {"finite-diff"}:
            pytest.skip("Test does not support finite-diff")

        if diff_method in {"parameter-shift"}:
            pytest.skip("Test does not support parameter-shift")

        jax = pytest.importorskip("jax")
        jnp = pytest.importorskip("jax.numpy")

        dev = qml.device(dev_name, wires=2)

        psi_0 = 0.1
        psi_1 = 0.2
        psi_2 = 0.3
        psi_3 = 0.4

        init_state = jnp.array([psi_0, psi_1, psi_2, psi_3])
        norm = jnp.linalg.norm(init_state)
        init_state = init_state / norm

        @qml.qnode(dev, diff_method=diff_method, interface="jax")
        def circuit(phi):
            qml.QubitStateVector(init_state, wires=[0, 1])
            qml.IsingZZ(phi, wires=[0, 1])
            return qml.expval(qml.PauliX(0))

        phi = jnp.array(0.1)

        expected = (1 / norm**2) * (-2 * (psi_0 * psi_2 + psi_1 * psi_3) * np.sin(phi))

        res = jax.grad(circuit, argnums=0)(phi)
        assert np.allclose(res, expected, atol=tol, rtol=0)

    @pytest.mark.parametrize("dev_name,diff_method,phi", configuration)
    def test_isingxx_tf_grad(self, tol, dev_name, diff_method, phi):
        """Test the gradient for the gate IsingXX."""
        tf = pytest.importorskip("tensorflow", minversion="2.1")

        dev = qml.device(dev_name, wires=2)

        psi_0 = tf.Variable(0.1, dtype=tf.complex128)
        psi_1 = tf.Variable(0.2, dtype=tf.complex128)
        psi_2 = tf.Variable(0.3, dtype=tf.complex128)
        psi_3 = tf.Variable(0.4, dtype=tf.complex128)

        init_state = tf.Variable([psi_0, psi_1, psi_2, psi_3], dtype=tf.complex128)
        norm = tf.norm(init_state)
        init_state = init_state / norm

        @qml.qnode(dev, interface="tf", diff_method=diff_method)
        def circuit(phi):
            qml.QubitStateVector(init_state, wires=[0, 1])
            qml.IsingXX(phi, wires=[0, 1])
            return qml.expval(qml.PauliZ(0))

        phi = tf.Variable(0.1, dtype=tf.complex128)

        expected = (
            0.5
            * (1 / norm**2)
            * (
                -tf.sin(phi) * (psi_0**2 + psi_1**2 - psi_2**2 - psi_3**2)
                + 2
                * tf.sin(phi / 2)
                * tf.cos(phi / 2)
                * (-(psi_0**2) - psi_1**2 + psi_2**2 + psi_3**2)
            )
        )

        with tf.GradientTape() as tape:
            result = circuit(phi)
        res = tape.gradient(result, phi)
        assert np.allclose(res, expected, atol=tol, rtol=0)

    @pytest.mark.parametrize("dev_name,diff_method,phi", configuration)
    def test_isingyy_tf_grad(self, tol, dev_name, diff_method, phi):
        """Test the gradient for the gate IsingYY."""
        tf = pytest.importorskip("tensorflow", minversion="2.1")

        dev = qml.device(dev_name, wires=2)

        psi_0 = tf.Variable(0.1, dtype=tf.complex128)
        psi_1 = tf.Variable(0.2, dtype=tf.complex128)
        psi_2 = tf.Variable(0.3, dtype=tf.complex128)
        psi_3 = tf.Variable(0.4, dtype=tf.complex128)

        init_state = tf.Variable([psi_0, psi_1, psi_2, psi_3], dtype=tf.complex128)
        norm = tf.norm(init_state)
        init_state = init_state / norm

        @qml.qnode(dev, interface="tf", diff_method=diff_method)
        def circuit(phi):
            qml.QubitStateVector(init_state, wires=[0, 1])
            qml.IsingYY(phi, wires=[0, 1])
            return qml.expval(qml.PauliZ(0))

        phi = tf.Variable(0.1, dtype=tf.complex128)

        expected = (
            0.5
            * (1 / norm**2)
            * (
                -tf.sin(phi) * (psi_0**2 + psi_1**2 - psi_2**2 - psi_3**2)
                + 2
                * tf.sin(phi / 2)
                * tf.cos(phi / 2)
                * (-(psi_0**2) - psi_1**2 + psi_2**2 + psi_3**2)
            )
        )

        with tf.GradientTape() as tape:
            result = circuit(phi)
        res = tape.gradient(result, phi)
        assert np.allclose(res, expected, atol=tol, rtol=0)

    @pytest.mark.parametrize("dev_name,diff_method,phi", configuration)
    def test_isingzz_tf_grad(self, tol, dev_name, diff_method, phi):
        """Test the gradient for the gate IsingZZ."""
        tf = pytest.importorskip("tensorflow", minversion="2.1")

        dev = qml.device(dev_name, wires=2)

        psi_0 = tf.Variable(0.1, dtype=tf.complex128)
        psi_1 = tf.Variable(0.2, dtype=tf.complex128)
        psi_2 = tf.Variable(0.3, dtype=tf.complex128)
        psi_3 = tf.Variable(0.4, dtype=tf.complex128)

        init_state = tf.Variable([psi_0, psi_1, psi_2, psi_3], dtype=tf.complex128)
        norm = tf.norm(init_state)
        init_state = init_state / norm

        @qml.qnode(dev, interface="tf", diff_method=diff_method)
        def circuit(phi):
            qml.QubitStateVector(init_state, wires=[0, 1])
            qml.IsingZZ(phi, wires=[0, 1])
            return qml.expval(qml.PauliX(0))

        phi = tf.Variable(0.1, dtype=tf.complex128)

        expected = (1 / norm**2) * (-2 * (psi_0 * psi_2 + psi_1 * psi_3) * np.sin(phi))

        with tf.GradientTape() as tape:
            result = circuit(phi)
        res = tape.gradient(result, phi)
        assert np.allclose(res, expected, atol=tol, rtol=0)

    @pytest.mark.parametrize("par", np.linspace(0, 2 * np.pi, 3))
    def test_qnode_with_rx_and_state_jacobian_jax(self, par, tol):
        """Test the jacobian of a complex valued QNode that contains a rotation
        using the JAX interface."""
        jax = pytest.importorskip("jax")

        dev = qml.device("default.qubit", wires=1)

        @qml.qnode(dev, diff_method="backprop", interface="jax")
        def test(x):
            qml.RX(x, wires=[0])
            return qml.state()

        res = jax.jacobian(test, holomorphic=True)(par + 0j)
        expected = -1 / 2 * np.sin(par / 2), -1 / 2 * 1j * np.cos(par / 2)
        assert np.allclose(res, expected, atol=tol, rtol=0)


PAULI_ROT_PARAMETRIC_MATRIX_TEST_DATA = [
    (
        "XY",
        lambda theta: np.array(
            [
                [np.cos(theta / 2), 0, 0, -np.sin(theta / 2)],
                [0, np.cos(theta / 2), np.sin(theta / 2), 0],
                [0, -np.sin(theta / 2), np.cos(theta / 2), 0],
                [np.sin(theta / 2), 0, 0, np.cos(theta / 2)],
            ],
            dtype=complex,
        ),
    ),
    (
        "ZZ",
        lambda theta: np.diag(
            [
                np.exp(-1j * theta / 2),
                np.exp(1j * theta / 2),
                np.exp(1j * theta / 2),
                np.exp(-1j * theta / 2),
            ],
        ),
    ),
    (
        "XI",
        lambda theta: np.array(
            [
                [np.cos(theta / 2), 0, -1j * np.sin(theta / 2), 0],
                [0, np.cos(theta / 2), 0, -1j * np.sin(theta / 2)],
                [-1j * np.sin(theta / 2), 0, np.cos(theta / 2), 0],
                [0, -1j * np.sin(theta / 2), 0, np.cos(theta / 2)],
            ],
        ),
    ),
    ("X", qml.RX.compute_matrix),
    ("Y", qml.RY.compute_matrix),
    ("Z", qml.RZ.compute_matrix),
]

PAULI_ROT_MATRIX_TEST_DATA = [
    (
        np.pi,
        "XIZ",
        np.array(
            [
                [0, 0, 0, 0, -1j, 0, 0, 0],
                [0, 0, 0, 0, 0, 1j, 0, 0],
                [0, 0, 0, 0, 0, 0, -1j, 0],
                [0, 0, 0, 0, 0, 0, 0, 1j],
                [-1j, 0, 0, 0, 0, 0, 0, 0],
                [0, 1j, 0, 0, 0, 0, 0, 0],
                [0, 0, -1j, 0, 0, 0, 0, 0],
                [0, 0, 0, 1j, 0, 0, 0, 0],
            ]
        ),
    ),
    (
        np.pi / 3,
        "XYZ",
        np.array(
            [
                [np.sqrt(3) / 2, 0, 0, 0, 0, 0, -(1 / 2), 0],
                [0, np.sqrt(3) / 2, 0, 0, 0, 0, 0, 1 / 2],
                [0, 0, np.sqrt(3) / 2, 0, 1 / 2, 0, 0, 0],
                [0, 0, 0, np.sqrt(3) / 2, 0, -(1 / 2), 0, 0],
                [0, 0, -(1 / 2), 0, np.sqrt(3) / 2, 0, 0, 0],
                [0, 0, 0, 1 / 2, 0, np.sqrt(3) / 2, 0, 0],
                [1 / 2, 0, 0, 0, 0, 0, np.sqrt(3) / 2, 0],
                [0, -(1 / 2), 0, 0, 0, 0, 0, np.sqrt(3) / 2],
            ]
        ),
    ),
]


class TestPauliRot:
    """Test the PauliRot operation."""

    @pytest.mark.parametrize("theta", np.linspace(0, 2 * np.pi, 7))
    @pytest.mark.parametrize(
        "pauli_word,expected_matrix",
        PAULI_ROT_PARAMETRIC_MATRIX_TEST_DATA,
    )
    def test_PauliRot_matrix_parametric(self, theta, pauli_word, expected_matrix, tol):
        """Test parametrically that the PauliRot matrix is correct."""

        res = qml.PauliRot.compute_matrix(theta, pauli_word)
        expected = expected_matrix(theta)

        assert np.allclose(res, expected, atol=tol, rtol=0)

    @pytest.mark.parametrize(
        "theta,pauli_word,expected_matrix",
        PAULI_ROT_MATRIX_TEST_DATA,
    )
    def test_PauliRot_matrix(self, theta, pauli_word, expected_matrix, tol):
        """Test non-parametrically that the PauliRot matrix is correct."""

        res = qml.PauliRot.compute_matrix(theta, pauli_word)
        expected = expected_matrix

        assert np.allclose(res, expected, atol=tol, rtol=0)

    @pytest.mark.parametrize(
        "theta,pauli_word,compressed_pauli_word,wires,compressed_wires",
        [
            (np.pi, "XIZ", "XZ", [0, 1, 2], [0, 2]),
            (np.pi / 3, "XIYIZI", "XYZ", [0, 1, 2, 3, 4, 5], [0, 2, 4]),
            (np.pi / 7, "IXI", "X", [0, 1, 2], [1]),
            (np.pi / 9, "IIIIIZI", "Z", [0, 1, 2, 3, 4, 5, 6], [5]),
            (np.pi / 11, "XYZIII", "XYZ", [0, 1, 2, 3, 4, 5], [0, 1, 2]),
            (np.pi / 11, "IIIXYZ", "XYZ", [0, 1, 2, 3, 4, 5], [3, 4, 5]),
        ],
    )
    def test_PauliRot_matrix_identity(
        self, theta, pauli_word, compressed_pauli_word, wires, compressed_wires, tol
    ):
        """Test PauliRot matrix correctly accounts for identities."""

        res = qml.PauliRot.compute_matrix(theta, pauli_word)
        expected = qml.utils.expand(
            qml.PauliRot.compute_matrix(theta, compressed_pauli_word), compressed_wires, wires
        )

        assert np.allclose(res, expected, atol=tol, rtol=0)

    def test_PauliRot_wire_as_int(self):
        """Test that passing a single wire as an integer works."""

        theta = 0.4
        op = qml.PauliRot(theta, "Z", wires=0)
        decomp_ops = qml.PauliRot.compute_decomposition(theta, "Z", wires=0)

        assert np.allclose(
            op.get_eigvals(), np.array([np.exp(-1j * theta / 2), np.exp(1j * theta / 2)])
        )
        assert np.allclose(
            op.get_matrix(), np.diag([np.exp(-1j * theta / 2), np.exp(1j * theta / 2)])
        )

        assert len(decomp_ops) == 1

        assert decomp_ops[0].name == "MultiRZ"

        assert decomp_ops[0].wires == Wires([0])
        assert decomp_ops[0].data[0] == theta

    def test_PauliRot_all_Identity(self):
        """Test handling of the all-identity Pauli."""

        theta = 0.4
        op = qml.PauliRot(theta, "II", wires=[0, 1])
        decomp_ops = op.decomposition()

        assert np.allclose(op.get_eigvals(), np.exp(-1j * theta / 2) * np.ones(4))
        assert np.allclose(op.get_matrix() / op.get_matrix()[0, 0], np.eye(4))

        assert len(decomp_ops) == 0

    def test_PauliRot_decomposition_ZZ(self):
        """Test that the decomposition for a ZZ rotation is correct."""

        theta = 0.4
        op = qml.PauliRot(theta, "ZZ", wires=[0, 1])
        decomp_ops = op.decomposition()

        assert len(decomp_ops) == 1

        assert decomp_ops[0].name == "MultiRZ"

        assert decomp_ops[0].wires == Wires([0, 1])
        assert decomp_ops[0].data[0] == theta

    def test_PauliRot_decomposition_XY(self):
        """Test that the decomposition for a XY rotation is correct."""

        theta = 0.4
        op = qml.PauliRot(theta, "XY", wires=[0, 1])
        decomp_ops = op.decomposition()

        assert len(decomp_ops) == 5

        assert decomp_ops[0].name == "Hadamard"
        assert decomp_ops[0].wires == Wires([0])

        assert decomp_ops[1].name == "RX"

        assert decomp_ops[1].wires == Wires([1])
        assert decomp_ops[1].data[0] == np.pi / 2

        assert decomp_ops[2].name == "MultiRZ"
        assert decomp_ops[2].wires == Wires([0, 1])
        assert decomp_ops[2].data[0] == theta

        assert decomp_ops[3].name == "Hadamard"
        assert decomp_ops[3].wires == Wires([0])

        assert decomp_ops[4].name == "RX"

        assert decomp_ops[4].wires == Wires([1])
        assert decomp_ops[4].data[0] == -np.pi / 2

    def test_PauliRot_decomposition_XIYZ(self):
        """Test that the decomposition for a XIYZ rotation is correct."""

        theta = 0.4
        op = qml.PauliRot(theta, "XIYZ", wires=[0, 1, 2, 3])
        decomp_ops = op.decomposition()

        assert len(decomp_ops) == 5

        assert decomp_ops[0].name == "Hadamard"
        assert decomp_ops[0].wires == Wires([0])

        assert decomp_ops[1].name == "RX"

        assert decomp_ops[1].wires == Wires([2])
        assert decomp_ops[1].data[0] == np.pi / 2

        assert decomp_ops[2].name == "MultiRZ"
        assert decomp_ops[2].wires == Wires([0, 2, 3])
        assert decomp_ops[2].data[0] == theta

        assert decomp_ops[3].name == "Hadamard"
        assert decomp_ops[3].wires == Wires([0])

        assert decomp_ops[4].name == "RX"

        assert decomp_ops[4].wires == Wires([2])
        assert decomp_ops[4].data[0] == -np.pi / 2

    @pytest.mark.parametrize("angle", npp.linspace(0, 2 * np.pi, 7, requires_grad=True))
    @pytest.mark.parametrize("pauli_word", ["XX", "YY", "ZZ"])
    def test_differentiability(self, angle, pauli_word, tol):
        """Test that differentiation of PauliRot works."""

        dev = qml.device("default.qubit", wires=2)

        @qml.qnode(dev)
        def circuit(theta):
            qml.PauliRot(theta, pauli_word, wires=[0, 1])

            return qml.expval(qml.PauliZ(0))

        res = circuit(angle)
        gradient = np.squeeze(qml.grad(circuit)(angle))

        assert gradient == pytest.approx(
            0.5 * (circuit(angle + np.pi / 2) - circuit(angle - np.pi / 2)), abs=tol
        )

    @pytest.mark.parametrize("angle", npp.linspace(0, 2 * np.pi, 7, requires_grad=True))
    def test_decomposition_integration(self, angle, tol):
        """Test that the decompositon of PauliRot yields the same results."""

        dev = qml.device("default.qubit", wires=2)

        @qml.qnode(dev)
        def circuit(theta):
            qml.PauliRot(theta, "XX", wires=[0, 1])

            return qml.expval(qml.PauliZ(0))

        @qml.qnode(dev)
        def decomp_circuit(theta):
            qml.PauliRot.compute_decomposition(theta, "XX", wires=[0, 1])
            return qml.expval(qml.PauliZ(0))

        assert np.allclose(circuit(angle), decomp_circuit(angle))
        assert np.allclose(qml.grad(circuit)(angle), qml.grad(decomp_circuit)(angle))

    def test_matrix_incorrect_pauli_word_error(self):
        """Test that _matrix throws an error if a wrong Pauli word is supplied."""

        with pytest.raises(
            ValueError,
            match='The given Pauli word ".*" contains characters that are not allowed.'
            " Allowed characters are I, X, Y and Z",
        ):
            qml.PauliRot.compute_matrix(0.3, "IXYZV")

    def test_init_incorrect_pauli_word_error(self):
        """Test that __init__ throws an error if a wrong Pauli word is supplied."""

        with pytest.raises(
            ValueError,
            match='The given Pauli word ".*" contains characters that are not allowed.'
            " Allowed characters are I, X, Y and Z",
        ):
            qml.PauliRot(0.3, "IXYZV", wires=[0, 1, 2, 3, 4])

    @pytest.mark.parametrize(
        "pauli_word,wires",
        [
            ("XYZ", [0, 1]),
            ("XYZ", [0, 1, 2, 3]),
        ],
    )
    def test_init_incorrect_pauli_word_length_error(self, pauli_word, wires):
        """Test that __init__ throws an error if a Pauli word of wrong length is supplied."""

        with pytest.raises(
            ValueError,
            match="The given Pauli word has length .*, length .* was expected for wires .*",
        ):
            qml.PauliRot(0.3, pauli_word, wires=wires)

    @pytest.mark.parametrize(
        "pauli_word",
        [
            ("XIZ"),
            ("IIII"),
            ("XIYIZI"),
            ("IXI"),
            ("IIIIIZI"),
            ("XYZIII"),
            ("IIIXYZ"),
        ],
    )
    def test_multirz_generator(self, pauli_word):
        """Test that the generator of the MultiRZ gate is correct."""
        op = qml.PauliRot(0.3, pauli_word, wires=range(len(pauli_word)))
        gen = op.generator()

        if pauli_word[0] == "I":
            # this is the identity
            expected_gen = qml.Identity(wires=0)
        else:
            expected_gen = getattr(qml, f"Pauli{pauli_word[0]}")(wires=0)

        for i, pauli in enumerate(pauli_word[1:]):
            i += 1
            if pauli == "I":
                expected_gen = expected_gen @ qml.Identity(wires=i)
            else:
                expected_gen = expected_gen @ getattr(qml, f"Pauli{pauli}")(wires=i)

        assert gen.compare(-0.5 * expected_gen)

    @pytest.mark.gpu
    @pytest.mark.parametrize("theta", np.linspace(0, 2 * np.pi, 7))
    @pytest.mark.parametrize("torch_device", [None, "cuda"])
    def test_pauli_rot_identity_torch(self, torch_device, theta):
        """Test that the PauliRot operation returns the correct matrix when
        providing a gate parameter on the GPU and only specifying the identity
        operation."""
        torch = pytest.importorskip("torch")

        if torch_device == "cuda" and not torch.cuda.is_available():
            pytest.skip("No GPU available")

        x = torch.tensor(theta, device=torch_device)
        mat = qml.PauliRot(x, "I", wires=[0]).get_matrix()

        val = np.cos(-theta / 2) + 1j * np.sin(-theta / 2)
        exp = torch.tensor(np.diag([val, val]), device=torch_device)
        assert torch.allclose(mat, exp)


class TestMultiRZ:
    """Test the MultiRZ operation."""

    @pytest.mark.parametrize("theta", np.linspace(0, 2 * np.pi, 7))
    @pytest.mark.parametrize(
        "wires,expected_matrix",
        [
            ([0], qml.RZ.compute_matrix),
            (
                [0, 1],
                lambda theta: np.diag(
                    np.exp(1j * np.array([-1, 1, 1, -1]) * theta / 2),
                ),
            ),
            (
                [0, 1, 2],
                lambda theta: np.diag(
                    np.exp(1j * np.array([-1, 1, 1, -1, 1, -1, -1, 1]) * theta / 2),
                ),
            ),
        ],
    )
    def test_MultiRZ_matrix_parametric(self, theta, wires, expected_matrix, tol):
        """Test parametrically that the MultiRZ matrix is correct."""

        res_static = qml.MultiRZ.compute_matrix(theta, len(wires))
        res_dynamic = qml.MultiRZ(theta, wires=wires).get_matrix()
        expected = expected_matrix(theta)

        assert np.allclose(res_static, expected, atol=tol, rtol=0)
        assert np.allclose(res_dynamic, expected, atol=tol, rtol=0)

    def test_MultiRZ_matrix_expand(self, tol):
        """Test that the MultiRZ matrix respects the wire order."""

        res = qml.MultiRZ(0.1, wires=[0, 1]).get_matrix(wire_order=[1, 0])
        expected = np.array(
            [
                [0.99875026 - 0.04997917j, 0.0 + 0.0j, 0.0 + 0.0j, 0.0 + 0.0j],
                [0.0 + 0.0j, 0.99875026 + 0.04997917j, 0.0 + 0.0j, 0.0 + 0.0j],
                [0.0 + 0.0j, 0.0 + 0.0j, 0.99875026 + 0.04997917j, 0.0 + 0.0j],
                [0.0 + 0.0j, 0.0 + 0.0j, 0.0 + 0.0j, 0.99875026 - 0.04997917j],
            ]
        )

        assert np.allclose(res, expected, atol=tol, rtol=0)

    def test_MultiRZ_decomposition_ZZ(self):
        """Test that the decomposition for a ZZ rotation is correct."""

        theta = 0.4
        op = qml.MultiRZ(theta, wires=[0, 1])
        decomp_ops = op.decomposition()

        assert decomp_ops[0].name == "CNOT"
        assert decomp_ops[0].wires == Wires([1, 0])

        assert decomp_ops[1].name == "RZ"

        assert decomp_ops[1].wires == Wires([0])
        assert decomp_ops[1].data[0] == theta

        assert decomp_ops[2].name == "CNOT"
        assert decomp_ops[2].wires == Wires([1, 0])

    def test_MultiRZ_decomposition_ZZZ(self):
        """Test that the decomposition for a ZZZ rotation is correct."""

        theta = 0.4
        op = qml.MultiRZ(theta, wires=[0, 2, 3])
        decomp_ops = op.decomposition()

        assert decomp_ops[0].name == "CNOT"
        assert decomp_ops[0].wires == Wires([3, 2])

        assert decomp_ops[1].name == "CNOT"
        assert decomp_ops[1].wires == Wires([2, 0])

        assert decomp_ops[2].name == "RZ"

        assert decomp_ops[2].wires == Wires([0])
        assert decomp_ops[2].data[0] == theta

        assert decomp_ops[3].name == "CNOT"
        assert decomp_ops[3].wires == Wires([2, 0])

        assert decomp_ops[4].name == "CNOT"
        assert decomp_ops[4].wires == Wires([3, 2])

    @pytest.mark.parametrize("angle", npp.linspace(0, 2 * np.pi, 7, requires_grad=True))
    def test_differentiability(self, angle, tol):
        """Test that differentiation of MultiRZ works."""

        dev = qml.device("default.qubit", wires=2)

        @qml.qnode(dev)
        def circuit(theta):
            qml.Hadamard(0)
            qml.MultiRZ(theta, wires=[0, 1])

            return qml.expval(qml.PauliX(0))

        res = circuit(angle)
        gradient = np.squeeze(qml.grad(circuit)(angle))

        assert gradient == pytest.approx(
            0.5 * (circuit(angle + np.pi / 2) - circuit(angle - np.pi / 2)), abs=tol
        )

    @pytest.mark.parametrize("angle", npp.linspace(0, 2 * np.pi, 7, requires_grad=True))
    def test_decomposition_integration(self, angle, tol):
        """Test that the decompositon of MultiRZ yields the same results."""
        angle = qml.numpy.array(angle)
        dev = qml.device("default.qubit", wires=2)

        @qml.qnode(dev)
        def circuit(theta):
            qml.Hadamard(0)
            qml.MultiRZ(theta, wires=[0, 1])

            return qml.expval(qml.PauliX(0))

        @qml.qnode(dev)
        def decomp_circuit(theta):
            qml.Hadamard(0)
            qml.MultiRZ.compute_decomposition(theta, wires=[0, 1])

            return qml.expval(qml.PauliX(0))

        assert np.allclose(circuit(angle), decomp_circuit(angle))
        assert np.allclose(qml.jacobian(circuit)(angle), qml.jacobian(decomp_circuit)(angle))

    @pytest.mark.parametrize("qubits", range(3, 6))
    def test_multirz_generator(self, qubits, mocker):
        """Test that the generator of the MultiRZ gate is correct."""
        op = qml.MultiRZ(0.3, wires=range(qubits))
        gen = op.generator()

        expected_gen = qml.PauliZ(wires=0)
        for i in range(1, qubits):
            expected_gen = expected_gen @ qml.PauliZ(wires=i)

        assert gen.compare(-0.5 * expected_gen)

        spy = mocker.spy(qml.utils, "pauli_eigs")

        op.generator()
        spy.assert_not_called()


label_data = [
    (
        qml.Rot(1.23456, 2.3456, 3.45678, wires=0),
        "Rot",
        "Rot\n(1.23,\n2.35,\n3.46)",
        "Rot\n(1,\n2,\n3)",
        "Rot⁻¹\n(1,\n2,\n3)",
    ),
    (qml.RX(1.23456, wires=0), "RX", "RX\n(1.23)", "RX\n(1)", "RX⁻¹\n(1)"),
    (qml.RY(1.23456, wires=0), "RY", "RY\n(1.23)", "RY\n(1)", "RY⁻¹\n(1)"),
    (qml.RZ(1.23456, wires=0), "RZ", "RZ\n(1.23)", "RZ\n(1)", "RZ⁻¹\n(1)"),
    (qml.MultiRZ(1.23456, wires=0), "MultiRZ", "MultiRZ\n(1.23)", "MultiRZ\n(1)", "MultiRZ⁻¹\n(1)"),
    (
        qml.PauliRot(1.2345, "XYZ", wires=(0, 1, 2)),
        "RXYZ",
        "RXYZ\n(1.23)",
        "RXYZ\n(1)",
        "RXYZ⁻¹\n(1)",
    ),
    (
        qml.PhaseShift(1.2345, wires=0),
        "Rϕ",
        "Rϕ\n(1.23)",
        "Rϕ\n(1)",
        "Rϕ⁻¹\n(1)",
    ),
    (
        qml.ControlledPhaseShift(1.2345, wires=(0, 1)),
        "Rϕ",
        "Rϕ\n(1.23)",
        "Rϕ\n(1)",
        "Rϕ⁻¹\n(1)",
    ),
    (qml.CRX(1.234, wires=(0, 1)), "RX", "RX\n(1.23)", "RX\n(1)", "RX⁻¹\n(1)"),
    (qml.CRY(1.234, wires=(0, 1)), "RY", "RY\n(1.23)", "RY\n(1)", "RY⁻¹\n(1)"),
    (qml.CRZ(1.234, wires=(0, 1)), "RZ", "RZ\n(1.23)", "RZ\n(1)", "RZ⁻¹\n(1)"),
    (
        qml.CRot(1.234, 2.3456, 3.456, wires=(0, 1)),
        "Rot",
        "Rot\n(1.23,\n2.35,\n3.46)",
        "Rot\n(1,\n2,\n3)",
        "Rot⁻¹\n(1,\n2,\n3)",
    ),
    (qml.U1(1.2345, wires=0), "U1", "U1\n(1.23)", "U1\n(1)", "U1⁻¹\n(1)"),
    (qml.U2(1.2345, 2.3456, wires=0), "U2", "U2\n(1.23,\n2.35)", "U2\n(1,\n2)", "U2⁻¹\n(1,\n2)"),
    (
        qml.U3(1.2345, 2.345, 3.4567, wires=0),
        "U3",
        "U3\n(1.23,\n2.35,\n3.46)",
        "U3\n(1,\n2,\n3)",
        "U3⁻¹\n(1,\n2,\n3)",
    ),
    (
        qml.IsingXX(1.2345, wires=(0, 1)),
        "IsingXX",
        "IsingXX\n(1.23)",
        "IsingXX\n(1)",
        "IsingXX⁻¹\n(1)",
    ),
    (
        qml.IsingYY(1.2345, wires=(0, 1)),
        "IsingYY",
        "IsingYY\n(1.23)",
        "IsingYY\n(1)",
        "IsingYY⁻¹\n(1)",
    ),
    (
        qml.IsingZZ(1.2345, wires=(0, 1)),
        "IsingZZ",
        "IsingZZ\n(1.23)",
        "IsingZZ\n(1)",
        "IsingZZ⁻¹\n(1)",
    ),
]


class TestLabel:
    """Test the label method on parametric ops"""

    @pytest.mark.parametrize("op, label1, label2, label3, label4", label_data)
    def test_label_method(self, op, label1, label2, label3, label4):
        """Test label method with plain scalers."""

        assert op.label() == label1
        assert op.label(decimals=2) == label2
        assert op.label(decimals=0) == label3

        op.inv()
        assert op.label(decimals=0) == label4
        op.inv()

    def test_label_tf(self):
        """Test label methods work with tensorflow variables"""
        tf = pytest.importorskip("tensorflow")

        op1 = qml.RX(tf.Variable(0.123456), wires=0)
        assert op1.label(decimals=2) == "RX\n(0.12)"

        op2 = qml.CRX(tf.Variable(0.12345), wires=(0, 1))
        assert op2.label(decimals=2) == "RX\n(0.12)"

        op3 = qml.Rot(tf.Variable(0.1), tf.Variable(0.2), tf.Variable(0.3), wires=0)
        assert op3.label(decimals=2) == "Rot\n(0.10,\n0.20,\n0.30)"

    def test_label_torch(self):
        """Test label methods work with torch tensors"""
        torch = pytest.importorskip("torch")

        op1 = qml.RX(torch.tensor(1.23456), wires=0)
        assert op1.label(decimals=2) == "RX\n(1.23)"

        op2 = qml.CRX(torch.tensor(1.23456), wires=(0, 1))
        assert op2.label(decimals=2) == "RX\n(1.23)"

        op3 = qml.Rot(torch.tensor(0.1), torch.tensor(0.2), torch.tensor(0.3), wires=0)
        assert op3.label(decimals=2) == "Rot\n(0.10,\n0.20,\n0.30)"

    def test_label_jax(self):
        """Test the label method works with jax"""
        jax = pytest.importorskip("jax")

        op1 = qml.RX(jax.numpy.array(1.23456), wires=0)
        assert op1.label(decimals=2) == "RX\n(1.23)"

        op2 = qml.CRX(jax.numpy.array(1.23456), wires=(0, 1))
        assert op2.label(decimals=2) == "RX\n(1.23)"

        op3 = qml.Rot(jax.numpy.array(0.1), jax.numpy.array(0.2), jax.numpy.array(0.3), wires=0)
        assert op3.label(decimals=2) == "Rot\n(0.10,\n0.20,\n0.30)"

    def test_string_parameter(self):
        """Test labelling works if variable is a string instead of a float."""

        op1 = qml.RX("x", wires=0)
        assert op1.label() == "RX"
        assert op1.label(decimals=0) == "RX\n(x)"

        op2 = qml.CRX("y", wires=(0, 1))
        assert op2.label(decimals=0) == "RX\n(y)"

        op3 = qml.Rot("x", "y", "z", wires=0)
        assert op3.label(decimals=0) == "Rot\n(x,\ny,\nz)"


control_data = [
    (qml.Rot(1, 2, 3, wires=0), Wires([])),
    (qml.RX(1.23, wires=0), Wires([])),
    (qml.RY(1.23, wires=0), Wires([])),
    (qml.MultiRZ(1.234, wires=(0, 1, 2)), Wires([])),
    (qml.PauliRot(1.234, "IXY", wires=(0, 1, 2)), Wires([])),
    (qml.PhaseShift(1.234, wires=0), Wires([])),
    (qml.U1(1.234, wires=0), Wires([])),
    (qml.U2(1.234, 2.345, wires=0), Wires([])),
    (qml.U3(1.234, 2.345, 3.456, wires=0), Wires([])),
    (qml.IsingXX(1.234, wires=(0, 1)), Wires([])),
    (qml.IsingYY(1.234, wires=(0, 1)), Wires([])),
    (qml.IsingZZ(1.234, wires=(0, 1)), Wires([])),
    ### Controlled Ops
    (qml.ControlledPhaseShift(1.234, wires=(0, 1)), Wires(0)),
    (qml.CPhase(1.234, wires=(0, 1)), Wires(0)),
    (qml.CRX(1.234, wires=(0, 1)), Wires(0)),
    (qml.CRY(1.234, wires=(0, 1)), Wires(0)),
    (qml.CRZ(1.234, wires=(0, 1)), Wires(0)),
    (qml.CRot(1.234, 2.2345, 3.456, wires=(0, 1)), Wires(0)),
]


@pytest.mark.parametrize("op, control_wires", control_data)
def test_control_wires(op, control_wires):
    """Test the ``control_wires`` attribute for parametrized operations."""
    assert op.control_wires == control_wires<|MERGE_RESOLUTION|>--- conflicted
+++ resolved
@@ -106,26 +106,6 @@
 class TestParameterFrequencies:
     @pytest.mark.parametrize("op", PARAMETRIZED_OPERATIONS)
     def test_parameter_frequencies_match_generator(self, op, tol):
-<<<<<<< HEAD
-        if op.generator[0] is None:
-            # For operations without generator, we only can try and check that the function
-            # executes properly, not its return value.
-            try:
-                op.parameter_frequencies
-            except qml.operation.OperatorPropertyUndefined:
-                pytest.skip(f"Operation {op.name} does not have parameter frequencies defined.")
-            pytest.skip(f"Operation {op.name} does not have a generator defined to test against.")
-        gen, coeff = op.generator
-        if isinstance(gen, np.ndarray):
-            matrix = gen
-        elif hasattr(gen, "matrix"):
-            matrix = gen.matrix
-        else:
-            raise ValueError
-
-        gen_eigvals = tuple(np.linalg.eigvalsh(matrix))
-        freqs_from_gen = np.abs(coeff) * np.array(qml.gradients.eigvals_to_frequencies(gen_eigvals))
-=======
         if not qml.operation.has_gen(op):
             pytest.skip(f"Operation {op.name} does not have a generator defined to test against.")
 
@@ -144,7 +124,6 @@
 
         gen_eigvals = np.round(np.linalg.eigvalsh(mat), 8)
         freqs_from_gen = qml.gradients.eigvals_to_frequencies(tuple(gen_eigvals))
->>>>>>> 88a7b36e
 
         freqs = op.parameter_frequencies
         assert np.allclose(freqs, freqs_from_gen, atol=tol)
