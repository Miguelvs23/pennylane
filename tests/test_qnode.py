# Copyright 2018-2021 Xanadu Quantum Technologies Inc.

# Licensed under the Apache License, Version 2.0 (the "License");
# you may not use this file except in compliance with the License.
# You may obtain a copy of the License at

#     http://www.apache.org/licenses/LICENSE-2.0

# Unless required by applicable law or agreed to in writing, software
# distributed under the License is distributed on an "AS IS" BASIS,
# WITHOUT WARRANTIES OR CONDITIONS OF ANY KIND, either express or implied.
# See the License for the specific language governing permissions and
# limitations under the License.
"""Unit tests for the QNode"""
from collections import defaultdict
import pytest
import numpy as np
from scipy.sparse import coo_matrix

import pennylane as qml
from pennylane import numpy as pnp
from pennylane import qnode, QNode
from pennylane.transforms import draw
from pennylane.tape import JacobianTape


def dummyfunc():
    return None


class TestValidation:
    """Tests for QNode creation and validation"""

    def test_invalid_interface(self):
        """Test that an exception is raised for an invalid interface"""
        dev = qml.device("default.qubit", wires=1)
        test_interface = "something"
        expected_error = fr"Unknown interface {test_interface}\. Interface must be one of"

        with pytest.raises(qml.QuantumFunctionError, match=expected_error):
            QNode(dummyfunc, dev, interface="something")

    def test_changing_invalid_interface(self):
        """Test that an exception is raised for an invalid interface
        on a pre-existing QNode"""
        dev = qml.device("default.qubit", wires=1)
        test_interface = "something"

        @qnode(dev)
        def circuit(x):
            qml.RX(wires=0)
            return qml.probs(wires=0)

        expected_error = fr"Unknown interface {test_interface}\. Interface must be one of"

        with pytest.raises(qml.QuantumFunctionError, match=expected_error):
            circuit.interface = test_interface

    def test_valid_interface(self):
        """Test that changing to a valid interface works as expected, and the
        diff method is updated as required."""
        torch = pytest.importorskip("torch")
        dev = qml.device("default.qubit", wires=1)

        @qnode(dev, interface="autograd", diff_method="best")
        def circuit(x):
            qml.RX(wires=0)
            return qml.probs(wires=0)

        assert circuit.device.short_name == "default.qubit.autograd"
        assert circuit.gradient_fn == "backprop"

        circuit.interface = "torch"
        assert circuit.device.short_name == "default.qubit.torch"
        assert circuit.gradient_fn == "backprop"

    def test_invalid_device(self):
        """Test that an exception is raised for an invalid device"""
        with pytest.raises(qml.QuantumFunctionError, match="Invalid device"):
            QNode(dummyfunc, None)

    def test_validate_device_method(self, monkeypatch):
        """Test that the method for validating the device diff method
        tape works as expected"""
        dev = qml.device("default.qubit", wires=1)

        with pytest.raises(
            qml.QuantumFunctionError,
            match="does not provide a native method for computing the jacobian",
        ):
            QNode._validate_device_method(dev)

        monkeypatch.setitem(dev._capabilities, "provides_jacobian", True)
        method, diff_options, device = QNode._validate_device_method(dev)

        assert method == "device"
        assert device is dev

    def test_validate_backprop_method_invalid_device(self):
        """Test that the method for validating the backprop diff method
        tape raises an exception if the device does not support backprop."""
        dev = qml.device("default.gaussian", wires=1)

        with pytest.raises(qml.QuantumFunctionError, match="does not support native computations"):
            QNode._validate_backprop_method(dev, None)

    def test_validate_backprop_method_invalid_interface(self, monkeypatch):
        """Test that the method for validating the backprop diff method
        tape raises an exception if the wrong interface is provided"""
        dev = qml.device("default.qubit", wires=1)
        test_interface = "something"

        monkeypatch.setitem(dev._capabilities, "passthru_interface", test_interface)

        with pytest.raises(qml.QuantumFunctionError, match=f"when using the {test_interface}"):
            QNode._validate_backprop_method(dev, None)

    def test_validate_backprop_method(self, monkeypatch):
        """Test that the method for validating the backprop diff method
        tape works as expected"""
        dev = qml.device("default.qubit", wires=1)
        test_interface = "something"
        monkeypatch.setitem(dev._capabilities, "passthru_interface", test_interface)

        method, diff_options, device = QNode._validate_backprop_method(dev, "something")

        assert method == "backprop"
        assert device is dev

    def test_validate_backprop_child_method(self, monkeypatch):
        """Test that the method for validating the backprop diff method
        tape works as expected if a child device supports backprop"""
        dev = qml.device("default.qubit", wires=1)
        test_interface = "something"

        orig_capabilities = dev.capabilities().copy()
        orig_capabilities["passthru_devices"] = {test_interface: "default.gaussian"}
        monkeypatch.setattr(dev, "capabilities", lambda: orig_capabilities)

        method, diff_options, device = QNode._validate_backprop_method(dev, test_interface)

        assert method == "backprop"
        assert isinstance(device, qml.devices.DefaultGaussian)

    def test_validate_backprop_child_method_wrong_interface(self, monkeypatch):
        """Test that the method for validating the backprop diff method
        tape raises an error if a child device supports backprop but using a different interface"""
        dev = qml.device("default.qubit", wires=1)
        test_interface = "something"

        orig_capabilities = dev.capabilities().copy()
        orig_capabilities["passthru_devices"] = {test_interface: "default.gaussian"}
        monkeypatch.setattr(dev, "capabilities", lambda: orig_capabilities)

        with pytest.raises(
            qml.QuantumFunctionError, match=r"when using the \['something'\] interface"
        ):
            QNode._validate_backprop_method(dev, "another_interface")

    @pytest.mark.parametrize("device_string", ("default.qubit", "default.qubit.autograd"))
    def test_validate_backprop_finite_shots(self, device_string):
        """Test that a device with finite shots cannot be used with backpropagation."""
        dev = qml.device(device_string, wires=1, shots=100)

        with pytest.raises(qml.QuantumFunctionError, match=r"Backpropagation is only supported"):
            QNode._validate_backprop_method(dev, "autograd")

    def test_parameter_shift_qubit_device(self):
        """Test that the _validate_parameter_shift method
        returns the correct gradient transform for qubit devices."""
        dev = qml.device("default.qubit", wires=1)
        gradient_fn = QNode._validate_parameter_shift(dev)
        assert gradient_fn[0] is qml.gradients.param_shift

    def test_parameter_shift_cv_device(self):
        """Test that the _validate_parameter_shift method
        returns the correct gradient transform for cv devices."""
        dev = qml.device("default.gaussian", wires=1)
        gradient_fn = QNode._validate_parameter_shift(dev)
        assert gradient_fn[0] is qml.gradients.param_shift_cv
        assert gradient_fn[1] == {"dev": dev}

    def test_parameter_shift_tape_unknown_model(self, monkeypatch):
        """Test that an unknown model raises an exception"""

        def capabilities(cls):
            capabilities = cls._capabilities
            capabilities.update(model="None")
            return capabilities

        monkeypatch.setattr(qml.devices.DefaultQubit, "capabilities", capabilities)
        dev = qml.device("default.qubit", wires=1)

        with pytest.raises(
            qml.QuantumFunctionError, match="does not support the parameter-shift rule"
        ):
            QNode._validate_parameter_shift(dev)

    def test_best_method(self, monkeypatch):
        """Test that the method for determining the best diff method
        for a given device and interface works correctly"""
        dev = qml.device("default.qubit", wires=1)
        monkeypatch.setitem(dev._capabilities, "passthru_interface", "some_interface")
        monkeypatch.setitem(dev._capabilities, "provides_jacobian", True)

        # device is top priority
        res = QNode.get_best_method(dev, "another_interface")
        assert res == ("device", {}, dev)

        # backprop is next priority
        monkeypatch.setitem(dev._capabilities, "provides_jacobian", False)
        res = QNode.get_best_method(dev, "some_interface")
        assert res == ("backprop", {}, dev)

        # The next fallback is parameter-shift.
        res = QNode.get_best_method(dev, "another_interface")
        assert res == (qml.gradients.param_shift, {}, dev)

        # finally, if both fail, finite differences is the fallback
        def capabilities(cls):
            capabilities = cls._capabilities
            capabilities.update(model="None")
            return capabilities

        monkeypatch.setattr(qml.devices.DefaultQubit, "capabilities", capabilities)
        res = QNode.get_best_method(dev, "another_interface")
        assert res == (qml.gradients.finite_diff, {}, dev)

    def test_diff_method(self, mocker):
        """Test that a user-supplied diff method correctly returns the right
        diff method."""
        dev = qml.device("default.qubit", wires=1)

        mock_best = mocker.patch("pennylane.QNode.get_best_method")
        mock_best.return_value = ("best", {}, dev)

        mock_backprop = mocker.patch("pennylane.QNode._validate_backprop_method")
        mock_backprop.return_value = ("backprop", {}, dev)

        mock_device = mocker.patch("pennylane.QNode._validate_device_method")
        mock_device.return_value = ("device", {}, dev)

        qn = QNode(dummyfunc, dev, diff_method="best")
        assert qn.diff_method == "best"
        assert qn.gradient_fn == "best"

        qn = QNode(dummyfunc, dev, diff_method="backprop")
        assert qn.diff_method == "backprop"
        assert qn.gradient_fn == "backprop"
        mock_backprop.assert_called_once()

        qn = QNode(dummyfunc, dev, diff_method="device")
        assert qn.diff_method == "device"
        assert qn.gradient_fn == "device"
        mock_device.assert_called_once()

        qn = QNode(dummyfunc, dev, diff_method="finite-diff")
        assert qn.diff_method == "finite-diff"
        assert qn.gradient_fn is qml.gradients.finite_diff

        qn = QNode(dummyfunc, dev, diff_method="parameter-shift")
        assert qn.diff_method == "parameter-shift"
        assert qn.gradient_fn is qml.gradients.param_shift

        # check that get_best_method was only ever called once
        mock_best.assert_called_once()

    def test_gradient_transform(self, mocker):
        """Test passing a gradient transform directly to a QNode"""
        dev = qml.device("default.qubit", wires=1)
        spy = mocker.spy(qml.gradients.finite_difference, "finite_diff_coeffs")

        @qnode(dev, diff_method=qml.gradients.finite_diff)
        def circuit(x):
            qml.RX(x, wires=0)
            return qml.expval(qml.PauliZ(0))

        assert circuit.gradient_fn is qml.gradients.finite_diff

<<<<<<< HEAD
        qml.grad(circuit, 0)(0.5)
=======
        qml.grad(circuit)(pnp.array(0.5, requires_grad=True))
>>>>>>> fec189fc
        spy.assert_called()

    def test_unknown_diff_method_string(self):
        """Test that an exception is raised for an unknown differentiation method string"""
        dev = qml.device("default.qubit", wires=1)

        with pytest.raises(
            qml.QuantumFunctionError, match="Differentiation method hello not recognized"
        ):
            QNode(dummyfunc, dev, diff_method="hello")

    def test_unknown_diff_method_type(self):
        """Test that an exception is raised for an unknown differentiation method type"""
        dev = qml.device("default.qubit", wires=1)

        with pytest.raises(
            qml.QuantumFunctionError,
            match="Differentiation method 5 must be a gradient transform or a string",
        ):
            QNode(dummyfunc, dev, diff_method=5)

    def test_validate_adjoint_invalid_device(self):
        """Test if a ValueError is raised when an invalid device is provided to
        _validate_adjoint_method"""

        dev = qml.device("default.gaussian", wires=1)

        with pytest.raises(ValueError, match="The default.gaussian device does not"):
            QNode._validate_adjoint_method(dev)

    def test_validate_adjoint_finite_shots(self):
        """Test that a UserWarning is raised when device has finite shots"""

        dev = qml.device("default.qubit", wires=1, shots=1)

        with pytest.warns(
            UserWarning, match="Requested adjoint differentiation to be computed with finite shots."
        ):
            QNode._validate_adjoint_method(dev)

    def test_adjoint_finite_shots(self):
        """Tests that UserWarning is raised with the adjoint differentiation method
        on QNode construction when the device has finite shots
        """

        dev = qml.device("default.qubit", wires=1, shots=1)

        with pytest.warns(
            UserWarning, match="Requested adjoint differentiation to be computed with finite shots."
        ):

            @qnode(dev, diff_method="adjoint")
            def circ():
                return qml.expval(qml.PauliZ(0))

    def test_sparse_diffmethod_error(self):
        """Test that an error is raised when the observable is SparseHamiltonian and the
        differentiation method is not parameter-shift."""
        dev = qml.device("default.qubit", wires=2, shots=None)

        @qnode(dev, diff_method="backprop")
        def circuit(param):
            qml.RX(param, wires=0)
            return qml.expval(qml.SparseHamiltonian(coo_matrix(np.eye(4)), [0, 1]))

        with pytest.raises(
            qml.QuantumFunctionError,
            match="SparseHamiltonian observable must be"
            " used with the parameter-shift differentiation method",
        ):
            qml.grad(circuit)([0.5])

    def test_qnode_print(self):
        """Test that printing a QNode object yields the right information."""
        dev = qml.device("default.qubit", wires=1)

        def func(x):
            qml.RX(x, wires=0)
            return qml.expval(qml.PauliZ(0))

        qn = QNode(func, dev)

        assert (
            qn.__repr__()
            == "<QNode: wires=1, device='default.qubit.autograd', interface='autograd', diff_method='best'>"
        )

    def test_diff_method_none(self, tol):
        """Test that diff_method=None creates a QNode with no interface, and no
        device swapping."""
        dev = qml.device("default.qubit", wires=1)

        @qnode(dev, diff_method=None)
        def circuit(x):
            qml.RX(x, wires=0)
            return qml.expval(qml.PauliZ(0))

        assert circuit.interface is None
        assert circuit.gradient_fn is None
        assert circuit.device is dev

        # QNode can still be executed
        assert np.allclose(circuit(0.5), np.cos(0.5), atol=tol, rtol=0)

        with pytest.warns(UserWarning, match="Output seems independent of input"):
            grad = qml.grad(circuit)(0.5)

        assert np.allclose(grad, 0)


class TestTapeConstruction:
    """Tests for the tape construction"""

    def test_basic_tape_construction(self, tol):
        """Test that a quantum tape is properly constructed"""
        dev = qml.device("default.qubit", wires=2)

        def func(x, y):
            qml.RX(x, wires=0)
            qml.RY(y, wires=1)
            qml.CNOT(wires=[0, 1])
            return qml.expval(qml.PauliZ(0))

        qn = QNode(func, dev)

        x = pnp.array(0.12, requires_grad=True)
        y = pnp.array(0.54, requires_grad=True)

        res = qn(x, y)

        assert isinstance(qn.qtape, JacobianTape)
        assert len(qn.qtape.operations) == 3
        assert len(qn.qtape.observables) == 1
        assert qn.qtape.num_params == 2

        expected = qn.qtape.execute(dev)
        assert np.allclose(res, expected, atol=tol, rtol=0)

        # when called, a new quantum tape is constructed
        old_tape = qn.qtape
        res2 = qn(x, y)

        assert np.allclose(res, res2, atol=tol, rtol=0)
        assert qn.qtape is not old_tape

    def test_jacobian(self, tol):
        """Test the jacobian computation"""
        dev = qml.device("default.qubit", wires=2)

        def func(x, y):
            qml.RX(x, wires=0)
            qml.RY(y, wires=1)
            qml.CNOT(wires=[0, 1])
            return qml.probs(wires=0), qml.probs(wires=1)

        qn = QNode(func, dev, diff_method="finite-diff", h=1e-8, approx_order=2)
        assert qn.gradient_kwargs["h"] == 1e-8
        assert qn.gradient_kwargs["approx_order"] == 2

        jac = qn.gradient_fn(qn)(
            pnp.array(0.45, requires_grad=True), pnp.array(0.1, requires_grad=True)
        )
        assert isinstance(jac, tuple) and len(jac) == 2
        assert jac[0].shape == (2, 2)
        assert jac[1].shape == (2, 2)

    def test_returning_non_measurements(self):
        """Test that an exception is raised if a non-measurement
        is returned from the QNode."""
        dev = qml.device("default.qubit", wires=2)

        def func(x, y):
            qml.RX(x, wires=0)
            qml.RY(y, wires=1)
            qml.CNOT(wires=[0, 1])
            return 5

        qn = QNode(func, dev)

        with pytest.raises(
            qml.QuantumFunctionError, match="must return either a single measurement"
        ):
            qn(5, 1)

        def func(x, y):
            qml.RX(x, wires=0)
            qml.RY(y, wires=1)
            qml.CNOT(wires=[0, 1])
            return qml.expval(qml.PauliZ(0)), 5

        qn = QNode(func, dev)

        with pytest.raises(
            qml.QuantumFunctionError, match="must return either a single measurement"
        ):
            qn(5, 1)

    def test_inconsistent_measurement_order(self):
        """Test that an exception is raised if measurements are returned in an
        order different to how they were queued on the tape"""
        dev = qml.device("default.qubit", wires=2)

        def func(x, y):
            qml.RX(x, wires=0)
            qml.RY(y, wires=1)
            qml.CNOT(wires=[0, 1])
            m = qml.expval(qml.PauliZ(0))
            return qml.expval(qml.PauliX(1)), m

        qn = QNode(func, dev)

        with pytest.raises(
            qml.QuantumFunctionError,
            match="measurements must be returned in the order they are measured",
        ):
            qn(5, 1)

    def test_consistent_measurement_order(self):
        """Test evaluation proceeds as expected if measurements are returned in the
        same order to how they were queued on the tape"""
        dev = qml.device("default.qubit", wires=2)

        def func(x, y):
            global op1, op2, op3, m1, m2
            op1 = qml.RX(x, wires=0)
            op2 = qml.RY(y, wires=1)
            op3 = qml.CNOT(wires=[0, 1])
            m1 = qml.expval(qml.PauliZ(0))
            m2 = qml.expval(qml.PauliX(1))
            return [m1, m2]

        qn = QNode(func, dev)
        qn(5, 1)  # evaluate the QNode
        assert qn.qtape.operations == [op1, op2, op3]
        assert qn.qtape.measurements == [m1, m2]

    @pytest.mark.xfail
    def test_multiple_observables_same_wire_expval(self, mocker):
        """Test that the QNode supports returning expectation values of observables that are on the
        same wire (provided that they are Pauli words and qubit-wise commuting)"""
        dev = qml.device("default.qubit", wires=3)

        w = np.random.random((2, 3, 3))

        @qnode(dev)
        def f(w):
            qml.templates.StronglyEntanglingLayers(w, wires=range(3))
            return (
                qml.expval(qml.PauliX(0)),
                qml.expval(qml.PauliX(0) @ qml.PauliZ(1)),
                qml.expval(qml.PauliX(2)),
            )

        spy = mocker.spy(qml.devices.DefaultQubit, "apply")
        res = f(w)
        spy.assert_called_once()

        obs = [qml.PauliX(0), qml.PauliX(0) @ qml.PauliZ(1), qml.PauliX(2)]
        qnodes = qml.map(qml.templates.StronglyEntanglingLayers, obs, dev)
        res_2 = qnodes(w)

        assert np.allclose(res, res_2)

    @pytest.mark.xfail
    def test_multiple_observables_same_wire_mixed(self, mocker):
        """Test that the QNode supports returning observables that are on the
        same wire but with different return types (provided that the observables are Pauli words and
        qubit-wise commuting)"""
        dev = qml.device("default.qubit", wires=3)

        w = np.random.random((2, 3, 3))

        @qnode(dev)
        def f(w):
            qml.templates.StronglyEntanglingLayers(w, wires=range(3))
            return qml.expval(qml.PauliX(0)), qml.var(qml.PauliX(0) @ qml.PauliZ(1))

        spy = mocker.spy(qml.devices.DefaultQubit, "apply")
        res = f(w)
        spy.assert_called_once()

        q1 = qml.map(qml.templates.StronglyEntanglingLayers, [qml.PauliX(0)], dev, measure="expval")
        q2 = qml.map(
            qml.templates.StronglyEntanglingLayers,
            [qml.PauliX(0) @ qml.PauliZ(1)],
            dev,
            measure="var",
        )

        res_2 = np.array([q1(w), q2(w)]).squeeze()

        assert np.allclose(res, res_2)

    def test_operator_all_wires(self, monkeypatch, tol):
        """Test that an operator that must act on all wires
        does, or raises an error."""
        monkeypatch.setattr(qml.RX, "num_wires", qml.operation.AllWires)

        def circuit(x):
            qml.RX(x, wires=0)
            return qml.expval(qml.PauliZ(0))

        dev = qml.device("default.qubit", wires=2)
        qnode = QNode(circuit, dev)

        with pytest.raises(qml.QuantumFunctionError, match="Operator RX must act on all wires"):
            qnode(0.5)

        dev = qml.device("default.qubit", wires=1)
        qnode = QNode(circuit, dev)
        assert np.allclose(qnode(0.5), np.cos(0.5), atol=tol, rtol=0)


class TestDecorator:
    """Unit tests for the decorator"""

    def test_decorator(self, tol):
        """Test that the decorator correctly creates a QNode."""
        dev = qml.device("default.qubit", wires=2)

        @qnode(dev)
        def func(x, y):
            """My function docstring"""
            qml.RX(x, wires=0)
            qml.RY(y, wires=1)
            qml.CNOT(wires=[0, 1])
            return qml.expval(qml.PauliZ(0))

        assert isinstance(func, QNode)
        assert func.__doc__ == "My function docstring"

        x = pnp.array(0.12, requires_grad=True)
        y = pnp.array(0.54, requires_grad=True)

        res = func(x, y)

        assert isinstance(func.qtape, JacobianTape)
        assert len(func.qtape.operations) == 3
        assert len(func.qtape.observables) == 1
        assert func.qtape.num_params == 2

        expected = func.qtape.execute(dev)
        assert np.allclose(res, expected, atol=tol, rtol=0)

        # when called, a new quantum tape is constructed
        old_tape = func.qtape
        res2 = func(x, y)

        assert np.allclose(res, res2, atol=tol, rtol=0)
        assert func.qtape is not old_tape


class TestIntegration:
    """Integration tests."""

    def test_correct_number_of_executions_autograd(self):
        """Test that number of executions are tracked in the autograd interface."""

        def func():
            qml.Hadamard(wires=0)
            qml.CNOT(wires=[0, 1])
            return qml.expval(qml.PauliZ(0))

        dev = qml.device("default.qubit", wires=2)
        qn = QNode(func, dev, interface="autograd")

        for i in range(2):
            qn()

        assert dev.num_executions == 2

        qn2 = QNode(func, dev, interface="autograd")
        for i in range(3):
            qn2()

        assert dev.num_executions == 5

    def test_correct_number_of_executions_tf(self):
        """Test that number of executions are tracked in the tf interface."""
        tf = pytest.importorskip("tf")

        def func():
            qml.Hadamard(wires=0)
            qml.CNOT(wires=[0, 1])
            return qml.expval(qml.PauliZ(0))

        dev = qml.device("default.qubit", wires=2)
        qn = QNode(func, dev, interface="tf")
        for i in range(2):
            qn()

        assert dev.num_executions == 2

        qn2 = QNode(func, dev, interface="tf")
        for i in range(3):
            qn2()

        assert dev.num_executions == 5

        # qubit of different interface
        qn3 = QNode(func, dev, interface="autograd")
        qn3()

        assert dev.num_executions == 6

    def test_correct_number_of_executions_torch(self):
        """Test that number of executions are tracked in the torch interface."""
        torch = pytest.importorskip("torch")

        def func():
            qml.Hadamard(wires=0)
            qml.CNOT(wires=[0, 1])
            return qml.expval(qml.PauliZ(0))

        dev = qml.device("default.qubit", wires=2)
        qn = QNode(func, dev, interface="torch")
        for i in range(2):
            qn()

        assert dev.num_executions == 2

        qn2 = QNode(func, dev, interface="torch")
        for i in range(3):
            qn2()

        assert dev.num_executions == 5

        # qubit of different interface
        qn3 = QNode(func, dev, interface="autograd")
        qn3()

        assert dev.num_executions == 6

    @pytest.mark.parametrize("diff_method", ["parameter-shift", "finite-diff"])
    def test_single_expectation_value_with_argnum_one(self, diff_method, tol):
        """Tests correct output shape and evaluation for a QNode
        with a single expval output where only one parameter is chosen to
        estimate the jacobian.

        This test relies on the fact that exactly one term of the estimated
        jacobian will match the expected analytical value.
        """
        from pennylane import numpy as anp

        dev = qml.device("default.qubit", wires=2)

        x = anp.array(0.543, requires_grad=True)
        y = anp.array(-0.654, requires_grad=True)

        @qnode(
            dev, diff_method=diff_method, argnum=[1]
        )  # <--- we only choose one trainable parameter
        def circuit(x, y):
            qml.RX(x, wires=[0])
            qml.RY(y, wires=[1])
            qml.CNOT(wires=[0, 1])
            return qml.expval(qml.PauliZ(0) @ qml.PauliX(1))

        res = qml.grad(circuit)(x, y)
        assert len(res) == 2

        expected = (0, np.cos(y) * np.cos(x))
        res = res
        expected = expected

        assert np.allclose(res, expected, atol=tol, rtol=0)


class TestShots:
    """Unit tests for specifying shots per call."""

    def test_specify_shots_per_call_sample(self):
        """Tests that shots can be set per call for a sample return type."""
        dev = qml.device("default.qubit", wires=1, shots=10)

        @qnode(dev)
        def circuit(a):
            qml.RX(a, wires=0)
            return qml.sample(qml.PauliZ(wires=0))

        assert len(circuit(0.8)) == 10
        assert len(circuit(0.8, shots=2)) == 2
        assert len(circuit(0.8, shots=3178)) == 3178
        assert len(circuit(0.8)) == 10

    def test_specify_shots_per_call_expval(self):
        """Tests that shots can be set per call for an expectation value.
        Note: this test has a vanishingly small probability to fail."""
        dev = qml.device("default.qubit", wires=1, shots=None)

        @qnode(dev)
        def circuit():
            qml.Hadamard(wires=0)
            return qml.expval(qml.PauliZ(wires=0))

        # check that the circuit is analytic
        res1 = [circuit() for _ in range(100)]
        assert np.std(res1) == 0.0
        assert circuit.device._shots is None

        # check that the circuit is temporary non-analytic
        res1 = [circuit(shots=1) for _ in range(100)]
        assert np.std(res1) != 0.0

        # check that the circuit is analytic again
        res1 = [circuit() for _ in range(100)]
        assert np.std(res1) == 0.0
        assert circuit.device._shots is None

    def test_no_shots_per_call_if_user_has_shots_qfunc_kwarg(self):
        """Tests that the per-call shots overwriting is suspended if user
        has a shots keyword argument, but a warning is raised."""

        dev = qml.device("default.qubit", wires=2, shots=10)

        def circuit(a, shots=0):
            qml.RX(a, wires=shots)
            return qml.sample(qml.PauliZ(wires=0))

        with pytest.warns(
            UserWarning, match="The 'shots' argument name is reserved for overriding"
        ):
            circuit = QNode(circuit, dev)

        assert len(circuit(0.8)) == 10
        assert circuit.qtape.operations[0].wires.labels == (0,)

        assert len(circuit(0.8, shots=1)) == 10
        assert circuit.qtape.operations[0].wires.labels == (1,)

        assert len(circuit(0.8, shots=0)) == 10
        assert circuit.qtape.operations[0].wires.labels == (0,)

    def test_no_shots_per_call_if_user_has_shots_qfunc_arg(self):
        """Tests that the per-call shots overwriting is suspended
        if user has a shots argument, but a warning is raised."""
        dev = qml.device("default.qubit", wires=[0, 1], shots=10)

        def circuit(a, shots):
            qml.RX(a, wires=shots)
            return qml.sample(qml.PauliZ(wires=0))

        # assert that warning is still raised
        with pytest.warns(
            UserWarning, match="The 'shots' argument name is reserved for overriding"
        ):
            circuit = QNode(circuit, dev)

        assert len(circuit(0.8, 1)) == 10
        assert circuit.qtape.operations[0].wires.labels == (1,)

        dev = qml.device("default.qubit", wires=2, shots=10)

        with pytest.warns(
            UserWarning, match="The 'shots' argument name is reserved for overriding"
        ):

            @qnode(dev)
            def circuit(a, shots):
                qml.RX(a, wires=shots)
                return qml.sample(qml.PauliZ(wires=0))

        assert len(circuit(0.8, shots=0)) == 10
        assert circuit.qtape.operations[0].wires.labels == (0,)

    @pytest.mark.parametrize("diff_method", ["backprop", "parameter-shift"])
    def test_shots_setting_does_not_mutate_device(self, diff_method):
        """Tests that per-call shots setting does not change the number of shots in the device."""

        dev = qml.device("default.qubit", wires=1, shots=3)

        @qnode(dev)
        def circuit(a):
            qml.RX(a, wires=0)
            return qml.sample(qml.PauliZ(wires=0))

        assert dev.shots == 3
        res = circuit(0.8, shots=2)
        assert len(res) == 2
        assert dev.shots == 3


@pytest.mark.xfail
class TestSpecs:
    """Tests for the qnode property specs"""

    def test_specs_error(self):
        """Tests an error is raised if the tape is not constructed."""

        dev = qml.device("default.qubit", wires=4)

        @qnode(dev)
        def circuit():
            return qml.expval(qml.PauliZ(0))

        with pytest.raises(qml.QuantumFunctionError, match=r"The QNode specifications"):
            circuit.specs

    @pytest.mark.parametrize(
        "diff_method, len_info", [("backprop", 10), ("parameter-shift", 12), ("adjoint", 11)]
    )
    def test_specs(self, diff_method, len_info):
        """Tests the specs property with backprop, parameter-shift and adjoint diff_method"""

        dev = qml.device("default.qubit", wires=4)

        @qnode(dev, diff_method=diff_method)
        def circuit(x, y):
            qml.RX(x[0], wires=0)
            qml.Toffoli(wires=(0, 1, 2))
            qml.CRY(x[1], wires=(0, 1))
            qml.Rot(x[2], x[3], y, wires=2)
            return qml.expval(qml.PauliZ(0)), qml.expval(qml.PauliX(1))

        x = pnp.array([0.05, 0.1, 0.2, 0.3], requires_grad=True)
        y = pnp.array(0.1, requires_grad=False)

        res = circuit(x, y)

        info = circuit.specs

        assert len(info) == len_info

        assert info["gate_sizes"] == defaultdict(int, {1: 2, 3: 1, 2: 1})
        assert info["gate_types"] == defaultdict(int, {"RX": 1, "Toffoli": 1, "CRY": 1, "Rot": 1})
        assert info["num_operations"] == 4
        assert info["num_observables"] == 2
        assert info["num_diagonalizing_gates"] == 1
        assert info["num_used_wires"] == 3
        assert info["depth"] == 3
        assert info["num_device_wires"] == 4

        assert info["diff_method"] == diff_method

        if diff_method == "parameter-shift":
            assert info["num_parameter_shift_executions"] == 7

        if diff_method != "backprop":
            assert info["device_name"] == "default.qubit"
            assert info["num_trainable_params"] == 4
        else:
            assert info["device_name"] == "default.qubit.autograd"


class TestTapeExpansion:
    """Test that tape expansion within the QNode works correctly"""

    @pytest.mark.parametrize(
        "diff_method,mode",
        [("parameter-shift", "backward"), ("adjoint", "forward"), ("adjoint", "backward")],
    )
    def test_device_expansion(self, diff_method, mode, mocker):
        """Test expansion of an unsupported operation on the device"""
        dev = qml.device("default.qubit", wires=1)

        class UnsupportedOp(qml.operation.Operation):
            num_wires = 1

            def expand(self):
                with qml.tape.QuantumTape() as tape:
                    qml.RX(3 * self.data[0], wires=self.wires)
                return tape

        @qnode(dev, diff_method=diff_method, mode=mode)
        def circuit(x):
            UnsupportedOp(x, wires=0)
            return qml.expval(qml.PauliZ(0))

        if diff_method == "adjoint" and mode == "forward":
            spy = mocker.spy(circuit.device, "execute_and_gradients")
        else:
            spy = mocker.spy(circuit.device, "batch_execute")

        x = np.array(0.5)
        circuit(x)

        tape = spy.call_args[0][0][0]
        assert len(tape.operations) == 1
        assert tape.operations[0].name == "RX"
        assert np.allclose(tape.operations[0].parameters, 3 * x)

    def test_no_gradient_expansion(self, mocker):
        """Test that an unsupported operation with defined gradient recipe is
        not expanded"""
        dev = qml.device("default.qubit", wires=1)

        class UnsupportedOp(qml.operation.Operation):
            num_wires = 1

            grad_method = "A"
            grad_recipe = ([[3 / 2, 1, np.pi / 6], [-3 / 2, 1, -np.pi / 6]],)

            def expand(self):
                with qml.tape.QuantumTape() as tape:
                    qml.RX(3 * self.data[0], wires=self.wires)
                return tape

        @qnode(dev, diff_method="parameter-shift", max_diff=2)
        def circuit(x):
            UnsupportedOp(x, wires=0)
            return qml.expval(qml.PauliZ(0))

        x = pnp.array(0.5, requires_grad=True)
        spy = mocker.spy(circuit.gradient_fn, "transform_fn")
        qml.grad(circuit)(x)

        # check that the gradient recipe was applied *prior* to
        # device expansion
        input_tape = spy.call_args[0][0]
        assert len(input_tape.operations) == 1
        assert input_tape.operations[0].name == "UnsupportedOp"
        assert input_tape.operations[0].data[0] == x

        shifted_tape1, shifted_tape2 = spy.spy_return[0]

        assert len(shifted_tape1.operations) == 1
        assert shifted_tape1.operations[0].name == "UnsupportedOp"

        assert len(shifted_tape2.operations) == 1
        assert shifted_tape2.operations[0].name == "UnsupportedOp"

        # check second derivative
        assert np.allclose(qml.grad(qml.grad(circuit))(x), -9 * np.cos(3 * x))

    def test_gradient_expansion(self, mocker):
        """Test that a *supported* operation with no gradient recipe is
        expanded when applying the gradient transform, but not for execution."""
        dev = qml.device("default.qubit", wires=1)

        class PhaseShift(qml.PhaseShift):
            grad_method = None

            def expand(self):
                with qml.tape.QuantumTape() as tape:
                    qml.RY(3 * self.data[0], wires=self.wires)
                return tape

        @qnode(dev, diff_method="parameter-shift", max_diff=2)
        def circuit(x):
            qml.Hadamard(wires=0)
            PhaseShift(x, wires=0)
            return qml.expval(qml.PauliX(0))

        spy = mocker.spy(circuit.device, "batch_execute")
        x = pnp.array(0.5, requires_grad=True)
        circuit(x)

        tape = spy.call_args[0][0][0]

        spy = mocker.spy(circuit.gradient_fn, "transform_fn")
        res = qml.grad(circuit, 0)(x)

        input_tape = spy.call_args[0][0]
        assert len(input_tape.operations) == 2
        assert input_tape.operations[1].name == "RY"
        assert input_tape.operations[1].data[0] == 3 * x

        shifted_tape1, shifted_tape2 = spy.spy_return[0]

        assert len(shifted_tape1.operations) == 2
        assert shifted_tape1.operations[1].name == "RY"

        assert len(shifted_tape2.operations) == 2
        assert shifted_tape2.operations[1].name == "RY"

        assert np.allclose(res, -3 * np.sin(3 * x))

        # test second order derivatives
        res = qml.grad(qml.grad(circuit, 0))(x)
        assert np.allclose(res, -9 * np.cos(3 * x))

    def test_hamiltonian_expansion_analytic(self):
        """Test result if there are non-commuting groups and the number of shots is None"""
        dev = qml.device("default.qubit", wires=3, shots=None)

        obs = [qml.PauliX(0), qml.PauliX(0) @ qml.PauliZ(1), qml.PauliZ(0) @ qml.PauliZ(1)]
        c = np.array([-0.6543, 0.24, 0.54])
        H = qml.Hamiltonian(c, obs)
        H.compute_grouping()

        assert len(H.grouping_indices) == 2

        @qnode(dev)
        def circuit():
            return qml.expval(H)

        res = circuit()
        assert np.allclose(res, c[2], atol=0.1)

    def test_hamiltonian_expansion_finite_shots(self, mocker):
        """Test that the Hamiltonian is expanded if there
        are non-commuting groups and the number of shots is finite"""
        dev = qml.device("default.qubit", wires=3, shots=50000)

        obs = [qml.PauliX(0), qml.PauliX(0) @ qml.PauliZ(1), qml.PauliZ(0) @ qml.PauliZ(1)]
        c = np.array([-0.6543, 0.24, 0.54])
        H = qml.Hamiltonian(c, obs)
        H.compute_grouping()

        assert len(H.grouping_indices) == 2

        @qnode(dev)
        def circuit():
            return qml.expval(H)

        spy = mocker.spy(qml.transforms, "hamiltonian_expand")
        res = circuit()
        assert np.allclose(res, c[2], atol=0.1)

        spy.assert_called()
        tapes, fn = spy.spy_return

        assert len(tapes) == 2

    def test_invalid_hamiltonian_expansion_finite_shots(self, mocker):
        """Test that an error is raised if multiple expectations are requested
        when using finite shots"""
        dev = qml.device("default.qubit", wires=3, shots=50000)

        obs = [qml.PauliX(0), qml.PauliX(0) @ qml.PauliZ(1), qml.PauliZ(0) @ qml.PauliZ(1)]
        c = np.array([-0.6543, 0.24, 0.54])
        H = qml.Hamiltonian(c, obs)
        H.compute_grouping()

        assert len(H.grouping_indices) == 2

        @qnode(dev)
        def circuit():
            return qml.expval(H), qml.expval(H)

        with pytest.raises(
            ValueError, match="Can only return the expectation of a single Hamiltonian"
        ):
            circuit()

    def test_device_expansion_strategy(self, mocker):
        """Test that the device expansion strategy performs the device
        decomposition at construction time, and not at execution time"""
        dev = qml.device("default.qubit", wires=2)
        x = np.array(0.5)

        @qnode(dev, diff_method="parameter-shift", expansion_strategy="device")
        def circuit(x):
            qml.SingleExcitation(x, wires=[0, 1])
            return qml.expval(qml.PauliX(0))

        assert circuit.expansion_strategy == "device"
        assert circuit.execute_kwargs["expand_fn"] is None

        spy_expand = mocker.spy(circuit.device, "expand_fn")

        circuit.construct([x], {})
        assert len(circuit.tape.operations) > 0
        spy_expand.assert_called_once()

        circuit(x)
        assert len(spy_expand.call_args_list) == 2

        qml.grad(circuit)(x)
        assert len(spy_expand.call_args_list) == 3

    def test_expansion_multiple_qwc_observables(self, mocker):
        """Test that the QNode correctly expands tapes that return
        multiple measurements of commuting observables"""
        dev = qml.device("default.qubit", wires=2)
        obs = [qml.PauliX(0), qml.PauliX(0) @ qml.PauliY(1)]

        @qml.qnode(dev)
        def circuit(x, y):
            qml.RX(x, wires=0)
            qml.RY(y, wires=1)
            return [qml.expval(o) for o in obs]

        spy_expand = mocker.spy(circuit.device, "expand_fn")
        params = [0.1, 0.2]
        res = circuit(*params)

        tape = spy_expand.spy_return
        rotations, observables = qml.grouping.diagonalize_qwc_pauli_words(obs)

        assert tape.observables[0].name == observables[0].name
        assert tape.observables[1].name == observables[1].name

        assert tape.operations[-2].name == rotations[0].name
        assert tape.operations[-2].parameters == rotations[0].parameters
        assert tape.operations[-1].name == rotations[1].name
        assert tape.operations[-1].parameters == rotations[1].parameters

        # check output value is consistent with a Hamiltonian expectation
        coeffs = np.array([1.0, 1.0])
        H = qml.Hamiltonian(coeffs, obs)

        @qml.qnode(dev)
        def circuit2(x, y):
            qml.RX(x, wires=0)
            qml.RY(y, wires=1)
            return qml.expval(H)

        res_H = circuit2(*params)
        assert np.allclose(coeffs @ res, res_H)
<|MERGE_RESOLUTION|>--- conflicted
+++ resolved
@@ -1,1184 +1,1180 @@
-# Copyright 2018-2021 Xanadu Quantum Technologies Inc.
-
-# Licensed under the Apache License, Version 2.0 (the "License");
-# you may not use this file except in compliance with the License.
-# You may obtain a copy of the License at
-
-#     http://www.apache.org/licenses/LICENSE-2.0
-
-# Unless required by applicable law or agreed to in writing, software
-# distributed under the License is distributed on an "AS IS" BASIS,
-# WITHOUT WARRANTIES OR CONDITIONS OF ANY KIND, either express or implied.
-# See the License for the specific language governing permissions and
-# limitations under the License.
-"""Unit tests for the QNode"""
-from collections import defaultdict
-import pytest
-import numpy as np
-from scipy.sparse import coo_matrix
-
-import pennylane as qml
-from pennylane import numpy as pnp
-from pennylane import qnode, QNode
-from pennylane.transforms import draw
-from pennylane.tape import JacobianTape
-
-
-def dummyfunc():
-    return None
-
-
-class TestValidation:
-    """Tests for QNode creation and validation"""
-
-    def test_invalid_interface(self):
-        """Test that an exception is raised for an invalid interface"""
-        dev = qml.device("default.qubit", wires=1)
-        test_interface = "something"
-        expected_error = fr"Unknown interface {test_interface}\. Interface must be one of"
-
-        with pytest.raises(qml.QuantumFunctionError, match=expected_error):
-            QNode(dummyfunc, dev, interface="something")
-
-    def test_changing_invalid_interface(self):
-        """Test that an exception is raised for an invalid interface
-        on a pre-existing QNode"""
-        dev = qml.device("default.qubit", wires=1)
-        test_interface = "something"
-
-        @qnode(dev)
-        def circuit(x):
-            qml.RX(wires=0)
-            return qml.probs(wires=0)
-
-        expected_error = fr"Unknown interface {test_interface}\. Interface must be one of"
-
-        with pytest.raises(qml.QuantumFunctionError, match=expected_error):
-            circuit.interface = test_interface
-
-    def test_valid_interface(self):
-        """Test that changing to a valid interface works as expected, and the
-        diff method is updated as required."""
-        torch = pytest.importorskip("torch")
-        dev = qml.device("default.qubit", wires=1)
-
-        @qnode(dev, interface="autograd", diff_method="best")
-        def circuit(x):
-            qml.RX(wires=0)
-            return qml.probs(wires=0)
-
-        assert circuit.device.short_name == "default.qubit.autograd"
-        assert circuit.gradient_fn == "backprop"
-
-        circuit.interface = "torch"
-        assert circuit.device.short_name == "default.qubit.torch"
-        assert circuit.gradient_fn == "backprop"
-
-    def test_invalid_device(self):
-        """Test that an exception is raised for an invalid device"""
-        with pytest.raises(qml.QuantumFunctionError, match="Invalid device"):
-            QNode(dummyfunc, None)
-
-    def test_validate_device_method(self, monkeypatch):
-        """Test that the method for validating the device diff method
-        tape works as expected"""
-        dev = qml.device("default.qubit", wires=1)
-
-        with pytest.raises(
-            qml.QuantumFunctionError,
-            match="does not provide a native method for computing the jacobian",
-        ):
-            QNode._validate_device_method(dev)
-
-        monkeypatch.setitem(dev._capabilities, "provides_jacobian", True)
-        method, diff_options, device = QNode._validate_device_method(dev)
-
-        assert method == "device"
-        assert device is dev
-
-    def test_validate_backprop_method_invalid_device(self):
-        """Test that the method for validating the backprop diff method
-        tape raises an exception if the device does not support backprop."""
-        dev = qml.device("default.gaussian", wires=1)
-
-        with pytest.raises(qml.QuantumFunctionError, match="does not support native computations"):
-            QNode._validate_backprop_method(dev, None)
-
-    def test_validate_backprop_method_invalid_interface(self, monkeypatch):
-        """Test that the method for validating the backprop diff method
-        tape raises an exception if the wrong interface is provided"""
-        dev = qml.device("default.qubit", wires=1)
-        test_interface = "something"
-
-        monkeypatch.setitem(dev._capabilities, "passthru_interface", test_interface)
-
-        with pytest.raises(qml.QuantumFunctionError, match=f"when using the {test_interface}"):
-            QNode._validate_backprop_method(dev, None)
-
-    def test_validate_backprop_method(self, monkeypatch):
-        """Test that the method for validating the backprop diff method
-        tape works as expected"""
-        dev = qml.device("default.qubit", wires=1)
-        test_interface = "something"
-        monkeypatch.setitem(dev._capabilities, "passthru_interface", test_interface)
-
-        method, diff_options, device = QNode._validate_backprop_method(dev, "something")
-
-        assert method == "backprop"
-        assert device is dev
-
-    def test_validate_backprop_child_method(self, monkeypatch):
-        """Test that the method for validating the backprop diff method
-        tape works as expected if a child device supports backprop"""
-        dev = qml.device("default.qubit", wires=1)
-        test_interface = "something"
-
-        orig_capabilities = dev.capabilities().copy()
-        orig_capabilities["passthru_devices"] = {test_interface: "default.gaussian"}
-        monkeypatch.setattr(dev, "capabilities", lambda: orig_capabilities)
-
-        method, diff_options, device = QNode._validate_backprop_method(dev, test_interface)
-
-        assert method == "backprop"
-        assert isinstance(device, qml.devices.DefaultGaussian)
-
-    def test_validate_backprop_child_method_wrong_interface(self, monkeypatch):
-        """Test that the method for validating the backprop diff method
-        tape raises an error if a child device supports backprop but using a different interface"""
-        dev = qml.device("default.qubit", wires=1)
-        test_interface = "something"
-
-        orig_capabilities = dev.capabilities().copy()
-        orig_capabilities["passthru_devices"] = {test_interface: "default.gaussian"}
-        monkeypatch.setattr(dev, "capabilities", lambda: orig_capabilities)
-
-        with pytest.raises(
-            qml.QuantumFunctionError, match=r"when using the \['something'\] interface"
-        ):
-            QNode._validate_backprop_method(dev, "another_interface")
-
-    @pytest.mark.parametrize("device_string", ("default.qubit", "default.qubit.autograd"))
-    def test_validate_backprop_finite_shots(self, device_string):
-        """Test that a device with finite shots cannot be used with backpropagation."""
-        dev = qml.device(device_string, wires=1, shots=100)
-
-        with pytest.raises(qml.QuantumFunctionError, match=r"Backpropagation is only supported"):
-            QNode._validate_backprop_method(dev, "autograd")
-
-    def test_parameter_shift_qubit_device(self):
-        """Test that the _validate_parameter_shift method
-        returns the correct gradient transform for qubit devices."""
-        dev = qml.device("default.qubit", wires=1)
-        gradient_fn = QNode._validate_parameter_shift(dev)
-        assert gradient_fn[0] is qml.gradients.param_shift
-
-    def test_parameter_shift_cv_device(self):
-        """Test that the _validate_parameter_shift method
-        returns the correct gradient transform for cv devices."""
-        dev = qml.device("default.gaussian", wires=1)
-        gradient_fn = QNode._validate_parameter_shift(dev)
-        assert gradient_fn[0] is qml.gradients.param_shift_cv
-        assert gradient_fn[1] == {"dev": dev}
-
-    def test_parameter_shift_tape_unknown_model(self, monkeypatch):
-        """Test that an unknown model raises an exception"""
-
-        def capabilities(cls):
-            capabilities = cls._capabilities
-            capabilities.update(model="None")
-            return capabilities
-
-        monkeypatch.setattr(qml.devices.DefaultQubit, "capabilities", capabilities)
-        dev = qml.device("default.qubit", wires=1)
-
-        with pytest.raises(
-            qml.QuantumFunctionError, match="does not support the parameter-shift rule"
-        ):
-            QNode._validate_parameter_shift(dev)
-
-    def test_best_method(self, monkeypatch):
-        """Test that the method for determining the best diff method
-        for a given device and interface works correctly"""
-        dev = qml.device("default.qubit", wires=1)
-        monkeypatch.setitem(dev._capabilities, "passthru_interface", "some_interface")
-        monkeypatch.setitem(dev._capabilities, "provides_jacobian", True)
-
-        # device is top priority
-        res = QNode.get_best_method(dev, "another_interface")
-        assert res == ("device", {}, dev)
-
-        # backprop is next priority
-        monkeypatch.setitem(dev._capabilities, "provides_jacobian", False)
-        res = QNode.get_best_method(dev, "some_interface")
-        assert res == ("backprop", {}, dev)
-
-        # The next fallback is parameter-shift.
-        res = QNode.get_best_method(dev, "another_interface")
-        assert res == (qml.gradients.param_shift, {}, dev)
-
-        # finally, if both fail, finite differences is the fallback
-        def capabilities(cls):
-            capabilities = cls._capabilities
-            capabilities.update(model="None")
-            return capabilities
-
-        monkeypatch.setattr(qml.devices.DefaultQubit, "capabilities", capabilities)
-        res = QNode.get_best_method(dev, "another_interface")
-        assert res == (qml.gradients.finite_diff, {}, dev)
-
-    def test_diff_method(self, mocker):
-        """Test that a user-supplied diff method correctly returns the right
-        diff method."""
-        dev = qml.device("default.qubit", wires=1)
-
-        mock_best = mocker.patch("pennylane.QNode.get_best_method")
-        mock_best.return_value = ("best", {}, dev)
-
-        mock_backprop = mocker.patch("pennylane.QNode._validate_backprop_method")
-        mock_backprop.return_value = ("backprop", {}, dev)
-
-        mock_device = mocker.patch("pennylane.QNode._validate_device_method")
-        mock_device.return_value = ("device", {}, dev)
-
-        qn = QNode(dummyfunc, dev, diff_method="best")
-        assert qn.diff_method == "best"
-        assert qn.gradient_fn == "best"
-
-        qn = QNode(dummyfunc, dev, diff_method="backprop")
-        assert qn.diff_method == "backprop"
-        assert qn.gradient_fn == "backprop"
-        mock_backprop.assert_called_once()
-
-        qn = QNode(dummyfunc, dev, diff_method="device")
-        assert qn.diff_method == "device"
-        assert qn.gradient_fn == "device"
-        mock_device.assert_called_once()
-
-        qn = QNode(dummyfunc, dev, diff_method="finite-diff")
-        assert qn.diff_method == "finite-diff"
-        assert qn.gradient_fn is qml.gradients.finite_diff
-
-        qn = QNode(dummyfunc, dev, diff_method="parameter-shift")
-        assert qn.diff_method == "parameter-shift"
-        assert qn.gradient_fn is qml.gradients.param_shift
-
-        # check that get_best_method was only ever called once
-        mock_best.assert_called_once()
-
-    def test_gradient_transform(self, mocker):
-        """Test passing a gradient transform directly to a QNode"""
-        dev = qml.device("default.qubit", wires=1)
-        spy = mocker.spy(qml.gradients.finite_difference, "finite_diff_coeffs")
-
-        @qnode(dev, diff_method=qml.gradients.finite_diff)
-        def circuit(x):
-            qml.RX(x, wires=0)
-            return qml.expval(qml.PauliZ(0))
-
-        assert circuit.gradient_fn is qml.gradients.finite_diff
-
-<<<<<<< HEAD
-        qml.grad(circuit, 0)(0.5)
-=======
-        qml.grad(circuit)(pnp.array(0.5, requires_grad=True))
->>>>>>> fec189fc
-        spy.assert_called()
-
-    def test_unknown_diff_method_string(self):
-        """Test that an exception is raised for an unknown differentiation method string"""
-        dev = qml.device("default.qubit", wires=1)
-
-        with pytest.raises(
-            qml.QuantumFunctionError, match="Differentiation method hello not recognized"
-        ):
-            QNode(dummyfunc, dev, diff_method="hello")
-
-    def test_unknown_diff_method_type(self):
-        """Test that an exception is raised for an unknown differentiation method type"""
-        dev = qml.device("default.qubit", wires=1)
-
-        with pytest.raises(
-            qml.QuantumFunctionError,
-            match="Differentiation method 5 must be a gradient transform or a string",
-        ):
-            QNode(dummyfunc, dev, diff_method=5)
-
-    def test_validate_adjoint_invalid_device(self):
-        """Test if a ValueError is raised when an invalid device is provided to
-        _validate_adjoint_method"""
-
-        dev = qml.device("default.gaussian", wires=1)
-
-        with pytest.raises(ValueError, match="The default.gaussian device does not"):
-            QNode._validate_adjoint_method(dev)
-
-    def test_validate_adjoint_finite_shots(self):
-        """Test that a UserWarning is raised when device has finite shots"""
-
-        dev = qml.device("default.qubit", wires=1, shots=1)
-
-        with pytest.warns(
-            UserWarning, match="Requested adjoint differentiation to be computed with finite shots."
-        ):
-            QNode._validate_adjoint_method(dev)
-
-    def test_adjoint_finite_shots(self):
-        """Tests that UserWarning is raised with the adjoint differentiation method
-        on QNode construction when the device has finite shots
-        """
-
-        dev = qml.device("default.qubit", wires=1, shots=1)
-
-        with pytest.warns(
-            UserWarning, match="Requested adjoint differentiation to be computed with finite shots."
-        ):
-
-            @qnode(dev, diff_method="adjoint")
-            def circ():
-                return qml.expval(qml.PauliZ(0))
-
-    def test_sparse_diffmethod_error(self):
-        """Test that an error is raised when the observable is SparseHamiltonian and the
-        differentiation method is not parameter-shift."""
-        dev = qml.device("default.qubit", wires=2, shots=None)
-
-        @qnode(dev, diff_method="backprop")
-        def circuit(param):
-            qml.RX(param, wires=0)
-            return qml.expval(qml.SparseHamiltonian(coo_matrix(np.eye(4)), [0, 1]))
-
-        with pytest.raises(
-            qml.QuantumFunctionError,
-            match="SparseHamiltonian observable must be"
-            " used with the parameter-shift differentiation method",
-        ):
-            qml.grad(circuit)([0.5])
-
-    def test_qnode_print(self):
-        """Test that printing a QNode object yields the right information."""
-        dev = qml.device("default.qubit", wires=1)
-
-        def func(x):
-            qml.RX(x, wires=0)
-            return qml.expval(qml.PauliZ(0))
-
-        qn = QNode(func, dev)
-
-        assert (
-            qn.__repr__()
-            == "<QNode: wires=1, device='default.qubit.autograd', interface='autograd', diff_method='best'>"
-        )
-
-    def test_diff_method_none(self, tol):
-        """Test that diff_method=None creates a QNode with no interface, and no
-        device swapping."""
-        dev = qml.device("default.qubit", wires=1)
-
-        @qnode(dev, diff_method=None)
-        def circuit(x):
-            qml.RX(x, wires=0)
-            return qml.expval(qml.PauliZ(0))
-
-        assert circuit.interface is None
-        assert circuit.gradient_fn is None
-        assert circuit.device is dev
-
-        # QNode can still be executed
-        assert np.allclose(circuit(0.5), np.cos(0.5), atol=tol, rtol=0)
-
-        with pytest.warns(UserWarning, match="Output seems independent of input"):
-            grad = qml.grad(circuit)(0.5)
-
-        assert np.allclose(grad, 0)
-
-
-class TestTapeConstruction:
-    """Tests for the tape construction"""
-
-    def test_basic_tape_construction(self, tol):
-        """Test that a quantum tape is properly constructed"""
-        dev = qml.device("default.qubit", wires=2)
-
-        def func(x, y):
-            qml.RX(x, wires=0)
-            qml.RY(y, wires=1)
-            qml.CNOT(wires=[0, 1])
-            return qml.expval(qml.PauliZ(0))
-
-        qn = QNode(func, dev)
-
-        x = pnp.array(0.12, requires_grad=True)
-        y = pnp.array(0.54, requires_grad=True)
-
-        res = qn(x, y)
-
-        assert isinstance(qn.qtape, JacobianTape)
-        assert len(qn.qtape.operations) == 3
-        assert len(qn.qtape.observables) == 1
-        assert qn.qtape.num_params == 2
-
-        expected = qn.qtape.execute(dev)
-        assert np.allclose(res, expected, atol=tol, rtol=0)
-
-        # when called, a new quantum tape is constructed
-        old_tape = qn.qtape
-        res2 = qn(x, y)
-
-        assert np.allclose(res, res2, atol=tol, rtol=0)
-        assert qn.qtape is not old_tape
-
-    def test_jacobian(self, tol):
-        """Test the jacobian computation"""
-        dev = qml.device("default.qubit", wires=2)
-
-        def func(x, y):
-            qml.RX(x, wires=0)
-            qml.RY(y, wires=1)
-            qml.CNOT(wires=[0, 1])
-            return qml.probs(wires=0), qml.probs(wires=1)
-
-        qn = QNode(func, dev, diff_method="finite-diff", h=1e-8, approx_order=2)
-        assert qn.gradient_kwargs["h"] == 1e-8
-        assert qn.gradient_kwargs["approx_order"] == 2
-
-        jac = qn.gradient_fn(qn)(
-            pnp.array(0.45, requires_grad=True), pnp.array(0.1, requires_grad=True)
-        )
-        assert isinstance(jac, tuple) and len(jac) == 2
-        assert jac[0].shape == (2, 2)
-        assert jac[1].shape == (2, 2)
-
-    def test_returning_non_measurements(self):
-        """Test that an exception is raised if a non-measurement
-        is returned from the QNode."""
-        dev = qml.device("default.qubit", wires=2)
-
-        def func(x, y):
-            qml.RX(x, wires=0)
-            qml.RY(y, wires=1)
-            qml.CNOT(wires=[0, 1])
-            return 5
-
-        qn = QNode(func, dev)
-
-        with pytest.raises(
-            qml.QuantumFunctionError, match="must return either a single measurement"
-        ):
-            qn(5, 1)
-
-        def func(x, y):
-            qml.RX(x, wires=0)
-            qml.RY(y, wires=1)
-            qml.CNOT(wires=[0, 1])
-            return qml.expval(qml.PauliZ(0)), 5
-
-        qn = QNode(func, dev)
-
-        with pytest.raises(
-            qml.QuantumFunctionError, match="must return either a single measurement"
-        ):
-            qn(5, 1)
-
-    def test_inconsistent_measurement_order(self):
-        """Test that an exception is raised if measurements are returned in an
-        order different to how they were queued on the tape"""
-        dev = qml.device("default.qubit", wires=2)
-
-        def func(x, y):
-            qml.RX(x, wires=0)
-            qml.RY(y, wires=1)
-            qml.CNOT(wires=[0, 1])
-            m = qml.expval(qml.PauliZ(0))
-            return qml.expval(qml.PauliX(1)), m
-
-        qn = QNode(func, dev)
-
-        with pytest.raises(
-            qml.QuantumFunctionError,
-            match="measurements must be returned in the order they are measured",
-        ):
-            qn(5, 1)
-
-    def test_consistent_measurement_order(self):
-        """Test evaluation proceeds as expected if measurements are returned in the
-        same order to how they were queued on the tape"""
-        dev = qml.device("default.qubit", wires=2)
-
-        def func(x, y):
-            global op1, op2, op3, m1, m2
-            op1 = qml.RX(x, wires=0)
-            op2 = qml.RY(y, wires=1)
-            op3 = qml.CNOT(wires=[0, 1])
-            m1 = qml.expval(qml.PauliZ(0))
-            m2 = qml.expval(qml.PauliX(1))
-            return [m1, m2]
-
-        qn = QNode(func, dev)
-        qn(5, 1)  # evaluate the QNode
-        assert qn.qtape.operations == [op1, op2, op3]
-        assert qn.qtape.measurements == [m1, m2]
-
-    @pytest.mark.xfail
-    def test_multiple_observables_same_wire_expval(self, mocker):
-        """Test that the QNode supports returning expectation values of observables that are on the
-        same wire (provided that they are Pauli words and qubit-wise commuting)"""
-        dev = qml.device("default.qubit", wires=3)
-
-        w = np.random.random((2, 3, 3))
-
-        @qnode(dev)
-        def f(w):
-            qml.templates.StronglyEntanglingLayers(w, wires=range(3))
-            return (
-                qml.expval(qml.PauliX(0)),
-                qml.expval(qml.PauliX(0) @ qml.PauliZ(1)),
-                qml.expval(qml.PauliX(2)),
-            )
-
-        spy = mocker.spy(qml.devices.DefaultQubit, "apply")
-        res = f(w)
-        spy.assert_called_once()
-
-        obs = [qml.PauliX(0), qml.PauliX(0) @ qml.PauliZ(1), qml.PauliX(2)]
-        qnodes = qml.map(qml.templates.StronglyEntanglingLayers, obs, dev)
-        res_2 = qnodes(w)
-
-        assert np.allclose(res, res_2)
-
-    @pytest.mark.xfail
-    def test_multiple_observables_same_wire_mixed(self, mocker):
-        """Test that the QNode supports returning observables that are on the
-        same wire but with different return types (provided that the observables are Pauli words and
-        qubit-wise commuting)"""
-        dev = qml.device("default.qubit", wires=3)
-
-        w = np.random.random((2, 3, 3))
-
-        @qnode(dev)
-        def f(w):
-            qml.templates.StronglyEntanglingLayers(w, wires=range(3))
-            return qml.expval(qml.PauliX(0)), qml.var(qml.PauliX(0) @ qml.PauliZ(1))
-
-        spy = mocker.spy(qml.devices.DefaultQubit, "apply")
-        res = f(w)
-        spy.assert_called_once()
-
-        q1 = qml.map(qml.templates.StronglyEntanglingLayers, [qml.PauliX(0)], dev, measure="expval")
-        q2 = qml.map(
-            qml.templates.StronglyEntanglingLayers,
-            [qml.PauliX(0) @ qml.PauliZ(1)],
-            dev,
-            measure="var",
-        )
-
-        res_2 = np.array([q1(w), q2(w)]).squeeze()
-
-        assert np.allclose(res, res_2)
-
-    def test_operator_all_wires(self, monkeypatch, tol):
-        """Test that an operator that must act on all wires
-        does, or raises an error."""
-        monkeypatch.setattr(qml.RX, "num_wires", qml.operation.AllWires)
-
-        def circuit(x):
-            qml.RX(x, wires=0)
-            return qml.expval(qml.PauliZ(0))
-
-        dev = qml.device("default.qubit", wires=2)
-        qnode = QNode(circuit, dev)
-
-        with pytest.raises(qml.QuantumFunctionError, match="Operator RX must act on all wires"):
-            qnode(0.5)
-
-        dev = qml.device("default.qubit", wires=1)
-        qnode = QNode(circuit, dev)
-        assert np.allclose(qnode(0.5), np.cos(0.5), atol=tol, rtol=0)
-
-
-class TestDecorator:
-    """Unit tests for the decorator"""
-
-    def test_decorator(self, tol):
-        """Test that the decorator correctly creates a QNode."""
-        dev = qml.device("default.qubit", wires=2)
-
-        @qnode(dev)
-        def func(x, y):
-            """My function docstring"""
-            qml.RX(x, wires=0)
-            qml.RY(y, wires=1)
-            qml.CNOT(wires=[0, 1])
-            return qml.expval(qml.PauliZ(0))
-
-        assert isinstance(func, QNode)
-        assert func.__doc__ == "My function docstring"
-
-        x = pnp.array(0.12, requires_grad=True)
-        y = pnp.array(0.54, requires_grad=True)
-
-        res = func(x, y)
-
-        assert isinstance(func.qtape, JacobianTape)
-        assert len(func.qtape.operations) == 3
-        assert len(func.qtape.observables) == 1
-        assert func.qtape.num_params == 2
-
-        expected = func.qtape.execute(dev)
-        assert np.allclose(res, expected, atol=tol, rtol=0)
-
-        # when called, a new quantum tape is constructed
-        old_tape = func.qtape
-        res2 = func(x, y)
-
-        assert np.allclose(res, res2, atol=tol, rtol=0)
-        assert func.qtape is not old_tape
-
-
-class TestIntegration:
-    """Integration tests."""
-
-    def test_correct_number_of_executions_autograd(self):
-        """Test that number of executions are tracked in the autograd interface."""
-
-        def func():
-            qml.Hadamard(wires=0)
-            qml.CNOT(wires=[0, 1])
-            return qml.expval(qml.PauliZ(0))
-
-        dev = qml.device("default.qubit", wires=2)
-        qn = QNode(func, dev, interface="autograd")
-
-        for i in range(2):
-            qn()
-
-        assert dev.num_executions == 2
-
-        qn2 = QNode(func, dev, interface="autograd")
-        for i in range(3):
-            qn2()
-
-        assert dev.num_executions == 5
-
-    def test_correct_number_of_executions_tf(self):
-        """Test that number of executions are tracked in the tf interface."""
-        tf = pytest.importorskip("tf")
-
-        def func():
-            qml.Hadamard(wires=0)
-            qml.CNOT(wires=[0, 1])
-            return qml.expval(qml.PauliZ(0))
-
-        dev = qml.device("default.qubit", wires=2)
-        qn = QNode(func, dev, interface="tf")
-        for i in range(2):
-            qn()
-
-        assert dev.num_executions == 2
-
-        qn2 = QNode(func, dev, interface="tf")
-        for i in range(3):
-            qn2()
-
-        assert dev.num_executions == 5
-
-        # qubit of different interface
-        qn3 = QNode(func, dev, interface="autograd")
-        qn3()
-
-        assert dev.num_executions == 6
-
-    def test_correct_number_of_executions_torch(self):
-        """Test that number of executions are tracked in the torch interface."""
-        torch = pytest.importorskip("torch")
-
-        def func():
-            qml.Hadamard(wires=0)
-            qml.CNOT(wires=[0, 1])
-            return qml.expval(qml.PauliZ(0))
-
-        dev = qml.device("default.qubit", wires=2)
-        qn = QNode(func, dev, interface="torch")
-        for i in range(2):
-            qn()
-
-        assert dev.num_executions == 2
-
-        qn2 = QNode(func, dev, interface="torch")
-        for i in range(3):
-            qn2()
-
-        assert dev.num_executions == 5
-
-        # qubit of different interface
-        qn3 = QNode(func, dev, interface="autograd")
-        qn3()
-
-        assert dev.num_executions == 6
-
-    @pytest.mark.parametrize("diff_method", ["parameter-shift", "finite-diff"])
-    def test_single_expectation_value_with_argnum_one(self, diff_method, tol):
-        """Tests correct output shape and evaluation for a QNode
-        with a single expval output where only one parameter is chosen to
-        estimate the jacobian.
-
-        This test relies on the fact that exactly one term of the estimated
-        jacobian will match the expected analytical value.
-        """
-        from pennylane import numpy as anp
-
-        dev = qml.device("default.qubit", wires=2)
-
-        x = anp.array(0.543, requires_grad=True)
-        y = anp.array(-0.654, requires_grad=True)
-
-        @qnode(
-            dev, diff_method=diff_method, argnum=[1]
-        )  # <--- we only choose one trainable parameter
-        def circuit(x, y):
-            qml.RX(x, wires=[0])
-            qml.RY(y, wires=[1])
-            qml.CNOT(wires=[0, 1])
-            return qml.expval(qml.PauliZ(0) @ qml.PauliX(1))
-
-        res = qml.grad(circuit)(x, y)
-        assert len(res) == 2
-
-        expected = (0, np.cos(y) * np.cos(x))
-        res = res
-        expected = expected
-
-        assert np.allclose(res, expected, atol=tol, rtol=0)
-
-
-class TestShots:
-    """Unit tests for specifying shots per call."""
-
-    def test_specify_shots_per_call_sample(self):
-        """Tests that shots can be set per call for a sample return type."""
-        dev = qml.device("default.qubit", wires=1, shots=10)
-
-        @qnode(dev)
-        def circuit(a):
-            qml.RX(a, wires=0)
-            return qml.sample(qml.PauliZ(wires=0))
-
-        assert len(circuit(0.8)) == 10
-        assert len(circuit(0.8, shots=2)) == 2
-        assert len(circuit(0.8, shots=3178)) == 3178
-        assert len(circuit(0.8)) == 10
-
-    def test_specify_shots_per_call_expval(self):
-        """Tests that shots can be set per call for an expectation value.
-        Note: this test has a vanishingly small probability to fail."""
-        dev = qml.device("default.qubit", wires=1, shots=None)
-
-        @qnode(dev)
-        def circuit():
-            qml.Hadamard(wires=0)
-            return qml.expval(qml.PauliZ(wires=0))
-
-        # check that the circuit is analytic
-        res1 = [circuit() for _ in range(100)]
-        assert np.std(res1) == 0.0
-        assert circuit.device._shots is None
-
-        # check that the circuit is temporary non-analytic
-        res1 = [circuit(shots=1) for _ in range(100)]
-        assert np.std(res1) != 0.0
-
-        # check that the circuit is analytic again
-        res1 = [circuit() for _ in range(100)]
-        assert np.std(res1) == 0.0
-        assert circuit.device._shots is None
-
-    def test_no_shots_per_call_if_user_has_shots_qfunc_kwarg(self):
-        """Tests that the per-call shots overwriting is suspended if user
-        has a shots keyword argument, but a warning is raised."""
-
-        dev = qml.device("default.qubit", wires=2, shots=10)
-
-        def circuit(a, shots=0):
-            qml.RX(a, wires=shots)
-            return qml.sample(qml.PauliZ(wires=0))
-
-        with pytest.warns(
-            UserWarning, match="The 'shots' argument name is reserved for overriding"
-        ):
-            circuit = QNode(circuit, dev)
-
-        assert len(circuit(0.8)) == 10
-        assert circuit.qtape.operations[0].wires.labels == (0,)
-
-        assert len(circuit(0.8, shots=1)) == 10
-        assert circuit.qtape.operations[0].wires.labels == (1,)
-
-        assert len(circuit(0.8, shots=0)) == 10
-        assert circuit.qtape.operations[0].wires.labels == (0,)
-
-    def test_no_shots_per_call_if_user_has_shots_qfunc_arg(self):
-        """Tests that the per-call shots overwriting is suspended
-        if user has a shots argument, but a warning is raised."""
-        dev = qml.device("default.qubit", wires=[0, 1], shots=10)
-
-        def circuit(a, shots):
-            qml.RX(a, wires=shots)
-            return qml.sample(qml.PauliZ(wires=0))
-
-        # assert that warning is still raised
-        with pytest.warns(
-            UserWarning, match="The 'shots' argument name is reserved for overriding"
-        ):
-            circuit = QNode(circuit, dev)
-
-        assert len(circuit(0.8, 1)) == 10
-        assert circuit.qtape.operations[0].wires.labels == (1,)
-
-        dev = qml.device("default.qubit", wires=2, shots=10)
-
-        with pytest.warns(
-            UserWarning, match="The 'shots' argument name is reserved for overriding"
-        ):
-
-            @qnode(dev)
-            def circuit(a, shots):
-                qml.RX(a, wires=shots)
-                return qml.sample(qml.PauliZ(wires=0))
-
-        assert len(circuit(0.8, shots=0)) == 10
-        assert circuit.qtape.operations[0].wires.labels == (0,)
-
-    @pytest.mark.parametrize("diff_method", ["backprop", "parameter-shift"])
-    def test_shots_setting_does_not_mutate_device(self, diff_method):
-        """Tests that per-call shots setting does not change the number of shots in the device."""
-
-        dev = qml.device("default.qubit", wires=1, shots=3)
-
-        @qnode(dev)
-        def circuit(a):
-            qml.RX(a, wires=0)
-            return qml.sample(qml.PauliZ(wires=0))
-
-        assert dev.shots == 3
-        res = circuit(0.8, shots=2)
-        assert len(res) == 2
-        assert dev.shots == 3
-
-
-@pytest.mark.xfail
-class TestSpecs:
-    """Tests for the qnode property specs"""
-
-    def test_specs_error(self):
-        """Tests an error is raised if the tape is not constructed."""
-
-        dev = qml.device("default.qubit", wires=4)
-
-        @qnode(dev)
-        def circuit():
-            return qml.expval(qml.PauliZ(0))
-
-        with pytest.raises(qml.QuantumFunctionError, match=r"The QNode specifications"):
-            circuit.specs
-
-    @pytest.mark.parametrize(
-        "diff_method, len_info", [("backprop", 10), ("parameter-shift", 12), ("adjoint", 11)]
-    )
-    def test_specs(self, diff_method, len_info):
-        """Tests the specs property with backprop, parameter-shift and adjoint diff_method"""
-
-        dev = qml.device("default.qubit", wires=4)
-
-        @qnode(dev, diff_method=diff_method)
-        def circuit(x, y):
-            qml.RX(x[0], wires=0)
-            qml.Toffoli(wires=(0, 1, 2))
-            qml.CRY(x[1], wires=(0, 1))
-            qml.Rot(x[2], x[3], y, wires=2)
-            return qml.expval(qml.PauliZ(0)), qml.expval(qml.PauliX(1))
-
-        x = pnp.array([0.05, 0.1, 0.2, 0.3], requires_grad=True)
-        y = pnp.array(0.1, requires_grad=False)
-
-        res = circuit(x, y)
-
-        info = circuit.specs
-
-        assert len(info) == len_info
-
-        assert info["gate_sizes"] == defaultdict(int, {1: 2, 3: 1, 2: 1})
-        assert info["gate_types"] == defaultdict(int, {"RX": 1, "Toffoli": 1, "CRY": 1, "Rot": 1})
-        assert info["num_operations"] == 4
-        assert info["num_observables"] == 2
-        assert info["num_diagonalizing_gates"] == 1
-        assert info["num_used_wires"] == 3
-        assert info["depth"] == 3
-        assert info["num_device_wires"] == 4
-
-        assert info["diff_method"] == diff_method
-
-        if diff_method == "parameter-shift":
-            assert info["num_parameter_shift_executions"] == 7
-
-        if diff_method != "backprop":
-            assert info["device_name"] == "default.qubit"
-            assert info["num_trainable_params"] == 4
-        else:
-            assert info["device_name"] == "default.qubit.autograd"
-
-
-class TestTapeExpansion:
-    """Test that tape expansion within the QNode works correctly"""
-
-    @pytest.mark.parametrize(
-        "diff_method,mode",
-        [("parameter-shift", "backward"), ("adjoint", "forward"), ("adjoint", "backward")],
-    )
-    def test_device_expansion(self, diff_method, mode, mocker):
-        """Test expansion of an unsupported operation on the device"""
-        dev = qml.device("default.qubit", wires=1)
-
-        class UnsupportedOp(qml.operation.Operation):
-            num_wires = 1
-
-            def expand(self):
-                with qml.tape.QuantumTape() as tape:
-                    qml.RX(3 * self.data[0], wires=self.wires)
-                return tape
-
-        @qnode(dev, diff_method=diff_method, mode=mode)
-        def circuit(x):
-            UnsupportedOp(x, wires=0)
-            return qml.expval(qml.PauliZ(0))
-
-        if diff_method == "adjoint" and mode == "forward":
-            spy = mocker.spy(circuit.device, "execute_and_gradients")
-        else:
-            spy = mocker.spy(circuit.device, "batch_execute")
-
-        x = np.array(0.5)
-        circuit(x)
-
-        tape = spy.call_args[0][0][0]
-        assert len(tape.operations) == 1
-        assert tape.operations[0].name == "RX"
-        assert np.allclose(tape.operations[0].parameters, 3 * x)
-
-    def test_no_gradient_expansion(self, mocker):
-        """Test that an unsupported operation with defined gradient recipe is
-        not expanded"""
-        dev = qml.device("default.qubit", wires=1)
-
-        class UnsupportedOp(qml.operation.Operation):
-            num_wires = 1
-
-            grad_method = "A"
-            grad_recipe = ([[3 / 2, 1, np.pi / 6], [-3 / 2, 1, -np.pi / 6]],)
-
-            def expand(self):
-                with qml.tape.QuantumTape() as tape:
-                    qml.RX(3 * self.data[0], wires=self.wires)
-                return tape
-
-        @qnode(dev, diff_method="parameter-shift", max_diff=2)
-        def circuit(x):
-            UnsupportedOp(x, wires=0)
-            return qml.expval(qml.PauliZ(0))
-
-        x = pnp.array(0.5, requires_grad=True)
-        spy = mocker.spy(circuit.gradient_fn, "transform_fn")
-        qml.grad(circuit)(x)
-
-        # check that the gradient recipe was applied *prior* to
-        # device expansion
-        input_tape = spy.call_args[0][0]
-        assert len(input_tape.operations) == 1
-        assert input_tape.operations[0].name == "UnsupportedOp"
-        assert input_tape.operations[0].data[0] == x
-
-        shifted_tape1, shifted_tape2 = spy.spy_return[0]
-
-        assert len(shifted_tape1.operations) == 1
-        assert shifted_tape1.operations[0].name == "UnsupportedOp"
-
-        assert len(shifted_tape2.operations) == 1
-        assert shifted_tape2.operations[0].name == "UnsupportedOp"
-
-        # check second derivative
-        assert np.allclose(qml.grad(qml.grad(circuit))(x), -9 * np.cos(3 * x))
-
-    def test_gradient_expansion(self, mocker):
-        """Test that a *supported* operation with no gradient recipe is
-        expanded when applying the gradient transform, but not for execution."""
-        dev = qml.device("default.qubit", wires=1)
-
-        class PhaseShift(qml.PhaseShift):
-            grad_method = None
-
-            def expand(self):
-                with qml.tape.QuantumTape() as tape:
-                    qml.RY(3 * self.data[0], wires=self.wires)
-                return tape
-
-        @qnode(dev, diff_method="parameter-shift", max_diff=2)
-        def circuit(x):
-            qml.Hadamard(wires=0)
-            PhaseShift(x, wires=0)
-            return qml.expval(qml.PauliX(0))
-
-        spy = mocker.spy(circuit.device, "batch_execute")
-        x = pnp.array(0.5, requires_grad=True)
-        circuit(x)
-
-        tape = spy.call_args[0][0][0]
-
-        spy = mocker.spy(circuit.gradient_fn, "transform_fn")
-        res = qml.grad(circuit, 0)(x)
-
-        input_tape = spy.call_args[0][0]
-        assert len(input_tape.operations) == 2
-        assert input_tape.operations[1].name == "RY"
-        assert input_tape.operations[1].data[0] == 3 * x
-
-        shifted_tape1, shifted_tape2 = spy.spy_return[0]
-
-        assert len(shifted_tape1.operations) == 2
-        assert shifted_tape1.operations[1].name == "RY"
-
-        assert len(shifted_tape2.operations) == 2
-        assert shifted_tape2.operations[1].name == "RY"
-
-        assert np.allclose(res, -3 * np.sin(3 * x))
-
-        # test second order derivatives
-        res = qml.grad(qml.grad(circuit, 0))(x)
-        assert np.allclose(res, -9 * np.cos(3 * x))
-
-    def test_hamiltonian_expansion_analytic(self):
-        """Test result if there are non-commuting groups and the number of shots is None"""
-        dev = qml.device("default.qubit", wires=3, shots=None)
-
-        obs = [qml.PauliX(0), qml.PauliX(0) @ qml.PauliZ(1), qml.PauliZ(0) @ qml.PauliZ(1)]
-        c = np.array([-0.6543, 0.24, 0.54])
-        H = qml.Hamiltonian(c, obs)
-        H.compute_grouping()
-
-        assert len(H.grouping_indices) == 2
-
-        @qnode(dev)
-        def circuit():
-            return qml.expval(H)
-
-        res = circuit()
-        assert np.allclose(res, c[2], atol=0.1)
-
-    def test_hamiltonian_expansion_finite_shots(self, mocker):
-        """Test that the Hamiltonian is expanded if there
-        are non-commuting groups and the number of shots is finite"""
-        dev = qml.device("default.qubit", wires=3, shots=50000)
-
-        obs = [qml.PauliX(0), qml.PauliX(0) @ qml.PauliZ(1), qml.PauliZ(0) @ qml.PauliZ(1)]
-        c = np.array([-0.6543, 0.24, 0.54])
-        H = qml.Hamiltonian(c, obs)
-        H.compute_grouping()
-
-        assert len(H.grouping_indices) == 2
-
-        @qnode(dev)
-        def circuit():
-            return qml.expval(H)
-
-        spy = mocker.spy(qml.transforms, "hamiltonian_expand")
-        res = circuit()
-        assert np.allclose(res, c[2], atol=0.1)
-
-        spy.assert_called()
-        tapes, fn = spy.spy_return
-
-        assert len(tapes) == 2
-
-    def test_invalid_hamiltonian_expansion_finite_shots(self, mocker):
-        """Test that an error is raised if multiple expectations are requested
-        when using finite shots"""
-        dev = qml.device("default.qubit", wires=3, shots=50000)
-
-        obs = [qml.PauliX(0), qml.PauliX(0) @ qml.PauliZ(1), qml.PauliZ(0) @ qml.PauliZ(1)]
-        c = np.array([-0.6543, 0.24, 0.54])
-        H = qml.Hamiltonian(c, obs)
-        H.compute_grouping()
-
-        assert len(H.grouping_indices) == 2
-
-        @qnode(dev)
-        def circuit():
-            return qml.expval(H), qml.expval(H)
-
-        with pytest.raises(
-            ValueError, match="Can only return the expectation of a single Hamiltonian"
-        ):
-            circuit()
-
-    def test_device_expansion_strategy(self, mocker):
-        """Test that the device expansion strategy performs the device
-        decomposition at construction time, and not at execution time"""
-        dev = qml.device("default.qubit", wires=2)
-        x = np.array(0.5)
-
-        @qnode(dev, diff_method="parameter-shift", expansion_strategy="device")
-        def circuit(x):
-            qml.SingleExcitation(x, wires=[0, 1])
-            return qml.expval(qml.PauliX(0))
-
-        assert circuit.expansion_strategy == "device"
-        assert circuit.execute_kwargs["expand_fn"] is None
-
-        spy_expand = mocker.spy(circuit.device, "expand_fn")
-
-        circuit.construct([x], {})
-        assert len(circuit.tape.operations) > 0
-        spy_expand.assert_called_once()
-
-        circuit(x)
-        assert len(spy_expand.call_args_list) == 2
-
-        qml.grad(circuit)(x)
-        assert len(spy_expand.call_args_list) == 3
-
-    def test_expansion_multiple_qwc_observables(self, mocker):
-        """Test that the QNode correctly expands tapes that return
-        multiple measurements of commuting observables"""
-        dev = qml.device("default.qubit", wires=2)
-        obs = [qml.PauliX(0), qml.PauliX(0) @ qml.PauliY(1)]
-
-        @qml.qnode(dev)
-        def circuit(x, y):
-            qml.RX(x, wires=0)
-            qml.RY(y, wires=1)
-            return [qml.expval(o) for o in obs]
-
-        spy_expand = mocker.spy(circuit.device, "expand_fn")
-        params = [0.1, 0.2]
-        res = circuit(*params)
-
-        tape = spy_expand.spy_return
-        rotations, observables = qml.grouping.diagonalize_qwc_pauli_words(obs)
-
-        assert tape.observables[0].name == observables[0].name
-        assert tape.observables[1].name == observables[1].name
-
-        assert tape.operations[-2].name == rotations[0].name
-        assert tape.operations[-2].parameters == rotations[0].parameters
-        assert tape.operations[-1].name == rotations[1].name
-        assert tape.operations[-1].parameters == rotations[1].parameters
-
-        # check output value is consistent with a Hamiltonian expectation
-        coeffs = np.array([1.0, 1.0])
-        H = qml.Hamiltonian(coeffs, obs)
-
-        @qml.qnode(dev)
-        def circuit2(x, y):
-            qml.RX(x, wires=0)
-            qml.RY(y, wires=1)
-            return qml.expval(H)
-
-        res_H = circuit2(*params)
-        assert np.allclose(coeffs @ res, res_H)
+# Copyright 2018-2021 Xanadu Quantum Technologies Inc.
+
+# Licensed under the Apache License, Version 2.0 (the "License");
+# you may not use this file except in compliance with the License.
+# You may obtain a copy of the License at
+
+#     http://www.apache.org/licenses/LICENSE-2.0
+
+# Unless required by applicable law or agreed to in writing, software
+# distributed under the License is distributed on an "AS IS" BASIS,
+# WITHOUT WARRANTIES OR CONDITIONS OF ANY KIND, either express or implied.
+# See the License for the specific language governing permissions and
+# limitations under the License.
+"""Unit tests for the QNode"""
+from collections import defaultdict
+import pytest
+import numpy as np
+from scipy.sparse import coo_matrix
+
+import pennylane as qml
+from pennylane import numpy as pnp
+from pennylane import qnode, QNode
+from pennylane.transforms import draw
+from pennylane.tape import JacobianTape
+
+
+def dummyfunc():
+    return None
+
+
+class TestValidation:
+    """Tests for QNode creation and validation"""
+
+    def test_invalid_interface(self):
+        """Test that an exception is raised for an invalid interface"""
+        dev = qml.device("default.qubit", wires=1)
+        test_interface = "something"
+        expected_error = fr"Unknown interface {test_interface}\. Interface must be one of"
+
+        with pytest.raises(qml.QuantumFunctionError, match=expected_error):
+            QNode(dummyfunc, dev, interface="something")
+
+    def test_changing_invalid_interface(self):
+        """Test that an exception is raised for an invalid interface
+        on a pre-existing QNode"""
+        dev = qml.device("default.qubit", wires=1)
+        test_interface = "something"
+
+        @qnode(dev)
+        def circuit(x):
+            qml.RX(wires=0)
+            return qml.probs(wires=0)
+
+        expected_error = fr"Unknown interface {test_interface}\. Interface must be one of"
+
+        with pytest.raises(qml.QuantumFunctionError, match=expected_error):
+            circuit.interface = test_interface
+
+    def test_valid_interface(self):
+        """Test that changing to a valid interface works as expected, and the
+        diff method is updated as required."""
+        torch = pytest.importorskip("torch")
+        dev = qml.device("default.qubit", wires=1)
+
+        @qnode(dev, interface="autograd", diff_method="best")
+        def circuit(x):
+            qml.RX(wires=0)
+            return qml.probs(wires=0)
+
+        assert circuit.device.short_name == "default.qubit.autograd"
+        assert circuit.gradient_fn == "backprop"
+
+        circuit.interface = "torch"
+        assert circuit.device.short_name == "default.qubit.torch"
+        assert circuit.gradient_fn == "backprop"
+
+    def test_invalid_device(self):
+        """Test that an exception is raised for an invalid device"""
+        with pytest.raises(qml.QuantumFunctionError, match="Invalid device"):
+            QNode(dummyfunc, None)
+
+    def test_validate_device_method(self, monkeypatch):
+        """Test that the method for validating the device diff method
+        tape works as expected"""
+        dev = qml.device("default.qubit", wires=1)
+
+        with pytest.raises(
+            qml.QuantumFunctionError,
+            match="does not provide a native method for computing the jacobian",
+        ):
+            QNode._validate_device_method(dev)
+
+        monkeypatch.setitem(dev._capabilities, "provides_jacobian", True)
+        method, diff_options, device = QNode._validate_device_method(dev)
+
+        assert method == "device"
+        assert device is dev
+
+    def test_validate_backprop_method_invalid_device(self):
+        """Test that the method for validating the backprop diff method
+        tape raises an exception if the device does not support backprop."""
+        dev = qml.device("default.gaussian", wires=1)
+
+        with pytest.raises(qml.QuantumFunctionError, match="does not support native computations"):
+            QNode._validate_backprop_method(dev, None)
+
+    def test_validate_backprop_method_invalid_interface(self, monkeypatch):
+        """Test that the method for validating the backprop diff method
+        tape raises an exception if the wrong interface is provided"""
+        dev = qml.device("default.qubit", wires=1)
+        test_interface = "something"
+
+        monkeypatch.setitem(dev._capabilities, "passthru_interface", test_interface)
+
+        with pytest.raises(qml.QuantumFunctionError, match=f"when using the {test_interface}"):
+            QNode._validate_backprop_method(dev, None)
+
+    def test_validate_backprop_method(self, monkeypatch):
+        """Test that the method for validating the backprop diff method
+        tape works as expected"""
+        dev = qml.device("default.qubit", wires=1)
+        test_interface = "something"
+        monkeypatch.setitem(dev._capabilities, "passthru_interface", test_interface)
+
+        method, diff_options, device = QNode._validate_backprop_method(dev, "something")
+
+        assert method == "backprop"
+        assert device is dev
+
+    def test_validate_backprop_child_method(self, monkeypatch):
+        """Test that the method for validating the backprop diff method
+        tape works as expected if a child device supports backprop"""
+        dev = qml.device("default.qubit", wires=1)
+        test_interface = "something"
+
+        orig_capabilities = dev.capabilities().copy()
+        orig_capabilities["passthru_devices"] = {test_interface: "default.gaussian"}
+        monkeypatch.setattr(dev, "capabilities", lambda: orig_capabilities)
+
+        method, diff_options, device = QNode._validate_backprop_method(dev, test_interface)
+
+        assert method == "backprop"
+        assert isinstance(device, qml.devices.DefaultGaussian)
+
+    def test_validate_backprop_child_method_wrong_interface(self, monkeypatch):
+        """Test that the method for validating the backprop diff method
+        tape raises an error if a child device supports backprop but using a different interface"""
+        dev = qml.device("default.qubit", wires=1)
+        test_interface = "something"
+
+        orig_capabilities = dev.capabilities().copy()
+        orig_capabilities["passthru_devices"] = {test_interface: "default.gaussian"}
+        monkeypatch.setattr(dev, "capabilities", lambda: orig_capabilities)
+
+        with pytest.raises(
+            qml.QuantumFunctionError, match=r"when using the \['something'\] interface"
+        ):
+            QNode._validate_backprop_method(dev, "another_interface")
+
+    @pytest.mark.parametrize("device_string", ("default.qubit", "default.qubit.autograd"))
+    def test_validate_backprop_finite_shots(self, device_string):
+        """Test that a device with finite shots cannot be used with backpropagation."""
+        dev = qml.device(device_string, wires=1, shots=100)
+
+        with pytest.raises(qml.QuantumFunctionError, match=r"Backpropagation is only supported"):
+            QNode._validate_backprop_method(dev, "autograd")
+
+    def test_parameter_shift_qubit_device(self):
+        """Test that the _validate_parameter_shift method
+        returns the correct gradient transform for qubit devices."""
+        dev = qml.device("default.qubit", wires=1)
+        gradient_fn = QNode._validate_parameter_shift(dev)
+        assert gradient_fn[0] is qml.gradients.param_shift
+
+    def test_parameter_shift_cv_device(self):
+        """Test that the _validate_parameter_shift method
+        returns the correct gradient transform for cv devices."""
+        dev = qml.device("default.gaussian", wires=1)
+        gradient_fn = QNode._validate_parameter_shift(dev)
+        assert gradient_fn[0] is qml.gradients.param_shift_cv
+        assert gradient_fn[1] == {"dev": dev}
+
+    def test_parameter_shift_tape_unknown_model(self, monkeypatch):
+        """Test that an unknown model raises an exception"""
+
+        def capabilities(cls):
+            capabilities = cls._capabilities
+            capabilities.update(model="None")
+            return capabilities
+
+        monkeypatch.setattr(qml.devices.DefaultQubit, "capabilities", capabilities)
+        dev = qml.device("default.qubit", wires=1)
+
+        with pytest.raises(
+            qml.QuantumFunctionError, match="does not support the parameter-shift rule"
+        ):
+            QNode._validate_parameter_shift(dev)
+
+    def test_best_method(self, monkeypatch):
+        """Test that the method for determining the best diff method
+        for a given device and interface works correctly"""
+        dev = qml.device("default.qubit", wires=1)
+        monkeypatch.setitem(dev._capabilities, "passthru_interface", "some_interface")
+        monkeypatch.setitem(dev._capabilities, "provides_jacobian", True)
+
+        # device is top priority
+        res = QNode.get_best_method(dev, "another_interface")
+        assert res == ("device", {}, dev)
+
+        # backprop is next priority
+        monkeypatch.setitem(dev._capabilities, "provides_jacobian", False)
+        res = QNode.get_best_method(dev, "some_interface")
+        assert res == ("backprop", {}, dev)
+
+        # The next fallback is parameter-shift.
+        res = QNode.get_best_method(dev, "another_interface")
+        assert res == (qml.gradients.param_shift, {}, dev)
+
+        # finally, if both fail, finite differences is the fallback
+        def capabilities(cls):
+            capabilities = cls._capabilities
+            capabilities.update(model="None")
+            return capabilities
+
+        monkeypatch.setattr(qml.devices.DefaultQubit, "capabilities", capabilities)
+        res = QNode.get_best_method(dev, "another_interface")
+        assert res == (qml.gradients.finite_diff, {}, dev)
+
+    def test_diff_method(self, mocker):
+        """Test that a user-supplied diff method correctly returns the right
+        diff method."""
+        dev = qml.device("default.qubit", wires=1)
+
+        mock_best = mocker.patch("pennylane.QNode.get_best_method")
+        mock_best.return_value = ("best", {}, dev)
+
+        mock_backprop = mocker.patch("pennylane.QNode._validate_backprop_method")
+        mock_backprop.return_value = ("backprop", {}, dev)
+
+        mock_device = mocker.patch("pennylane.QNode._validate_device_method")
+        mock_device.return_value = ("device", {}, dev)
+
+        qn = QNode(dummyfunc, dev, diff_method="best")
+        assert qn.diff_method == "best"
+        assert qn.gradient_fn == "best"
+
+        qn = QNode(dummyfunc, dev, diff_method="backprop")
+        assert qn.diff_method == "backprop"
+        assert qn.gradient_fn == "backprop"
+        mock_backprop.assert_called_once()
+
+        qn = QNode(dummyfunc, dev, diff_method="device")
+        assert qn.diff_method == "device"
+        assert qn.gradient_fn == "device"
+        mock_device.assert_called_once()
+
+        qn = QNode(dummyfunc, dev, diff_method="finite-diff")
+        assert qn.diff_method == "finite-diff"
+        assert qn.gradient_fn is qml.gradients.finite_diff
+
+        qn = QNode(dummyfunc, dev, diff_method="parameter-shift")
+        assert qn.diff_method == "parameter-shift"
+        assert qn.gradient_fn is qml.gradients.param_shift
+
+        # check that get_best_method was only ever called once
+        mock_best.assert_called_once()
+
+    def test_gradient_transform(self, mocker):
+        """Test passing a gradient transform directly to a QNode"""
+        dev = qml.device("default.qubit", wires=1)
+        spy = mocker.spy(qml.gradients.finite_difference, "finite_diff_coeffs")
+
+        @qnode(dev, diff_method=qml.gradients.finite_diff)
+        def circuit(x):
+            qml.RX(x, wires=0)
+            return qml.expval(qml.PauliZ(0))
+
+        assert circuit.gradient_fn is qml.gradients.finite_diff
+
+        qml.grad(circuit)(pnp.array(0.5, requires_grad=True))
+        spy.assert_called()
+
+    def test_unknown_diff_method_string(self):
+        """Test that an exception is raised for an unknown differentiation method string"""
+        dev = qml.device("default.qubit", wires=1)
+
+        with pytest.raises(
+            qml.QuantumFunctionError, match="Differentiation method hello not recognized"
+        ):
+            QNode(dummyfunc, dev, diff_method="hello")
+
+    def test_unknown_diff_method_type(self):
+        """Test that an exception is raised for an unknown differentiation method type"""
+        dev = qml.device("default.qubit", wires=1)
+
+        with pytest.raises(
+            qml.QuantumFunctionError,
+            match="Differentiation method 5 must be a gradient transform or a string",
+        ):
+            QNode(dummyfunc, dev, diff_method=5)
+
+    def test_validate_adjoint_invalid_device(self):
+        """Test if a ValueError is raised when an invalid device is provided to
+        _validate_adjoint_method"""
+
+        dev = qml.device("default.gaussian", wires=1)
+
+        with pytest.raises(ValueError, match="The default.gaussian device does not"):
+            QNode._validate_adjoint_method(dev)
+
+    def test_validate_adjoint_finite_shots(self):
+        """Test that a UserWarning is raised when device has finite shots"""
+
+        dev = qml.device("default.qubit", wires=1, shots=1)
+
+        with pytest.warns(
+            UserWarning, match="Requested adjoint differentiation to be computed with finite shots."
+        ):
+            QNode._validate_adjoint_method(dev)
+
+    def test_adjoint_finite_shots(self):
+        """Tests that UserWarning is raised with the adjoint differentiation method
+        on QNode construction when the device has finite shots
+        """
+
+        dev = qml.device("default.qubit", wires=1, shots=1)
+
+        with pytest.warns(
+            UserWarning, match="Requested adjoint differentiation to be computed with finite shots."
+        ):
+
+            @qnode(dev, diff_method="adjoint")
+            def circ():
+                return qml.expval(qml.PauliZ(0))
+
+    def test_sparse_diffmethod_error(self):
+        """Test that an error is raised when the observable is SparseHamiltonian and the
+        differentiation method is not parameter-shift."""
+        dev = qml.device("default.qubit", wires=2, shots=None)
+
+        @qnode(dev, diff_method="backprop")
+        def circuit(param):
+            qml.RX(param, wires=0)
+            return qml.expval(qml.SparseHamiltonian(coo_matrix(np.eye(4)), [0, 1]))
+
+        with pytest.raises(
+            qml.QuantumFunctionError,
+            match="SparseHamiltonian observable must be"
+            " used with the parameter-shift differentiation method",
+        ):
+            qml.grad(circuit)([0.5])
+
+    def test_qnode_print(self):
+        """Test that printing a QNode object yields the right information."""
+        dev = qml.device("default.qubit", wires=1)
+
+        def func(x):
+            qml.RX(x, wires=0)
+            return qml.expval(qml.PauliZ(0))
+
+        qn = QNode(func, dev)
+
+        assert (
+            qn.__repr__()
+            == "<QNode: wires=1, device='default.qubit.autograd', interface='autograd', diff_method='best'>"
+        )
+
+    def test_diff_method_none(self, tol):
+        """Test that diff_method=None creates a QNode with no interface, and no
+        device swapping."""
+        dev = qml.device("default.qubit", wires=1)
+
+        @qnode(dev, diff_method=None)
+        def circuit(x):
+            qml.RX(x, wires=0)
+            return qml.expval(qml.PauliZ(0))
+
+        assert circuit.interface is None
+        assert circuit.gradient_fn is None
+        assert circuit.device is dev
+
+        # QNode can still be executed
+        assert np.allclose(circuit(0.5), np.cos(0.5), atol=tol, rtol=0)
+
+        with pytest.warns(UserWarning, match="Output seems independent of input"):
+            grad = qml.grad(circuit)(0.5)
+
+        assert np.allclose(grad, 0)
+
+
+class TestTapeConstruction:
+    """Tests for the tape construction"""
+
+    def test_basic_tape_construction(self, tol):
+        """Test that a quantum tape is properly constructed"""
+        dev = qml.device("default.qubit", wires=2)
+
+        def func(x, y):
+            qml.RX(x, wires=0)
+            qml.RY(y, wires=1)
+            qml.CNOT(wires=[0, 1])
+            return qml.expval(qml.PauliZ(0))
+
+        qn = QNode(func, dev)
+
+        x = pnp.array(0.12, requires_grad=True)
+        y = pnp.array(0.54, requires_grad=True)
+
+        res = qn(x, y)
+
+        assert isinstance(qn.qtape, JacobianTape)
+        assert len(qn.qtape.operations) == 3
+        assert len(qn.qtape.observables) == 1
+        assert qn.qtape.num_params == 2
+
+        expected = qn.qtape.execute(dev)
+        assert np.allclose(res, expected, atol=tol, rtol=0)
+
+        # when called, a new quantum tape is constructed
+        old_tape = qn.qtape
+        res2 = qn(x, y)
+
+        assert np.allclose(res, res2, atol=tol, rtol=0)
+        assert qn.qtape is not old_tape
+
+    def test_jacobian(self, tol):
+        """Test the jacobian computation"""
+        dev = qml.device("default.qubit", wires=2)
+
+        def func(x, y):
+            qml.RX(x, wires=0)
+            qml.RY(y, wires=1)
+            qml.CNOT(wires=[0, 1])
+            return qml.probs(wires=0), qml.probs(wires=1)
+
+        qn = QNode(func, dev, diff_method="finite-diff", h=1e-8, approx_order=2)
+        assert qn.gradient_kwargs["h"] == 1e-8
+        assert qn.gradient_kwargs["approx_order"] == 2
+
+        jac = qn.gradient_fn(qn)(
+            pnp.array(0.45, requires_grad=True), pnp.array(0.1, requires_grad=True)
+        )
+        assert isinstance(jac, tuple) and len(jac) == 2
+        assert jac[0].shape == (2, 2)
+        assert jac[1].shape == (2, 2)
+
+    def test_returning_non_measurements(self):
+        """Test that an exception is raised if a non-measurement
+        is returned from the QNode."""
+        dev = qml.device("default.qubit", wires=2)
+
+        def func(x, y):
+            qml.RX(x, wires=0)
+            qml.RY(y, wires=1)
+            qml.CNOT(wires=[0, 1])
+            return 5
+
+        qn = QNode(func, dev)
+
+        with pytest.raises(
+            qml.QuantumFunctionError, match="must return either a single measurement"
+        ):
+            qn(5, 1)
+
+        def func(x, y):
+            qml.RX(x, wires=0)
+            qml.RY(y, wires=1)
+            qml.CNOT(wires=[0, 1])
+            return qml.expval(qml.PauliZ(0)), 5
+
+        qn = QNode(func, dev)
+
+        with pytest.raises(
+            qml.QuantumFunctionError, match="must return either a single measurement"
+        ):
+            qn(5, 1)
+
+    def test_inconsistent_measurement_order(self):
+        """Test that an exception is raised if measurements are returned in an
+        order different to how they were queued on the tape"""
+        dev = qml.device("default.qubit", wires=2)
+
+        def func(x, y):
+            qml.RX(x, wires=0)
+            qml.RY(y, wires=1)
+            qml.CNOT(wires=[0, 1])
+            m = qml.expval(qml.PauliZ(0))
+            return qml.expval(qml.PauliX(1)), m
+
+        qn = QNode(func, dev)
+
+        with pytest.raises(
+            qml.QuantumFunctionError,
+            match="measurements must be returned in the order they are measured",
+        ):
+            qn(5, 1)
+
+    def test_consistent_measurement_order(self):
+        """Test evaluation proceeds as expected if measurements are returned in the
+        same order to how they were queued on the tape"""
+        dev = qml.device("default.qubit", wires=2)
+
+        def func(x, y):
+            global op1, op2, op3, m1, m2
+            op1 = qml.RX(x, wires=0)
+            op2 = qml.RY(y, wires=1)
+            op3 = qml.CNOT(wires=[0, 1])
+            m1 = qml.expval(qml.PauliZ(0))
+            m2 = qml.expval(qml.PauliX(1))
+            return [m1, m2]
+
+        qn = QNode(func, dev)
+        qn(5, 1)  # evaluate the QNode
+        assert qn.qtape.operations == [op1, op2, op3]
+        assert qn.qtape.measurements == [m1, m2]
+
+    @pytest.mark.xfail
+    def test_multiple_observables_same_wire_expval(self, mocker):
+        """Test that the QNode supports returning expectation values of observables that are on the
+        same wire (provided that they are Pauli words and qubit-wise commuting)"""
+        dev = qml.device("default.qubit", wires=3)
+
+        w = np.random.random((2, 3, 3))
+
+        @qnode(dev)
+        def f(w):
+            qml.templates.StronglyEntanglingLayers(w, wires=range(3))
+            return (
+                qml.expval(qml.PauliX(0)),
+                qml.expval(qml.PauliX(0) @ qml.PauliZ(1)),
+                qml.expval(qml.PauliX(2)),
+            )
+
+        spy = mocker.spy(qml.devices.DefaultQubit, "apply")
+        res = f(w)
+        spy.assert_called_once()
+
+        obs = [qml.PauliX(0), qml.PauliX(0) @ qml.PauliZ(1), qml.PauliX(2)]
+        qnodes = qml.map(qml.templates.StronglyEntanglingLayers, obs, dev)
+        res_2 = qnodes(w)
+
+        assert np.allclose(res, res_2)
+
+    @pytest.mark.xfail
+    def test_multiple_observables_same_wire_mixed(self, mocker):
+        """Test that the QNode supports returning observables that are on the
+        same wire but with different return types (provided that the observables are Pauli words and
+        qubit-wise commuting)"""
+        dev = qml.device("default.qubit", wires=3)
+
+        w = np.random.random((2, 3, 3))
+
+        @qnode(dev)
+        def f(w):
+            qml.templates.StronglyEntanglingLayers(w, wires=range(3))
+            return qml.expval(qml.PauliX(0)), qml.var(qml.PauliX(0) @ qml.PauliZ(1))
+
+        spy = mocker.spy(qml.devices.DefaultQubit, "apply")
+        res = f(w)
+        spy.assert_called_once()
+
+        q1 = qml.map(qml.templates.StronglyEntanglingLayers, [qml.PauliX(0)], dev, measure="expval")
+        q2 = qml.map(
+            qml.templates.StronglyEntanglingLayers,
+            [qml.PauliX(0) @ qml.PauliZ(1)],
+            dev,
+            measure="var",
+        )
+
+        res_2 = np.array([q1(w), q2(w)]).squeeze()
+
+        assert np.allclose(res, res_2)
+
+    def test_operator_all_wires(self, monkeypatch, tol):
+        """Test that an operator that must act on all wires
+        does, or raises an error."""
+        monkeypatch.setattr(qml.RX, "num_wires", qml.operation.AllWires)
+
+        def circuit(x):
+            qml.RX(x, wires=0)
+            return qml.expval(qml.PauliZ(0))
+
+        dev = qml.device("default.qubit", wires=2)
+        qnode = QNode(circuit, dev)
+
+        with pytest.raises(qml.QuantumFunctionError, match="Operator RX must act on all wires"):
+            qnode(0.5)
+
+        dev = qml.device("default.qubit", wires=1)
+        qnode = QNode(circuit, dev)
+        assert np.allclose(qnode(0.5), np.cos(0.5), atol=tol, rtol=0)
+
+
+class TestDecorator:
+    """Unit tests for the decorator"""
+
+    def test_decorator(self, tol):
+        """Test that the decorator correctly creates a QNode."""
+        dev = qml.device("default.qubit", wires=2)
+
+        @qnode(dev)
+        def func(x, y):
+            """My function docstring"""
+            qml.RX(x, wires=0)
+            qml.RY(y, wires=1)
+            qml.CNOT(wires=[0, 1])
+            return qml.expval(qml.PauliZ(0))
+
+        assert isinstance(func, QNode)
+        assert func.__doc__ == "My function docstring"
+
+        x = pnp.array(0.12, requires_grad=True)
+        y = pnp.array(0.54, requires_grad=True)
+
+        res = func(x, y)
+
+        assert isinstance(func.qtape, JacobianTape)
+        assert len(func.qtape.operations) == 3
+        assert len(func.qtape.observables) == 1
+        assert func.qtape.num_params == 2
+
+        expected = func.qtape.execute(dev)
+        assert np.allclose(res, expected, atol=tol, rtol=0)
+
+        # when called, a new quantum tape is constructed
+        old_tape = func.qtape
+        res2 = func(x, y)
+
+        assert np.allclose(res, res2, atol=tol, rtol=0)
+        assert func.qtape is not old_tape
+
+
+class TestIntegration:
+    """Integration tests."""
+
+    def test_correct_number_of_executions_autograd(self):
+        """Test that number of executions are tracked in the autograd interface."""
+
+        def func():
+            qml.Hadamard(wires=0)
+            qml.CNOT(wires=[0, 1])
+            return qml.expval(qml.PauliZ(0))
+
+        dev = qml.device("default.qubit", wires=2)
+        qn = QNode(func, dev, interface="autograd")
+
+        for i in range(2):
+            qn()
+
+        assert dev.num_executions == 2
+
+        qn2 = QNode(func, dev, interface="autograd")
+        for i in range(3):
+            qn2()
+
+        assert dev.num_executions == 5
+
+    def test_correct_number_of_executions_tf(self):
+        """Test that number of executions are tracked in the tf interface."""
+        tf = pytest.importorskip("tf")
+
+        def func():
+            qml.Hadamard(wires=0)
+            qml.CNOT(wires=[0, 1])
+            return qml.expval(qml.PauliZ(0))
+
+        dev = qml.device("default.qubit", wires=2)
+        qn = QNode(func, dev, interface="tf")
+        for i in range(2):
+            qn()
+
+        assert dev.num_executions == 2
+
+        qn2 = QNode(func, dev, interface="tf")
+        for i in range(3):
+            qn2()
+
+        assert dev.num_executions == 5
+
+        # qubit of different interface
+        qn3 = QNode(func, dev, interface="autograd")
+        qn3()
+
+        assert dev.num_executions == 6
+
+    def test_correct_number_of_executions_torch(self):
+        """Test that number of executions are tracked in the torch interface."""
+        torch = pytest.importorskip("torch")
+
+        def func():
+            qml.Hadamard(wires=0)
+            qml.CNOT(wires=[0, 1])
+            return qml.expval(qml.PauliZ(0))
+
+        dev = qml.device("default.qubit", wires=2)
+        qn = QNode(func, dev, interface="torch")
+        for i in range(2):
+            qn()
+
+        assert dev.num_executions == 2
+
+        qn2 = QNode(func, dev, interface="torch")
+        for i in range(3):
+            qn2()
+
+        assert dev.num_executions == 5
+
+        # qubit of different interface
+        qn3 = QNode(func, dev, interface="autograd")
+        qn3()
+
+        assert dev.num_executions == 6
+
+    @pytest.mark.parametrize("diff_method", ["parameter-shift", "finite-diff"])
+    def test_single_expectation_value_with_argnum_one(self, diff_method, tol):
+        """Tests correct output shape and evaluation for a QNode
+        with a single expval output where only one parameter is chosen to
+        estimate the jacobian.
+
+        This test relies on the fact that exactly one term of the estimated
+        jacobian will match the expected analytical value.
+        """
+        from pennylane import numpy as anp
+
+        dev = qml.device("default.qubit", wires=2)
+
+        x = anp.array(0.543, requires_grad=True)
+        y = anp.array(-0.654, requires_grad=True)
+
+        @qnode(
+            dev, diff_method=diff_method, argnum=[1]
+        )  # <--- we only choose one trainable parameter
+        def circuit(x, y):
+            qml.RX(x, wires=[0])
+            qml.RY(y, wires=[1])
+            qml.CNOT(wires=[0, 1])
+            return qml.expval(qml.PauliZ(0) @ qml.PauliX(1))
+
+        res = qml.grad(circuit)(x, y)
+        assert len(res) == 2
+
+        expected = (0, np.cos(y) * np.cos(x))
+        res = res
+        expected = expected
+
+        assert np.allclose(res, expected, atol=tol, rtol=0)
+
+
+class TestShots:
+    """Unit tests for specifying shots per call."""
+
+    def test_specify_shots_per_call_sample(self):
+        """Tests that shots can be set per call for a sample return type."""
+        dev = qml.device("default.qubit", wires=1, shots=10)
+
+        @qnode(dev)
+        def circuit(a):
+            qml.RX(a, wires=0)
+            return qml.sample(qml.PauliZ(wires=0))
+
+        assert len(circuit(0.8)) == 10
+        assert len(circuit(0.8, shots=2)) == 2
+        assert len(circuit(0.8, shots=3178)) == 3178
+        assert len(circuit(0.8)) == 10
+
+    def test_specify_shots_per_call_expval(self):
+        """Tests that shots can be set per call for an expectation value.
+        Note: this test has a vanishingly small probability to fail."""
+        dev = qml.device("default.qubit", wires=1, shots=None)
+
+        @qnode(dev)
+        def circuit():
+            qml.Hadamard(wires=0)
+            return qml.expval(qml.PauliZ(wires=0))
+
+        # check that the circuit is analytic
+        res1 = [circuit() for _ in range(100)]
+        assert np.std(res1) == 0.0
+        assert circuit.device._shots is None
+
+        # check that the circuit is temporary non-analytic
+        res1 = [circuit(shots=1) for _ in range(100)]
+        assert np.std(res1) != 0.0
+
+        # check that the circuit is analytic again
+        res1 = [circuit() for _ in range(100)]
+        assert np.std(res1) == 0.0
+        assert circuit.device._shots is None
+
+    def test_no_shots_per_call_if_user_has_shots_qfunc_kwarg(self):
+        """Tests that the per-call shots overwriting is suspended if user
+        has a shots keyword argument, but a warning is raised."""
+
+        dev = qml.device("default.qubit", wires=2, shots=10)
+
+        def circuit(a, shots=0):
+            qml.RX(a, wires=shots)
+            return qml.sample(qml.PauliZ(wires=0))
+
+        with pytest.warns(
+            UserWarning, match="The 'shots' argument name is reserved for overriding"
+        ):
+            circuit = QNode(circuit, dev)
+
+        assert len(circuit(0.8)) == 10
+        assert circuit.qtape.operations[0].wires.labels == (0,)
+
+        assert len(circuit(0.8, shots=1)) == 10
+        assert circuit.qtape.operations[0].wires.labels == (1,)
+
+        assert len(circuit(0.8, shots=0)) == 10
+        assert circuit.qtape.operations[0].wires.labels == (0,)
+
+    def test_no_shots_per_call_if_user_has_shots_qfunc_arg(self):
+        """Tests that the per-call shots overwriting is suspended
+        if user has a shots argument, but a warning is raised."""
+        dev = qml.device("default.qubit", wires=[0, 1], shots=10)
+
+        def circuit(a, shots):
+            qml.RX(a, wires=shots)
+            return qml.sample(qml.PauliZ(wires=0))
+
+        # assert that warning is still raised
+        with pytest.warns(
+            UserWarning, match="The 'shots' argument name is reserved for overriding"
+        ):
+            circuit = QNode(circuit, dev)
+
+        assert len(circuit(0.8, 1)) == 10
+        assert circuit.qtape.operations[0].wires.labels == (1,)
+
+        dev = qml.device("default.qubit", wires=2, shots=10)
+
+        with pytest.warns(
+            UserWarning, match="The 'shots' argument name is reserved for overriding"
+        ):
+
+            @qnode(dev)
+            def circuit(a, shots):
+                qml.RX(a, wires=shots)
+                return qml.sample(qml.PauliZ(wires=0))
+
+        assert len(circuit(0.8, shots=0)) == 10
+        assert circuit.qtape.operations[0].wires.labels == (0,)
+
+    @pytest.mark.parametrize("diff_method", ["backprop", "parameter-shift"])
+    def test_shots_setting_does_not_mutate_device(self, diff_method):
+        """Tests that per-call shots setting does not change the number of shots in the device."""
+
+        dev = qml.device("default.qubit", wires=1, shots=3)
+
+        @qnode(dev)
+        def circuit(a):
+            qml.RX(a, wires=0)
+            return qml.sample(qml.PauliZ(wires=0))
+
+        assert dev.shots == 3
+        res = circuit(0.8, shots=2)
+        assert len(res) == 2
+        assert dev.shots == 3
+
+
+@pytest.mark.xfail
+class TestSpecs:
+    """Tests for the qnode property specs"""
+
+    def test_specs_error(self):
+        """Tests an error is raised if the tape is not constructed."""
+
+        dev = qml.device("default.qubit", wires=4)
+
+        @qnode(dev)
+        def circuit():
+            return qml.expval(qml.PauliZ(0))
+
+        with pytest.raises(qml.QuantumFunctionError, match=r"The QNode specifications"):
+            circuit.specs
+
+    @pytest.mark.parametrize(
+        "diff_method, len_info", [("backprop", 10), ("parameter-shift", 12), ("adjoint", 11)]
+    )
+    def test_specs(self, diff_method, len_info):
+        """Tests the specs property with backprop, parameter-shift and adjoint diff_method"""
+
+        dev = qml.device("default.qubit", wires=4)
+
+        @qnode(dev, diff_method=diff_method)
+        def circuit(x, y):
+            qml.RX(x[0], wires=0)
+            qml.Toffoli(wires=(0, 1, 2))
+            qml.CRY(x[1], wires=(0, 1))
+            qml.Rot(x[2], x[3], y, wires=2)
+            return qml.expval(qml.PauliZ(0)), qml.expval(qml.PauliX(1))
+
+        x = pnp.array([0.05, 0.1, 0.2, 0.3], requires_grad=True)
+        y = pnp.array(0.1, requires_grad=False)
+
+        res = circuit(x, y)
+
+        info = circuit.specs
+
+        assert len(info) == len_info
+
+        assert info["gate_sizes"] == defaultdict(int, {1: 2, 3: 1, 2: 1})
+        assert info["gate_types"] == defaultdict(int, {"RX": 1, "Toffoli": 1, "CRY": 1, "Rot": 1})
+        assert info["num_operations"] == 4
+        assert info["num_observables"] == 2
+        assert info["num_diagonalizing_gates"] == 1
+        assert info["num_used_wires"] == 3
+        assert info["depth"] == 3
+        assert info["num_device_wires"] == 4
+
+        assert info["diff_method"] == diff_method
+
+        if diff_method == "parameter-shift":
+            assert info["num_parameter_shift_executions"] == 7
+
+        if diff_method != "backprop":
+            assert info["device_name"] == "default.qubit"
+            assert info["num_trainable_params"] == 4
+        else:
+            assert info["device_name"] == "default.qubit.autograd"
+
+
+class TestTapeExpansion:
+    """Test that tape expansion within the QNode works correctly"""
+
+    @pytest.mark.parametrize(
+        "diff_method,mode",
+        [("parameter-shift", "backward"), ("adjoint", "forward"), ("adjoint", "backward")],
+    )
+    def test_device_expansion(self, diff_method, mode, mocker):
+        """Test expansion of an unsupported operation on the device"""
+        dev = qml.device("default.qubit", wires=1)
+
+        class UnsupportedOp(qml.operation.Operation):
+            num_wires = 1
+
+            def expand(self):
+                with qml.tape.QuantumTape() as tape:
+                    qml.RX(3 * self.data[0], wires=self.wires)
+                return tape
+
+        @qnode(dev, diff_method=diff_method, mode=mode)
+        def circuit(x):
+            UnsupportedOp(x, wires=0)
+            return qml.expval(qml.PauliZ(0))
+
+        if diff_method == "adjoint" and mode == "forward":
+            spy = mocker.spy(circuit.device, "execute_and_gradients")
+        else:
+            spy = mocker.spy(circuit.device, "batch_execute")
+
+        x = np.array(0.5)
+        circuit(x)
+
+        tape = spy.call_args[0][0][0]
+        assert len(tape.operations) == 1
+        assert tape.operations[0].name == "RX"
+        assert np.allclose(tape.operations[0].parameters, 3 * x)
+
+    def test_no_gradient_expansion(self, mocker):
+        """Test that an unsupported operation with defined gradient recipe is
+        not expanded"""
+        dev = qml.device("default.qubit", wires=1)
+
+        class UnsupportedOp(qml.operation.Operation):
+            num_wires = 1
+
+            grad_method = "A"
+            grad_recipe = ([[3 / 2, 1, np.pi / 6], [-3 / 2, 1, -np.pi / 6]],)
+
+            def expand(self):
+                with qml.tape.QuantumTape() as tape:
+                    qml.RX(3 * self.data[0], wires=self.wires)
+                return tape
+
+        @qnode(dev, diff_method="parameter-shift", max_diff=2)
+        def circuit(x):
+            UnsupportedOp(x, wires=0)
+            return qml.expval(qml.PauliZ(0))
+
+        x = pnp.array(0.5, requires_grad=True)
+        spy = mocker.spy(circuit.gradient_fn, "transform_fn")
+        qml.grad(circuit)(x)
+
+        # check that the gradient recipe was applied *prior* to
+        # device expansion
+        input_tape = spy.call_args[0][0]
+        assert len(input_tape.operations) == 1
+        assert input_tape.operations[0].name == "UnsupportedOp"
+        assert input_tape.operations[0].data[0] == x
+
+        shifted_tape1, shifted_tape2 = spy.spy_return[0]
+
+        assert len(shifted_tape1.operations) == 1
+        assert shifted_tape1.operations[0].name == "UnsupportedOp"
+
+        assert len(shifted_tape2.operations) == 1
+        assert shifted_tape2.operations[0].name == "UnsupportedOp"
+
+        # check second derivative
+        assert np.allclose(qml.grad(qml.grad(circuit))(x), -9 * np.cos(3 * x))
+
+    def test_gradient_expansion(self, mocker):
+        """Test that a *supported* operation with no gradient recipe is
+        expanded when applying the gradient transform, but not for execution."""
+        dev = qml.device("default.qubit", wires=1)
+
+        class PhaseShift(qml.PhaseShift):
+            grad_method = None
+
+            def expand(self):
+                with qml.tape.QuantumTape() as tape:
+                    qml.RY(3 * self.data[0], wires=self.wires)
+                return tape
+
+        @qnode(dev, diff_method="parameter-shift", max_diff=2)
+        def circuit(x):
+            qml.Hadamard(wires=0)
+            PhaseShift(x, wires=0)
+            return qml.expval(qml.PauliX(0))
+
+        spy = mocker.spy(circuit.device, "batch_execute")
+        x = pnp.array(0.5, requires_grad=True)
+        circuit(x)
+
+        tape = spy.call_args[0][0][0]
+
+        spy = mocker.spy(circuit.gradient_fn, "transform_fn")
+        res = qml.grad(circuit, 0)(x)
+
+        input_tape = spy.call_args[0][0]
+        assert len(input_tape.operations) == 2
+        assert input_tape.operations[1].name == "RY"
+        assert input_tape.operations[1].data[0] == 3 * x
+
+        shifted_tape1, shifted_tape2 = spy.spy_return[0]
+
+        assert len(shifted_tape1.operations) == 2
+        assert shifted_tape1.operations[1].name == "RY"
+
+        assert len(shifted_tape2.operations) == 2
+        assert shifted_tape2.operations[1].name == "RY"
+
+        assert np.allclose(res, -3 * np.sin(3 * x))
+
+        # test second order derivatives
+        res = qml.grad(qml.grad(circuit, 0))(x)
+        assert np.allclose(res, -9 * np.cos(3 * x))
+
+    def test_hamiltonian_expansion_analytic(self):
+        """Test result if there are non-commuting groups and the number of shots is None"""
+        dev = qml.device("default.qubit", wires=3, shots=None)
+
+        obs = [qml.PauliX(0), qml.PauliX(0) @ qml.PauliZ(1), qml.PauliZ(0) @ qml.PauliZ(1)]
+        c = np.array([-0.6543, 0.24, 0.54])
+        H = qml.Hamiltonian(c, obs)
+        H.compute_grouping()
+
+        assert len(H.grouping_indices) == 2
+
+        @qnode(dev)
+        def circuit():
+            return qml.expval(H)
+
+        res = circuit()
+        assert np.allclose(res, c[2], atol=0.1)
+
+    def test_hamiltonian_expansion_finite_shots(self, mocker):
+        """Test that the Hamiltonian is expanded if there
+        are non-commuting groups and the number of shots is finite"""
+        dev = qml.device("default.qubit", wires=3, shots=50000)
+
+        obs = [qml.PauliX(0), qml.PauliX(0) @ qml.PauliZ(1), qml.PauliZ(0) @ qml.PauliZ(1)]
+        c = np.array([-0.6543, 0.24, 0.54])
+        H = qml.Hamiltonian(c, obs)
+        H.compute_grouping()
+
+        assert len(H.grouping_indices) == 2
+
+        @qnode(dev)
+        def circuit():
+            return qml.expval(H)
+
+        spy = mocker.spy(qml.transforms, "hamiltonian_expand")
+        res = circuit()
+        assert np.allclose(res, c[2], atol=0.1)
+
+        spy.assert_called()
+        tapes, fn = spy.spy_return
+
+        assert len(tapes) == 2
+
+    def test_invalid_hamiltonian_expansion_finite_shots(self, mocker):
+        """Test that an error is raised if multiple expectations are requested
+        when using finite shots"""
+        dev = qml.device("default.qubit", wires=3, shots=50000)
+
+        obs = [qml.PauliX(0), qml.PauliX(0) @ qml.PauliZ(1), qml.PauliZ(0) @ qml.PauliZ(1)]
+        c = np.array([-0.6543, 0.24, 0.54])
+        H = qml.Hamiltonian(c, obs)
+        H.compute_grouping()
+
+        assert len(H.grouping_indices) == 2
+
+        @qnode(dev)
+        def circuit():
+            return qml.expval(H), qml.expval(H)
+
+        with pytest.raises(
+            ValueError, match="Can only return the expectation of a single Hamiltonian"
+        ):
+            circuit()
+
+    def test_device_expansion_strategy(self, mocker):
+        """Test that the device expansion strategy performs the device
+        decomposition at construction time, and not at execution time"""
+        dev = qml.device("default.qubit", wires=2)
+        x = np.array(0.5)
+
+        @qnode(dev, diff_method="parameter-shift", expansion_strategy="device")
+        def circuit(x):
+            qml.SingleExcitation(x, wires=[0, 1])
+            return qml.expval(qml.PauliX(0))
+
+        assert circuit.expansion_strategy == "device"
+        assert circuit.execute_kwargs["expand_fn"] is None
+
+        spy_expand = mocker.spy(circuit.device, "expand_fn")
+
+        circuit.construct([x], {})
+        assert len(circuit.tape.operations) > 0
+        spy_expand.assert_called_once()
+
+        circuit(x)
+        assert len(spy_expand.call_args_list) == 2
+
+        qml.grad(circuit)(x)
+        assert len(spy_expand.call_args_list) == 3
+
+    def test_expansion_multiple_qwc_observables(self, mocker):
+        """Test that the QNode correctly expands tapes that return
+        multiple measurements of commuting observables"""
+        dev = qml.device("default.qubit", wires=2)
+        obs = [qml.PauliX(0), qml.PauliX(0) @ qml.PauliY(1)]
+
+        @qml.qnode(dev)
+        def circuit(x, y):
+            qml.RX(x, wires=0)
+            qml.RY(y, wires=1)
+            return [qml.expval(o) for o in obs]
+
+        spy_expand = mocker.spy(circuit.device, "expand_fn")
+        params = [0.1, 0.2]
+        res = circuit(*params)
+
+        tape = spy_expand.spy_return
+        rotations, observables = qml.grouping.diagonalize_qwc_pauli_words(obs)
+
+        assert tape.observables[0].name == observables[0].name
+        assert tape.observables[1].name == observables[1].name
+
+        assert tape.operations[-2].name == rotations[0].name
+        assert tape.operations[-2].parameters == rotations[0].parameters
+        assert tape.operations[-1].name == rotations[1].name
+        assert tape.operations[-1].parameters == rotations[1].parameters
+
+        # check output value is consistent with a Hamiltonian expectation
+        coeffs = np.array([1.0, 1.0])
+        H = qml.Hamiltonian(coeffs, obs)
+
+        @qml.qnode(dev)
+        def circuit2(x, y):
+            qml.RX(x, wires=0)
+            qml.RY(y, wires=1)
+            return qml.expval(H)
+
+        res_H = circuit2(*params)
+        assert np.allclose(coeffs @ res, res_H)