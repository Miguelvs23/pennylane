--- conflicted
+++ resolved
@@ -1,4 +1,3 @@
-<<<<<<< HEAD
 # Copyright 2018-2020 Xanadu Quantum Technologies Inc.
 
 # Licensed under the Apache License, Version 2.0 (the "License");
@@ -1548,1556 +1547,4 @@
         grad = tape.gradient(res, weights)
 
         assert isinstance(grad, tf.Tensor)
-        assert grad.shape == weights.shape
-=======
-# Copyright 2018-2020 Xanadu Quantum Technologies Inc.
-
-# Licensed under the Apache License, Version 2.0 (the "License");
-# you may not use this file except in compliance with the License.
-# You may obtain a copy of the License at
-
-#     http://www.apache.org/licenses/LICENSE-2.0
-
-# Unless required by applicable law or agreed to in writing, software
-# distributed under the License is distributed on an "AS IS" BASIS,
-# WITHOUT WARRANTIES OR CONDITIONS OF ANY KIND, either express or implied.
-# See the License for the specific language governing permissions and
-# limitations under the License.
-"""
-Unit tests and integration tests for the ``default.qubit.tf`` device.
-"""
-from itertools import product
-
-import numpy as np
-import pytest
-
-tf = pytest.importorskip("tensorflow", minversion="2.0")
-
-import pennylane as qml
-from pennylane import numpy as pnp
-from pennylane import DeviceError
-from pennylane.wires import Wires
-from pennylane.devices.default_qubit_tf import DefaultQubitTF
-from gate_data import (
-    I,
-    X,
-    Y,
-    Z,
-    H,
-    S,
-    T,
-    CNOT,
-    CZ,
-    SWAP,
-    CNOT,
-    Toffoli,
-    CSWAP,
-    Rphi,
-    Rotx,
-    Roty,
-    Rotz,
-    Rot3,
-    CRotx,
-    CRoty,
-    CRotz,
-    CRot3,
-    MultiRZ1,
-    MultiRZ2,
-    ControlledPhaseShift,
-    OrbitalRotation,
-)
-
-np.random.seed(42)
-
-
-#####################################################
-# Test matrices
-#####################################################
-
-U = np.array(
-    [
-        [0.83645892 - 0.40533293j, -0.20215326 + 0.30850569j],
-        [-0.23889780 - 0.28101519j, -0.88031770 - 0.29832709j],
-    ]
-)
-
-U2 = np.array([[0, 1, 1, 1], [1, 0, 1, -1], [1, -1, 0, 1], [1, 1, -1, 0]]) / np.sqrt(3)
-A = np.array([[1.02789352, 1.61296440 - 0.3498192j], [1.61296440 + 0.3498192j, 1.23920938 + 0j]])
-
-
-#####################################################
-# Define standard qubit operations
-#####################################################
-
-single_qubit = [
-    (qml.S, S),
-    (qml.T, T),
-    (qml.PauliX, X),
-    (qml.PauliY, Y),
-    (qml.PauliZ, Z),
-    (qml.Hadamard, H),
-]
-single_qubit_param = [
-    (qml.PhaseShift, Rphi),
-    (qml.RX, Rotx),
-    (qml.RY, Roty),
-    (qml.RZ, Rotz),
-    (qml.MultiRZ, MultiRZ1),
-]
-two_qubit = [(qml.CZ, CZ), (qml.CNOT, CNOT), (qml.SWAP, SWAP)]
-two_qubit_param = [
-    (qml.CRX, CRotx),
-    (qml.CRY, CRoty),
-    (qml.CRZ, CRotz),
-    (qml.MultiRZ, MultiRZ2),
-    (qml.ControlledPhaseShift, ControlledPhaseShift),
-]
-three_qubit = [(qml.Toffoli, Toffoli), (qml.CSWAP, CSWAP)]
-four_qubit_param = [(qml.OrbitalRotation, OrbitalRotation)]
-
-#####################################################
-# Fixtures
-#####################################################
-
-
-@pytest.fixture
-def init_state(scope="session"):
-    """Generates a random initial state"""
-
-    def _init_state(n):
-        """random initial state"""
-        state = np.random.random([2 ** n]) + np.random.random([2 ** n]) * 1j
-        state /= np.linalg.norm(state)
-        return state
-
-    return _init_state
-
-
-#####################################################
-# Initialization test
-#####################################################
-
-
-def test_analytic_deprecation():
-    """Tests if the kwarg `analytic` is used and displays error message."""
-    msg = "The analytic argument has been replaced by shots=None. "
-    msg += "Please use shots=None instead of analytic=True."
-
-    with pytest.raises(
-        DeviceError,
-        match=msg,
-    ):
-        qml.device("default.qubit.tf", wires=1, shots=1, analytic=True)
-
-
-#####################################################
-# Device-level matrix creation tests
-#####################################################
-
-
-class TestTFMatrix:
-    """Test special case of matrix construction in TensorFlow for
-    cases where variables must be casted to complex."""
-
-    @pytest.mark.parametrize(
-        "op,params,wires",
-        [
-            (qml.PhaseShift, [0.1], 0),
-            (qml.ControlledPhaseShift, [0.1], [0, 1]),
-            (qml.CRZ, [0.1], [0, 1]),
-            (qml.U1, [0.1], 0),
-            (qml.U2, [0.1, 0.2], 0),
-            (qml.U3, [0.1, 0.2, 0.3], 0),
-        ],
-    )
-    def test_one_qubit_tf_matrix(self, op, params, wires):
-        tf_params = [tf.Variable(x) for x in params]
-        expected_mat = op(*params, wires=wires).matrix()
-        obtained_mat = op(*tf_params, wires=wires).matrix()
-        assert qml.math.get_interface(obtained_mat) == "tensorflow"
-        assert qml.math.allclose(qml.math.unwrap(obtained_mat), expected_mat)
-
-    @pytest.mark.parametrize(
-        "param,pauli,wires",
-        [
-            (0.1, "I", "a"),
-            (0.2, "IX", ["a", "b"]),
-            (-0.3, "III", [0, 1, 2]),
-            (0.5, "ZXI", [0, 1, 2]),
-        ],
-    )
-    def test_pauli_rot_tf_(self, param, pauli, wires):
-        op = qml.PauliRot(param, pauli, wires=wires)
-        expected_mat = op.matrix()
-        expected_eigvals = op.eigvals()
-
-        tf_op = qml.PauliRot(tf.Variable(param), pauli, wires=wires)
-        obtained_mat = tf_op.matrix()
-        obtained_eigvals = tf_op.eigvals()
-
-        assert qml.math.get_interface(obtained_mat) == "tensorflow"
-        assert qml.math.get_interface(obtained_eigvals) == "tensorflow"
-
-        assert qml.math.allclose(qml.math.unwrap(obtained_mat), expected_mat)
-        assert qml.math.allclose(qml.math.unwrap(obtained_eigvals), expected_eigvals)
-
-    @pytest.mark.parametrize(
-        "op,param,wires",
-        [
-            (qml.PhaseShift, 0.1, [1]),
-            (qml.ControlledPhaseShift, 0.1, [1, 2]),
-            (qml.CRZ, 0.1, [1, 2]),
-            (qml.U1, 0.1, [1]),
-        ],
-    )
-    def test_expand_tf_matrix(self, op, param, wires):
-        reg_mat = op(param, wires=wires).matrix()
-
-        if len(wires) == 1:
-            expected_mat = qml.math.kron(I, qml.math.kron(reg_mat, qml.math.kron(I, I)))
-        else:
-            expected_mat = qml.math.kron(I, qml.math.kron(reg_mat, I))
-
-        tf_mat = op(tf.Variable(param), wires=wires).matrix()
-        obtained_mat = qml.utils.expand(tf_mat, wires, list(range(4)))
-
-        assert qml.math.get_interface(obtained_mat) == "tensorflow"
-        assert qml.math.allclose(qml.math.unwrap(obtained_mat), expected_mat)
-
-
-#####################################################
-# Device-level integration tests
-#####################################################
-
-
-class TestApply:
-    """Test application of PennyLane operations."""
-
-    def test_basis_state(self, tol):
-        """Test basis state initialization"""
-        dev = DefaultQubitTF(wires=4)
-        state = np.array([0, 0, 1, 0])
-
-        dev.apply([qml.BasisState(state, wires=[0, 1, 2, 3])])
-
-        res = dev.state
-        expected = np.zeros([2 ** 4])
-        expected[np.ravel_multi_index(state, [2] * 4)] = 1
-
-        assert isinstance(res, tf.Tensor)
-        assert np.allclose(res, expected, atol=tol, rtol=0)
-
-    def test_invalid_basis_state_length(self, tol):
-        """Test that an exception is raised if the basis state is the wrong size"""
-        dev = DefaultQubitTF(wires=4)
-        state = np.array([0, 0, 1, 0])
-
-        with pytest.raises(
-            ValueError, match=r"BasisState parameter and wires must be of equal length"
-        ):
-            dev.apply([qml.BasisState(state, wires=[0, 1, 2])])
-
-    def test_invalid_basis_state(self, tol):
-        """Test that an exception is raised if the basis state is invalid"""
-        dev = DefaultQubitTF(wires=4)
-        state = np.array([0, 0, 1, 2])
-
-        with pytest.raises(
-            ValueError, match=r"BasisState parameter must consist of 0 or 1 integers"
-        ):
-            dev.apply([qml.BasisState(state, wires=[0, 1, 2, 3])])
-
-    def test_qubit_state_vector(self, init_state, tol):
-        """Test qubit state vector application"""
-        dev = DefaultQubitTF(wires=1)
-        state = init_state(1)
-
-        dev.apply([qml.QubitStateVector(state, wires=[0])])
-
-        res = dev.state
-        expected = state
-        assert isinstance(res, tf.Tensor)
-        assert np.allclose(res, expected, atol=tol, rtol=0)
-
-    def test_full_subsystem_statevector(self, mocker):
-        """Test applying a state vector to the full subsystem"""
-        dev = DefaultQubitTF(wires=["a", "b", "c"])
-        state = tf.constant([1, 0, 0, 0, 1, 0, 1, 1], dtype=tf.complex128) / 2.0
-        state_wires = qml.wires.Wires(["a", "b", "c"])
-
-        spy = mocker.spy(dev, "_scatter")
-        dev._apply_state_vector(state=state, device_wires=state_wires)
-
-        assert np.all(tf.reshape(dev._state, [-1]) == state)
-        spy.assert_not_called()
-
-    def test_partial_subsystem_statevector(self, mocker):
-        """Test applying a state vector to a subset of wires of the full subsystem"""
-        dev = DefaultQubitTF(wires=["a", "b", "c"])
-        state = tf.constant([1, 0, 1, 0], dtype=tf.complex128) / np.sqrt(2.0)
-        state_wires = qml.wires.Wires(["a", "c"])
-
-        spy = mocker.spy(dev, "_scatter")
-        dev._apply_state_vector(state=state, device_wires=state_wires)
-        res = tf.reshape(tf.reduce_sum(dev._state, axis=(1,)), [-1])
-
-        assert np.all(res == state)
-        spy.assert_called()
-
-    def test_invalid_qubit_state_vector_size(self):
-        """Test that an exception is raised if the state
-        vector is the wrong size"""
-        dev = DefaultQubitTF(wires=2)
-        state = np.array([0, 1])
-
-        with pytest.raises(ValueError, match=r"State vector must be of length 2\*\*wires"):
-            dev.apply([qml.QubitStateVector(state, wires=[0, 1])])
-
-    def test_invalid_qubit_state_vector_norm(self):
-        """Test that an exception is raised if the state
-        vector is not normalized"""
-        dev = DefaultQubitTF(wires=2)
-        state = np.array([0, 12])
-
-        with pytest.raises(ValueError, match=r"Sum of amplitudes-squared does not equal one"):
-            dev.apply([qml.QubitStateVector(state, wires=[0])])
-
-    def test_invalid_state_prep(self):
-        """Test that an exception is raised if a state preparation is not the
-        first operation in the circuit."""
-        dev = DefaultQubitTF(wires=2)
-        state = np.array([0, 12])
-
-        with pytest.raises(
-            qml.DeviceError,
-            match=r"cannot be used after other Operations have already been applied",
-        ):
-            dev.apply([qml.PauliZ(0), qml.QubitStateVector(state, wires=[0])])
-
-    @pytest.mark.parametrize("op,mat", single_qubit)
-    def test_single_qubit_no_parameters(self, init_state, op, mat, tol):
-        """Test non-parametrized single qubit operations"""
-        dev = DefaultQubitTF(wires=1)
-        state = init_state(1)
-
-        queue = [qml.QubitStateVector(state, wires=[0])]
-        queue += [op(wires=0)]
-        dev.apply(queue)
-
-        res = dev.state
-        expected = mat @ state
-        assert isinstance(res, tf.Tensor)
-        assert np.allclose(res, expected, atol=tol, rtol=0)
-
-    @pytest.mark.parametrize("theta", [0.5432, -0.232])
-    @pytest.mark.parametrize("op,func", single_qubit_param)
-    def test_single_qubit_parameters(self, init_state, op, func, theta, tol):
-        """Test parametrized single qubit operations"""
-        dev = DefaultQubitTF(wires=1)
-        state = init_state(1)
-
-        queue = [qml.QubitStateVector(state, wires=[0])]
-        queue += [op(theta, wires=0)]
-        dev.apply(queue)
-
-        res = dev.state
-        expected = func(theta) @ state
-        assert np.allclose(res, expected, atol=tol, rtol=0)
-
-    def test_rotation(self, init_state, tol):
-        """Test three axis rotation gate"""
-        dev = DefaultQubitTF(wires=1)
-        state = init_state(1)
-
-        a = 0.542
-        b = 1.3432
-        c = -0.654
-
-        queue = [qml.QubitStateVector(state, wires=[0])]
-        queue += [qml.Rot(a, b, c, wires=0)]
-        dev.apply(queue)
-
-        res = dev.state
-        expected = Rot3(a, b, c) @ state
-        assert np.allclose(res, expected, atol=tol, rtol=0)
-
-    def test_controlled_rotation(self, init_state, tol):
-        """Test three axis controlled-rotation gate"""
-        dev = DefaultQubitTF(wires=2)
-        state = init_state(2)
-
-        a = 0.542
-        b = 1.3432
-        c = -0.654
-
-        queue = [qml.QubitStateVector(state, wires=[0, 1])]
-        queue += [qml.CRot(a, b, c, wires=[0, 1])]
-        dev.apply(queue)
-
-        res = dev.state
-        expected = CRot3(a, b, c) @ state
-        assert np.allclose(res, expected, atol=tol, rtol=0)
-
-    def test_inverse_operation(self, init_state, tol):
-        """Test that the inverse of an operation is correctly applied"""
-        """Test three axis rotation gate"""
-        dev = DefaultQubitTF(wires=1)
-        state = init_state(1)
-
-        a = 0.542
-        b = 1.3432
-        c = -0.654
-
-        queue = [qml.QubitStateVector(state, wires=[0])]
-        queue += [qml.Rot(a, b, c, wires=0).inv()]
-        dev.apply(queue)
-
-        res = dev.state
-        expected = np.linalg.inv(Rot3(a, b, c)) @ state
-        assert np.allclose(res, expected, atol=tol, rtol=0)
-
-    @pytest.mark.parametrize("op,mat", two_qubit)
-    def test_two_qubit_no_parameters(self, init_state, op, mat, tol):
-        """Test non-parametrized two qubit operations"""
-        dev = DefaultQubitTF(wires=2)
-        state = init_state(2)
-
-        queue = [qml.QubitStateVector(state, wires=[0, 1])]
-        queue += [op(wires=[0, 1])]
-        dev.apply(queue)
-
-        res = dev.state
-        expected = mat @ state
-        assert np.allclose(res, expected, atol=tol, rtol=0)
-
-    @pytest.mark.parametrize("mat", [U, U2])
-    def test_qubit_unitary(self, init_state, mat, tol):
-        """Test application of arbitrary qubit unitaries"""
-        N = int(np.log2(len(mat)))
-        dev = DefaultQubitTF(wires=N)
-        state = init_state(N)
-
-        queue = [qml.QubitStateVector(state, wires=range(N))]
-        queue += [qml.QubitUnitary(mat, wires=range(N))]
-        dev.apply(queue)
-
-        res = dev.state
-        expected = mat @ state
-        assert np.allclose(res, expected, atol=tol, rtol=0)
-
-    @pytest.mark.parametrize("op, mat", three_qubit)
-    def test_three_qubit_no_parameters(self, init_state, op, mat, tol):
-        """Test non-parametrized three qubit operations"""
-        dev = DefaultQubitTF(wires=3)
-        state = init_state(3)
-
-        queue = [qml.QubitStateVector(state, wires=[0, 1, 2])]
-        queue += [op(wires=[0, 1, 2])]
-        dev.apply(queue)
-
-        res = dev.state
-        expected = mat @ state
-        assert np.allclose(res, expected, atol=tol, rtol=0)
-
-    @pytest.mark.parametrize("theta", [0.5432, -0.232])
-    @pytest.mark.parametrize("op,func", two_qubit_param)
-    def test_two_qubit_parameters(self, init_state, op, func, theta, tol):
-        """Test two qubit parametrized operations"""
-        dev = DefaultQubitTF(wires=2)
-        state = init_state(2)
-
-        queue = [qml.QubitStateVector(state, wires=[0, 1])]
-        queue += [op(theta, wires=[0, 1])]
-        dev.apply(queue)
-
-        res = dev.state
-        expected = func(theta) @ state
-        assert np.allclose(res, expected, atol=tol, rtol=0)
-
-    @pytest.mark.parametrize("theta", [0.5432, -0.232])
-    @pytest.mark.parametrize("op,func", four_qubit_param)
-    def test_four_qubit_parameters(self, init_state, op, func, theta, tol):
-        """Test four qubit parametrized operations"""
-        dev = DefaultQubitTF(wires=4)
-        state = init_state(4)
-
-        queue = [qml.QubitStateVector(state, wires=[0, 1, 2, 3])]
-        queue += [op(theta, wires=[0, 1, 2, 3])]
-        dev.apply(queue)
-
-        res = dev.state
-        expected = func(theta) @ state
-        assert np.allclose(res, expected, atol=tol, rtol=0)
-
-    def test_apply_ops_not_supported(self, mocker, monkeypatch):
-        """Test that when a version of TensorFlow before 2.3.0 is used, the _apply_ops dictionary is
-        empty and application of a CNOT gate is performed using _apply_unitary_einsum"""
-        with monkeypatch.context() as m:
-            m.setattr("pennylane.devices.default_qubit_tf.SUPPORTS_APPLY_OPS", False)
-            dev = DefaultQubitTF(wires=3)
-            assert dev._apply_ops == {}
-
-            spy = mocker.spy(DefaultQubitTF, "_apply_unitary_einsum")
-
-            queue = [qml.CNOT(wires=[1, 2])]
-            dev.apply(queue)
-
-            spy.assert_called_once()
-
-    def test_apply_ops_above_8_wires(self, mocker):
-        """Test that when 9 wires are used, the _apply_ops dictionary is empty and application of a
-        CNOT gate is performed using _apply_unitary_einsum"""
-        dev = DefaultQubitTF(wires=9)
-        assert dev._apply_ops == {}
-
-        spy = mocker.spy(DefaultQubitTF, "_apply_unitary_einsum")
-
-        queue = [qml.CNOT(wires=[1, 2])]
-        dev.apply(queue)
-
-        spy.assert_called_once()
-
-    @pytest.mark.xfail(
-        raises=tf.errors.UnimplementedError,
-        reason="Slicing is not supported for more than 8 wires",
-        strict=True,
-    )
-    def test_apply_ops_above_8_wires_using_special(self):
-        """Test that special apply methods that involve slicing function correctly when using 9
-        wires"""
-        dev = DefaultQubitTF(wires=9)
-        dev._apply_ops = {"CNOT": dev._apply_cnot}
-
-        queue = [qml.CNOT(wires=[1, 2])]
-        dev.apply(queue)
-
-
-THETA = np.linspace(0.11, 1, 3)
-PHI = np.linspace(0.32, 1, 3)
-VARPHI = np.linspace(0.02, 1, 3)
-
-
-@pytest.mark.parametrize("theta, phi, varphi", list(zip(THETA, PHI, VARPHI)))
-class TestExpval:
-    """Test expectation values"""
-
-    # test data; each tuple is of the form (GATE, OBSERVABLE, EXPECTED)
-    single_wire_expval_test_data = [
-        (qml.RX, qml.Identity, lambda t, p: np.array([1, 1])),
-        (qml.RX, qml.PauliZ, lambda t, p: np.array([np.cos(t), np.cos(t) * np.cos(p)])),
-        (qml.RY, qml.PauliX, lambda t, p: np.array([np.sin(t) * np.sin(p), np.sin(p)])),
-        (qml.RX, qml.PauliY, lambda t, p: np.array([0, -np.cos(t) * np.sin(p)])),
-        (
-            qml.RY,
-            qml.Hadamard,
-            lambda t, p: np.array(
-                [np.sin(t) * np.sin(p) + np.cos(t), np.cos(t) * np.cos(p) + np.sin(p)]
-            )
-            / np.sqrt(2),
-        ),
-    ]
-
-    @pytest.mark.parametrize("gate,obs,expected", single_wire_expval_test_data)
-    def test_single_wire_expectation(self, gate, obs, expected, theta, phi, varphi, tol):
-        """Test that identity expectation value (i.e. the trace) is 1"""
-        dev = DefaultQubitTF(wires=2)
-
-        with qml.tape.QuantumTape() as tape:
-            queue = [gate(theta, wires=0), gate(phi, wires=1), qml.CNOT(wires=[0, 1])]
-            observables = [qml.expval(obs(wires=[i])) for i in range(2)]
-
-        res = dev.execute(tape)
-        assert np.allclose(res, expected(theta, phi), atol=tol, rtol=0)
-
-    def test_hermitian_expectation(self, theta, phi, varphi, tol):
-        """Test that arbitrary Hermitian expectation values are correct"""
-        dev = DefaultQubitTF(wires=2)
-
-        with qml.tape.QuantumTape() as tape:
-            queue = [qml.RY(theta, wires=0), qml.RY(phi, wires=1), qml.CNOT(wires=[0, 1])]
-            observables = [qml.expval(qml.Hermitian(A, wires=[i])) for i in range(2)]
-
-        res = dev.execute(tape)
-
-        a = A[0, 0]
-        re_b = A[0, 1].real
-        d = A[1, 1]
-        ev1 = ((a - d) * np.cos(theta) + 2 * re_b * np.sin(theta) * np.sin(phi) + a + d) / 2
-        ev2 = ((a - d) * np.cos(theta) * np.cos(phi) + 2 * re_b * np.sin(phi) + a + d) / 2
-        expected = np.array([ev1, ev2])
-
-        assert np.allclose(res, expected, atol=tol, rtol=0)
-
-    def test_multi_mode_hermitian_expectation(self, theta, phi, varphi, tol):
-        """Test that arbitrary multi-mode Hermitian expectation values are correct"""
-        A = np.array(
-            [
-                [-6, 2 + 1j, -3, -5 + 2j],
-                [2 - 1j, 0, 2 - 1j, -5 + 4j],
-                [-3, 2 + 1j, 0, -4 + 3j],
-                [-5 - 2j, -5 - 4j, -4 - 3j, -6],
-            ]
-        )
-
-        dev = DefaultQubitTF(wires=2)
-
-        with qml.tape.QuantumTape() as tape:
-            queue = [qml.RY(theta, wires=0), qml.RY(phi, wires=1), qml.CNOT(wires=[0, 1])]
-            observables = [qml.expval(qml.Hermitian(A, wires=[0, 1]))]
-
-        res = dev.execute(tape)
-
-        # below is the analytic expectation value for this circuit with arbitrary
-        # Hermitian observable A
-        expected = 0.5 * (
-            6 * np.cos(theta) * np.sin(phi)
-            - np.sin(theta) * (8 * np.sin(phi) + 7 * np.cos(phi) + 3)
-            - 2 * np.sin(phi)
-            - 6 * np.cos(phi)
-            - 6
-        )
-
-        assert np.allclose(res, expected, atol=tol, rtol=0)
-
-    def test_paulix_pauliy(self, theta, phi, varphi, tol):
-        """Test that a tensor product involving PauliX and PauliY works correctly"""
-        dev = qml.device("default.qubit.tf", wires=3)
-        dev.reset()
-
-        obs = qml.PauliX(0) @ qml.PauliY(2)
-
-        dev.apply(
-            [
-                qml.RX(theta, wires=[0]),
-                qml.RX(phi, wires=[1]),
-                qml.RX(varphi, wires=[2]),
-                qml.CNOT(wires=[0, 1]),
-                qml.CNOT(wires=[1, 2]),
-            ],
-            obs.diagonalizing_gates(),
-        )
-
-        res = dev.expval(obs)
-
-        expected = np.sin(theta) * np.sin(phi) * np.sin(varphi)
-
-        assert np.allclose(res, expected, atol=tol, rtol=0)
-
-    def test_pauliz_identity(self, theta, phi, varphi, tol):
-        """Test that a tensor product involving PauliZ and Identity works correctly"""
-        dev = qml.device("default.qubit.tf", wires=3)
-        dev.reset()
-
-        obs = qml.PauliZ(0) @ qml.Identity(1) @ qml.PauliZ(2)
-
-        dev.apply(
-            [
-                qml.RX(theta, wires=[0]),
-                qml.RX(phi, wires=[1]),
-                qml.RX(varphi, wires=[2]),
-                qml.CNOT(wires=[0, 1]),
-                qml.CNOT(wires=[1, 2]),
-            ],
-            obs.diagonalizing_gates(),
-        )
-
-        res = dev.expval(obs)
-
-        expected = np.cos(varphi) * np.cos(phi)
-
-        assert np.allclose(res, expected, atol=tol, rtol=0)
-
-    def test_pauliz_hadamard(self, theta, phi, varphi, tol):
-        """Test that a tensor product involving PauliZ and PauliY and hadamard works correctly"""
-        dev = qml.device("default.qubit.tf", wires=3)
-        obs = qml.PauliZ(0) @ qml.Hadamard(1) @ qml.PauliY(2)
-
-        dev.reset()
-        dev.apply(
-            [
-                qml.RX(theta, wires=[0]),
-                qml.RX(phi, wires=[1]),
-                qml.RX(varphi, wires=[2]),
-                qml.CNOT(wires=[0, 1]),
-                qml.CNOT(wires=[1, 2]),
-            ],
-            obs.diagonalizing_gates(),
-        )
-
-        res = dev.expval(obs)
-
-        expected = -(np.cos(varphi) * np.sin(phi) + np.sin(varphi) * np.cos(theta)) / np.sqrt(2)
-
-        assert np.allclose(res, expected, atol=tol, rtol=0)
-
-    def test_hermitian(self, theta, phi, varphi, tol):
-        """Test that a tensor product involving qml.Hermitian works correctly"""
-        dev = qml.device("default.qubit.tf", wires=3)
-        dev.reset()
-
-        A = np.array(
-            [
-                [-6, 2 + 1j, -3, -5 + 2j],
-                [2 - 1j, 0, 2 - 1j, -5 + 4j],
-                [-3, 2 + 1j, 0, -4 + 3j],
-                [-5 - 2j, -5 - 4j, -4 - 3j, -6],
-            ]
-        )
-
-        obs = qml.PauliZ(0) @ qml.Hermitian(A, wires=[1, 2])
-
-        dev.apply(
-            [
-                qml.RX(theta, wires=[0]),
-                qml.RX(phi, wires=[1]),
-                qml.RX(varphi, wires=[2]),
-                qml.CNOT(wires=[0, 1]),
-                qml.CNOT(wires=[1, 2]),
-            ],
-            obs.diagonalizing_gates(),
-        )
-
-        res = dev.expval(obs)
-
-        expected = 0.5 * (
-            -6 * np.cos(theta) * (np.cos(varphi) + 1)
-            - 2 * np.sin(varphi) * (np.cos(theta) + np.sin(phi) - 2 * np.cos(phi))
-            + 3 * np.cos(varphi) * np.sin(phi)
-            + np.sin(phi)
-        )
-
-        assert np.allclose(res, expected, atol=tol, rtol=0)
-
-    def test_hermitian_hermitian(self, theta, phi, varphi, tol):
-        """Test that a tensor product involving two Hermitian matrices works correctly"""
-        dev = qml.device("default.qubit.tf", wires=3)
-
-        A1 = np.array([[1, 2], [2, 4]])
-
-        A2 = np.array(
-            [
-                [-6, 2 + 1j, -3, -5 + 2j],
-                [2 - 1j, 0, 2 - 1j, -5 + 4j],
-                [-3, 2 + 1j, 0, -4 + 3j],
-                [-5 - 2j, -5 - 4j, -4 - 3j, -6],
-            ]
-        )
-
-        obs = qml.Hermitian(A1, wires=[0]) @ qml.Hermitian(A2, wires=[1, 2])
-
-        dev.apply(
-            [
-                qml.RX(theta, wires=[0]),
-                qml.RX(phi, wires=[1]),
-                qml.RX(varphi, wires=[2]),
-                qml.CNOT(wires=[0, 1]),
-                qml.CNOT(wires=[1, 2]),
-            ],
-            obs.diagonalizing_gates(),
-        )
-
-        res = dev.expval(obs)
-
-        expected = 0.25 * (
-            -30
-            + 4 * np.cos(phi) * np.sin(theta)
-            + 3 * np.cos(varphi) * (-10 + 4 * np.cos(phi) * np.sin(theta) - 3 * np.sin(phi))
-            - 3 * np.sin(phi)
-            - 2
-            * (5 + np.cos(phi) * (6 + 4 * np.sin(theta)) + (-3 + 8 * np.sin(theta)) * np.sin(phi))
-            * np.sin(varphi)
-            + np.cos(theta)
-            * (
-                18
-                + 5 * np.sin(phi)
-                + 3 * np.cos(varphi) * (6 + 5 * np.sin(phi))
-                + 2 * (3 + 10 * np.cos(phi) - 5 * np.sin(phi)) * np.sin(varphi)
-            )
-        )
-
-        assert np.allclose(res, expected, atol=tol, rtol=0)
-
-    def test_hermitian_identity_expectation(self, theta, phi, varphi, tol):
-        """Test that a tensor product involving an Hermitian matrix and the identity works correctly"""
-        dev = qml.device("default.qubit.tf", wires=2)
-
-        A = np.array(
-            [[1.02789352, 1.61296440 - 0.3498192j], [1.61296440 + 0.3498192j, 1.23920938 + 0j]]
-        )
-
-        obs = qml.Hermitian(A, wires=[0]) @ qml.Identity(wires=[1])
-
-        dev.apply(
-            [qml.RY(theta, wires=[0]), qml.RY(phi, wires=[1]), qml.CNOT(wires=[0, 1])],
-            obs.diagonalizing_gates(),
-        )
-
-        res = dev.expval(obs)
-
-        a = A[0, 0]
-        re_b = A[0, 1].real
-        d = A[1, 1]
-        expected = ((a - d) * np.cos(theta) + 2 * re_b * np.sin(theta) * np.sin(phi) + a + d) / 2
-
-        assert np.allclose(res, expected, atol=tol, rtol=0)
-
-    def test_hermitian_two_wires_identity_expectation(self, theta, phi, varphi, tol):
-        """Test that a tensor product involving an Hermitian matrix for two wires and the identity works correctly"""
-        dev = qml.device("default.qubit.tf", wires=3, shots=None)
-
-        A = np.array(
-            [[1.02789352, 1.61296440 - 0.3498192j], [1.61296440 + 0.3498192j, 1.23920938 + 0j]]
-        )
-        Identity = np.array([[1, 0], [0, 1]])
-        H = np.kron(np.kron(Identity, Identity), A)
-        obs = qml.Hermitian(H, wires=[2, 1, 0])
-
-        dev.apply(
-            [qml.RY(theta, wires=[0]), qml.RY(phi, wires=[1]), qml.CNOT(wires=[0, 1])],
-            obs.diagonalizing_gates(),
-        )
-        res = dev.expval(obs)
-
-        a = A[0, 0]
-        re_b = A[0, 1].real
-        d = A[1, 1]
-
-        expected = ((a - d) * np.cos(theta) + 2 * re_b * np.sin(theta) * np.sin(phi) + a + d) / 2
-        assert np.allclose(res, expected, atol=tol, rtol=0)
-
-
-@pytest.mark.parametrize("theta, phi, varphi", list(zip(THETA, PHI, VARPHI)))
-class TestVar:
-    """Tests for the variance"""
-
-    def test_var(self, theta, phi, varphi, tol):
-        """Tests for variance calculation"""
-        dev = DefaultQubitTF(wires=1)
-        # test correct variance for <Z> of a rotated state
-
-        with qml.tape.QuantumTape() as tape:
-            queue = [qml.RX(phi, wires=0), qml.RY(theta, wires=0)]
-            observables = [qml.var(qml.PauliZ(wires=[0]))]
-
-        res = dev.execute(tape)
-        expected = 0.25 * (3 - np.cos(2 * theta) - 2 * np.cos(theta) ** 2 * np.cos(2 * phi))
-        assert np.allclose(res, expected, atol=tol, rtol=0)
-
-    def test_var_hermitian(self, theta, phi, varphi, tol):
-        """Tests for variance calculation using an arbitrary Hermitian observable"""
-        dev = DefaultQubitTF(wires=2)
-
-        # test correct variance for <H> of a rotated state
-        H = np.array([[4, -1 + 6j], [-1 - 6j, 2]])
-
-        with qml.tape.QuantumTape() as tape:
-            queue = [qml.RX(phi, wires=0), qml.RY(theta, wires=0)]
-            observables = [qml.var(qml.Hermitian(H, wires=[0]))]
-
-        res = dev.execute(tape)
-        expected = 0.5 * (
-            2 * np.sin(2 * theta) * np.cos(phi) ** 2
-            + 24 * np.sin(phi) * np.cos(phi) * (np.sin(theta) - np.cos(theta))
-            + 35 * np.cos(2 * phi)
-            + 39
-        )
-
-        assert np.allclose(res, expected, atol=tol, rtol=0)
-
-    def test_paulix_pauliy(self, theta, phi, varphi, tol):
-        """Test that a tensor product involving PauliX and PauliY works correctly"""
-        dev = qml.device("default.qubit.tf", wires=3)
-
-        obs = qml.PauliX(0) @ qml.PauliY(2)
-
-        dev.apply(
-            [
-                qml.RX(theta, wires=[0]),
-                qml.RX(phi, wires=[1]),
-                qml.RX(varphi, wires=[2]),
-                qml.CNOT(wires=[0, 1]),
-                qml.CNOT(wires=[1, 2]),
-            ],
-            obs.diagonalizing_gates(),
-        )
-
-        res = dev.var(obs)
-
-        expected = (
-            8 * np.sin(theta) ** 2 * np.cos(2 * varphi) * np.sin(phi) ** 2
-            - np.cos(2 * (theta - phi))
-            - np.cos(2 * (theta + phi))
-            + 2 * np.cos(2 * theta)
-            + 2 * np.cos(2 * phi)
-            + 14
-        ) / 16
-
-        assert np.allclose(res, expected, atol=tol, rtol=0)
-
-    def test_pauliz_hadamard(self, theta, phi, varphi, tol):
-        """Test that a tensor product involving PauliZ and PauliY and hadamard works correctly"""
-        dev = qml.device("default.qubit.tf", wires=3)
-        obs = qml.PauliZ(0) @ qml.Hadamard(1) @ qml.PauliY(2)
-
-        dev.reset()
-        dev.apply(
-            [
-                qml.RX(theta, wires=[0]),
-                qml.RX(phi, wires=[1]),
-                qml.RX(varphi, wires=[2]),
-                qml.CNOT(wires=[0, 1]),
-                qml.CNOT(wires=[1, 2]),
-            ],
-            obs.diagonalizing_gates(),
-        )
-
-        res = dev.var(obs)
-
-        expected = (
-            3
-            + np.cos(2 * phi) * np.cos(varphi) ** 2
-            - np.cos(2 * theta) * np.sin(varphi) ** 2
-            - 2 * np.cos(theta) * np.sin(phi) * np.sin(2 * varphi)
-        ) / 4
-
-        assert np.allclose(res, expected, atol=tol, rtol=0)
-
-    def test_hermitian(self, theta, phi, varphi, tol):
-        """Test that a tensor product involving qml.Hermitian works correctly"""
-        dev = qml.device("default.qubit.tf", wires=3)
-
-        A = np.array(
-            [
-                [-6, 2 + 1j, -3, -5 + 2j],
-                [2 - 1j, 0, 2 - 1j, -5 + 4j],
-                [-3, 2 + 1j, 0, -4 + 3j],
-                [-5 - 2j, -5 - 4j, -4 - 3j, -6],
-            ]
-        )
-
-        obs = qml.PauliZ(0) @ qml.Hermitian(A, wires=[1, 2])
-
-        dev.apply(
-            [
-                qml.RX(theta, wires=[0]),
-                qml.RX(phi, wires=[1]),
-                qml.RX(varphi, wires=[2]),
-                qml.CNOT(wires=[0, 1]),
-                qml.CNOT(wires=[1, 2]),
-            ],
-            obs.diagonalizing_gates(),
-        )
-
-        res = dev.var(obs)
-
-        expected = (
-            1057
-            - np.cos(2 * phi)
-            + 12 * (27 + np.cos(2 * phi)) * np.cos(varphi)
-            - 2 * np.cos(2 * varphi) * np.sin(phi) * (16 * np.cos(phi) + 21 * np.sin(phi))
-            + 16 * np.sin(2 * phi)
-            - 8 * (-17 + np.cos(2 * phi) + 2 * np.sin(2 * phi)) * np.sin(varphi)
-            - 8 * np.cos(2 * theta) * (3 + 3 * np.cos(varphi) + np.sin(varphi)) ** 2
-            - 24 * np.cos(phi) * (np.cos(phi) + 2 * np.sin(phi)) * np.sin(2 * varphi)
-            - 8
-            * np.cos(theta)
-            * (
-                4
-                * np.cos(phi)
-                * (
-                    4
-                    + 8 * np.cos(varphi)
-                    + np.cos(2 * varphi)
-                    - (1 + 6 * np.cos(varphi)) * np.sin(varphi)
-                )
-                + np.sin(phi)
-                * (
-                    15
-                    + 8 * np.cos(varphi)
-                    - 11 * np.cos(2 * varphi)
-                    + 42 * np.sin(varphi)
-                    + 3 * np.sin(2 * varphi)
-                )
-            )
-        ) / 16
-
-        assert np.allclose(res, expected, atol=tol, rtol=0)
-
-
-#####################################################
-# QNode-level integration tests
-#####################################################
-
-
-class TestQNodeIntegration:
-    """Integration tests for default.qubit.tf. This test ensures it integrates
-    properly with the PennyLane UI, in particular the new QNode."""
-
-    def test_defines_correct_capabilities(self):
-        """Test that the device defines the right capabilities"""
-
-        dev = qml.device("default.qubit.tf", wires=1)
-        cap = dev.capabilities()
-        capabilities = {
-            "model": "qubit",
-            "supports_finite_shots": True,
-            "supports_tensor_observables": True,
-            "returns_probs": True,
-            "returns_state": True,
-            "supports_reversible_diff": False,
-            "supports_inverse_operations": True,
-            "supports_analytic_computation": True,
-            "passthru_interface": "tf",
-            "passthru_devices": {
-                "torch": "default.qubit.torch",
-                "tf": "default.qubit.tf",
-                "autograd": "default.qubit.autograd",
-                "jax": "default.qubit.jax",
-            },
-        }
-        assert cap == capabilities
-
-    def test_load_tensornet_tf_device(self):
-        """Test that the tensor network plugin loads correctly"""
-        dev = qml.device("default.qubit.tf", wires=2)
-        assert dev.num_wires == 2
-        assert dev.shots is None
-        assert dev.short_name == "default.qubit.tf"
-        assert dev.capabilities()["passthru_interface"] == "tf"
-
-    def test_qubit_circuit(self, tol):
-        """Test that the tensor network plugin provides correct
-        result for a simple circuit using the old QNode."""
-        p = tf.Variable(0.543)
-
-        dev = qml.device("default.qubit.tf", wires=1)
-
-        @qml.qnode(dev, interface="tf")
-        def circuit(x):
-            qml.RX(x, wires=0)
-            return qml.expval(qml.PauliY(0))
-
-        expected = -tf.math.sin(p)
-
-        assert circuit.gradient_fn == "backprop"
-        assert np.isclose(circuit(p), expected, atol=tol, rtol=0)
-
-    def test_correct_state(self, tol):
-        """Test that the device state is correct after applying a
-        quantum function on the device"""
-
-        dev = qml.device("default.qubit.tf", wires=2)
-
-        state = dev.state
-        expected = np.array([1, 0, 0, 0])
-        assert np.allclose(state, expected, atol=tol, rtol=0)
-
-        @qml.qnode(dev, interface="tf", diff_method="backprop")
-        def circuit():
-            qml.Hadamard(wires=0)
-            qml.RZ(np.pi / 4, wires=0)
-            return qml.expval(qml.PauliZ(0))
-
-        circuit()
-        state = dev.state
-
-        amplitude = np.exp(-1j * np.pi / 8) / np.sqrt(2)
-
-        expected = np.array([amplitude, 0, np.conj(amplitude), 0])
-        assert np.allclose(state, expected, atol=tol, rtol=0)
-
-    @pytest.mark.parametrize("theta", [0.5432, -0.232])
-    @pytest.mark.parametrize("op,func", single_qubit_param)
-    def test_one_qubit_param_gates(self, theta, op, func, init_state, tol):
-        """Test the integration of the one-qubit single parameter rotations by passing
-        a TF data structure as a parameter"""
-        dev = qml.device("default.qubit.tf", wires=1)
-        state = init_state(1)
-
-        @qml.qnode(dev, interface="tf")
-        def circuit(params):
-            qml.QubitStateVector(state, wires=[0])
-            op(params[0], wires=[0])
-            return qml.expval(qml.PauliZ(0))
-
-        # Pass a TF Variable to the qfunc
-        params = tf.Variable(np.array([theta]))
-        circuit(params)
-        res = dev.state
-        expected = func(theta) @ state
-        assert np.allclose(res.numpy(), expected, atol=tol, rtol=0)
-
-    @pytest.mark.parametrize("theta", [0.5432, 4.213])
-    @pytest.mark.parametrize("op,func", two_qubit_param)
-    def test_two_qubit_param_gates(self, theta, op, func, init_state, tol):
-        """Test the integration of the two-qubit single parameter rotations by passing
-        a TF data structure as a parameter"""
-        dev = qml.device("default.qubit.tf", wires=2)
-        state = init_state(2)
-
-        @qml.qnode(dev, interface="tf")
-        def circuit(params):
-            qml.QubitStateVector(state, wires=[0, 1])
-            op(params[0], wires=[0, 1])
-            return qml.expval(qml.PauliZ(0))
-
-        # Pass a TF Variable to the qfunc
-        params = tf.Variable(np.array([theta]))
-        circuit(params)
-        res = dev.state
-        expected = func(theta) @ state
-        assert np.allclose(res.numpy(), expected, atol=tol, rtol=0)
-
-    @pytest.mark.parametrize("theta", [0.5432, 4.213])
-    @pytest.mark.parametrize("op,func", four_qubit_param)
-    def test_four_qubit_param_gates(self, theta, op, func, init_state, tol):
-        """Test the integration of the four-qubit single parameter rotations by passing
-        a TF data structure as a parameter"""
-        dev = qml.device("default.qubit.tf", wires=4)
-        state = init_state(4)
-
-        @qml.qnode(dev, interface="tf")
-        def circuit(params):
-            qml.QubitStateVector(state, wires=[0, 1, 2, 3])
-            op(params[0], wires=[0, 1, 2, 3])
-            return qml.expval(qml.PauliZ(0))
-
-        # Pass a TF Variable to the qfunc
-        params = tf.Variable(np.array([theta]))
-        circuit(params)
-        res = dev.state
-        expected = func(theta) @ state
-        assert np.allclose(res.numpy(), expected, atol=tol, rtol=0)
-
-    def test_controlled_rotation_integration(self, init_state, tol):
-        """Test the integration of the two-qubit controlled rotation by passing
-        a TF data structure as a parameter"""
-        dev = qml.device("default.qubit.tf", wires=2)
-        a = 1.7
-        b = 1.3432
-        c = -0.654
-        state = init_state(2)
-
-        @qml.qnode(dev, interface="tf")
-        def circuit(params):
-            qml.QubitStateVector(state, wires=[0, 1])
-            qml.CRot(params[0], params[1], params[2], wires=[0, 1])
-            return qml.expval(qml.PauliZ(0))
-
-        # Pass a TF Variable to the qfunc
-        params = tf.Variable(np.array([a, b, c]))
-        circuit(params)
-        res = dev.state
-        expected = CRot3(a, b, c) @ state
-        assert np.allclose(res.numpy(), expected, atol=tol, rtol=0)
-
-
-class TestPassthruIntegration:
-    """Tests for integration with the PassthruQNode"""
-
-    def test_jacobian_variable_multiply(self, tol):
-        """Test that jacobian of a QNode with an attached default.qubit.tf device
-        gives the correct result in the case of parameters multiplied by scalars"""
-        x = tf.Variable(0.43316321)
-        y = tf.Variable(0.2162158)
-        z = tf.Variable(0.75110998)
-
-        dev = qml.device("default.qubit.tf", wires=1)
-
-        @qml.qnode(dev, interface="tf", diff_method="backprop")
-        def circuit(p):
-            qml.RX(3 * p[0], wires=0)
-            qml.RY(p[1], wires=0)
-            qml.RX(p[2] / 2, wires=0)
-            return qml.expval(qml.PauliZ(0))
-
-        with tf.GradientTape() as tape:
-            res = circuit([x, y, z])
-
-        expected = tf.math.cos(3 * x) * tf.math.cos(y) * tf.math.cos(z / 2) - tf.math.sin(
-            3 * x
-        ) * tf.math.sin(z / 2)
-        assert np.allclose(res, expected, atol=tol, rtol=0)
-
-        res = tf.concat(tape.jacobian(res, [x, y, z]), axis=0)
-
-        expected = np.array(
-            [
-                -3
-                * (
-                    tf.math.sin(3 * x) * tf.math.cos(y) * tf.math.cos(z / 2)
-                    + tf.math.cos(3 * x) * tf.math.sin(z / 2)
-                ),
-                -tf.math.cos(3 * x) * tf.math.sin(y) * tf.math.cos(z / 2),
-                -0.5
-                * (
-                    tf.math.sin(3 * x) * tf.math.cos(z / 2)
-                    + tf.math.cos(3 * x) * tf.math.cos(y) * tf.math.sin(z / 2)
-                ),
-            ]
-        )
-
-        assert np.allclose(res, expected, atol=tol, rtol=0)
-
-    def test_jacobian_repeated(self, tol):
-        """Test that jacobian of a QNode with an attached default.qubit.tf device
-        gives the correct result in the case of repeated parameters"""
-        x = 0.43316321
-        y = 0.2162158
-        z = 0.75110998
-        p = tf.Variable([x, y, z])
-        dev = qml.device("default.qubit.tf", wires=1)
-
-        @qml.qnode(dev, interface="tf", diff_method="backprop")
-        def circuit(x):
-            qml.RX(x[1], wires=0)
-            qml.Rot(x[0], x[1], x[2], wires=0)
-            return qml.expval(qml.PauliZ(0))
-
-        with tf.GradientTape() as tape:
-            res = circuit(p)
-
-        expected = np.cos(y) ** 2 - np.sin(x) * np.sin(y) ** 2
-        assert np.allclose(res, expected, atol=tol, rtol=0)
-
-        res = tape.jacobian(res, p)
-
-        expected = np.array(
-            [-np.cos(x) * np.sin(y) ** 2, -2 * (np.sin(x) + 1) * np.sin(y) * np.cos(y), 0]
-        )
-        assert np.allclose(res, expected, atol=tol, rtol=0)
-
-    def test_jacobian_agrees_backprop_parameter_shift(self, tol):
-        """Test that jacobian of a QNode with an attached default.qubit.tf device
-        gives the correct result with respect to the parameter-shift method"""
-        p = pnp.array([0.43316321, 0.2162158, 0.75110998, 0.94714242], requires_grad=True)
-
-        def circuit(x):
-            for i in range(0, len(p), 2):
-                qml.RX(x[i], wires=0)
-                qml.RY(x[i + 1], wires=1)
-            for i in range(2):
-                qml.CNOT(wires=[i, i + 1])
-            return qml.expval(qml.PauliZ(0)), qml.var(qml.PauliZ(1))
-
-        dev1 = qml.device("default.qubit.tf", wires=3)
-        dev2 = qml.device("default.qubit.tf", wires=3)
-
-        circuit1 = qml.QNode(circuit, dev1, diff_method="backprop", interface="tf")
-        circuit2 = qml.QNode(circuit, dev2, diff_method="parameter-shift")
-
-        p_tf = tf.Variable(p)
-        with tf.GradientTape() as tape:
-            res = circuit1(p_tf)
-
-        assert np.allclose(res, circuit2(p), atol=tol, rtol=0)
-
-        res = tape.jacobian(res, p_tf)
-        assert np.allclose(res, qml.jacobian(circuit2)(p), atol=tol, rtol=0)
-
-    def test_state_differentiability(self, tol):
-        """Test that the device state can be differentiated"""
-        dev = qml.device("default.qubit.tf", wires=1)
-
-        @qml.qnode(dev, diff_method="backprop", interface="tf")
-        def circuit(a):
-            qml.RY(a, wires=0)
-            return qml.expval(qml.PauliZ(0))
-
-        a = tf.Variable(0.54)
-
-        with tf.GradientTape() as tape:
-            circuit(a)
-            res = tf.abs(dev.state) ** 2
-            res = res[1] - res[0]
-
-        grad = tape.gradient(res, a)
-        expected = tf.sin(a)
-        assert np.allclose(grad, expected, atol=tol, rtol=0)
-
-    def test_prob_differentiability(self, tol):
-        """Test that the device probability can be differentiated"""
-        dev = qml.device("default.qubit.tf", wires=2)
-
-        @qml.qnode(dev, diff_method="backprop", interface="tf")
-        def circuit(a, b):
-            qml.RX(a, wires=0)
-            qml.RY(b, wires=1)
-            qml.CNOT(wires=[0, 1])
-            return qml.probs(wires=[1])
-
-        a = tf.Variable(0.54)
-        b = tf.Variable(0.12)
-
-        with tf.GradientTape() as tape:
-            # get the probability of wire 1
-            prob_wire_1 = circuit(a, b)
-            # compute Prob(|1>_1) - Prob(|0>_1)
-            res = prob_wire_1[1] - prob_wire_1[0]
-
-        expected = -tf.cos(a) * tf.cos(b)
-        assert np.allclose(res, expected, atol=tol, rtol=0)
-
-        grad = tape.gradient(res, [a, b])
-        expected = [tf.sin(a) * tf.cos(b), tf.cos(a) * tf.sin(b)]
-        assert np.allclose(grad, expected, atol=tol, rtol=0)
-
-    def test_backprop_gradient(self, tol):
-        """Tests that the gradient of the qnode is correct"""
-        dev = qml.device("default.qubit.tf", wires=2)
-
-        @qml.qnode(dev, diff_method="backprop", interface="tf")
-        def circuit(a, b):
-            qml.RX(a, wires=0)
-            qml.CRX(b, wires=[0, 1])
-            return qml.expval(qml.PauliZ(0) @ qml.PauliZ(1))
-
-        a = -0.234
-        b = 0.654
-
-        a_tf = tf.Variable(a, dtype=tf.float64)
-        b_tf = tf.Variable(b, dtype=tf.float64)
-
-        with tf.GradientTape() as tape:
-            tape.watch([a_tf, b_tf])
-            res = circuit(a_tf, b_tf)
-
-        # the analytic result of evaluating circuit(a, b)
-        expected_cost = 0.5 * (np.cos(a) * np.cos(b) + np.cos(a) - np.cos(b) + 1)
-
-        # the analytic result of evaluating grad(circuit(a, b))
-        expected_grad = np.array(
-            [-0.5 * np.sin(a) * (np.cos(b) + 1), 0.5 * np.sin(b) * (1 - np.cos(a))]
-        )
-
-        assert np.allclose(res.numpy(), expected_cost, atol=tol, rtol=0)
-
-        res = tape.gradient(res, [a_tf, b_tf])
-        assert np.allclose(res, expected_grad, atol=tol, rtol=0)
-
-    @pytest.mark.parametrize("x, shift", [(0.0, 0.0), (0.5, -0.5)])
-    def test_hessian_at_zero(self, x, shift):
-        """Tests that the Hessian at vanishing state vector amplitudes
-        is correct."""
-        dev = qml.device("default.qubit.tf", wires=1)
-
-        shift = tf.constant(shift)
-        x = tf.Variable(x)
-
-        @qml.qnode(dev, interface="tf", diff_method="backprop")
-        def circuit(x):
-            qml.RY(shift, wires=0)
-            qml.RY(x, wires=0)
-            return qml.expval(qml.PauliZ(0))
-
-        with tf.GradientTape(persistent=True) as t2:
-            with tf.GradientTape(persistent=True) as t1:
-                value = circuit(x)
-            grad = t1.gradient(value, x)
-            jac = t1.jacobian(value, x)
-        hess_grad = t2.gradient(grad, x)
-        hess_jac = t2.jacobian(jac, x)
-
-        assert qml.math.isclose(grad, 0.0)
-        assert qml.math.isclose(hess_grad, -1.0)
-        assert qml.math.isclose(hess_jac, -1.0)
-
-    @pytest.mark.parametrize("operation", [qml.U3, qml.U3.compute_decomposition])
-    @pytest.mark.parametrize("diff_method", ["backprop", "parameter-shift", "finite-diff"])
-    def test_tf_interface_gradient(self, operation, diff_method, tol):
-        """Tests that the gradient of an arbitrary U3 gate is correct
-        using the TensorFlow interface, using a variety of differentiation methods."""
-        dev = qml.device("default.qubit.tf", wires=1)
-
-        @qml.qnode(dev, diff_method=diff_method, interface="tf")
-        def circuit(x, weights, w):
-            """In this example, a mixture of scalar
-            arguments, array arguments, and keyword arguments are used."""
-            qml.QubitStateVector(1j * np.array([1, -1]) / np.sqrt(2), wires=w)
-            operation(x, weights[0], weights[1], wires=w)
-            return qml.expval(qml.PauliX(w))
-
-        # Check that the correct QNode type is being used.
-        if diff_method == "backprop":
-            assert circuit.gradient_fn == "backprop"
-        elif diff_method == "parameter-shift":
-            assert circuit.gradient_fn is qml.gradients.param_shift
-        elif diff_method == "finite-diff":
-            assert circuit.gradient_fn is qml.gradients.finite_diff
-
-        def cost(params):
-            """Perform some classical processing"""
-            return circuit(params[0], params[1:], w=0) ** 2
-
-        theta = 0.543
-        phi = -0.234
-        lam = 0.654
-
-        params = tf.Variable([theta, phi, lam], dtype=tf.float64)
-
-        with tf.GradientTape() as tape:
-            tape.watch(params)
-            res = cost(params)
-
-        # check that the result is correct
-        expected_cost = (np.sin(lam) * np.sin(phi) - np.cos(theta) * np.cos(lam) * np.cos(phi)) ** 2
-        assert np.allclose(res.numpy(), expected_cost, atol=tol, rtol=0)
-
-        res = tape.gradient(res, params)
-
-        # check that the gradient is correct
-        expected_grad = (
-            np.array(
-                [
-                    np.sin(theta) * np.cos(lam) * np.cos(phi),
-                    np.cos(theta) * np.cos(lam) * np.sin(phi) + np.sin(lam) * np.cos(phi),
-                    np.cos(theta) * np.sin(lam) * np.cos(phi) + np.cos(lam) * np.sin(phi),
-                ]
-            )
-            * 2
-            * (np.sin(lam) * np.sin(phi) - np.cos(theta) * np.cos(lam) * np.cos(phi))
-        )
-        assert np.allclose(res.numpy(), expected_grad, atol=tol, rtol=0)
-
-    def test_inverse_operation_jacobian_backprop(self, tol):
-        """Test that inverse operations work in backprop
-        mode"""
-        dev = qml.device("default.qubit.tf", wires=1)
-
-        @qml.qnode(dev, diff_method="backprop", interface="tf")
-        def circuit(param):
-            qml.RY(param, wires=0).inv()
-            return qml.expval(qml.PauliX(0))
-
-        x = tf.Variable(0.3)
-
-        with tf.GradientTape() as tape:
-            res = circuit(x)
-
-        assert np.allclose(res, -tf.sin(x), atol=tol, rtol=0)
-
-        grad = tape.gradient(res, x)
-        assert np.allclose(grad, -tf.cos(x), atol=tol, rtol=0)
-
-    @pytest.mark.parametrize("interface", ["autograd", "torch"])
-    def test_error_backprop_wrong_interface(self, interface, tol):
-        """Tests that an error is raised if diff_method='backprop' but not using
-        the TF interface"""
-        dev = qml.device("default.qubit.tf", wires=1)
-
-        def circuit(x, w=None):
-            qml.RZ(x, wires=w)
-            return qml.expval(qml.PauliX(w))
-
-        with pytest.raises(
-            qml.QuantumFunctionError,
-            match="default.qubit.tf only supports diff_method='backprop' when using the tf interface",
-        ):
-            qml.qnode(dev, diff_method="backprop", interface=interface)(circuit)
-
-
-class TestSamples:
-    """Tests for sampling outputs"""
-
-    def test_sample_observables(self):
-        """Test that the device allows for sampling from observables."""
-        shots = 100
-        dev = qml.device("default.qubit.tf", wires=2, shots=shots)
-
-        @qml.qnode(dev, diff_method="best", interface="tf")
-        def circuit(a):
-            qml.RX(a, wires=0)
-            return qml.sample(qml.PauliZ(0))
-
-        a = tf.Variable(0.54, dtype=tf.float64)
-        res = circuit(a)
-
-        assert isinstance(res, tf.Tensor)
-        assert res.shape == (shots,)
-        assert set(res.numpy()) == {-1, 1}
-
-    def test_estimating_marginal_probability(self, tol):
-        """Test that the probability of a subset of wires is accurately estimated."""
-        dev = qml.device("default.qubit.tf", wires=2, shots=1000)
-
-        @qml.qnode(dev, diff_method=None, interface="tf")
-        def circuit():
-            qml.PauliX(0)
-            return qml.probs(wires=[0])
-
-        res = circuit()
-
-        assert isinstance(res, tf.Tensor)
-
-        expected = np.array([0, 1])
-        assert np.allclose(res, expected, atol=tol, rtol=0)
-
-    def test_estimating_full_probability(self, tol):
-        """Test that the probability of a subset of wires is accurately estimated."""
-        dev = qml.device("default.qubit.tf", wires=2, shots=1000)
-
-        @qml.qnode(dev, diff_method=None, interface="tf")
-        def circuit():
-            qml.PauliX(0)
-            qml.PauliX(1)
-            return qml.probs(wires=[0, 1])
-
-        res = circuit()
-
-        assert isinstance(res, tf.Tensor)
-
-        expected = np.array([0, 0, 0, 1])
-        assert np.allclose(res, expected, atol=tol, rtol=0)
-
-    def test_estimating_expectation_values(self, tol):
-        """Test that estimating expectation values using a finite number
-        of shots produces a numeric tensor"""
-        dev = qml.device("default.qubit.tf", wires=3, shots=1000)
-
-        @qml.qnode(dev, diff_method=None, interface="tf")
-        def circuit(a, b):
-            qml.RX(a, wires=[0])
-            qml.RX(b, wires=[1])
-            qml.CNOT(wires=[0, 1])
-            return qml.expval(qml.PauliZ(0)), qml.expval(qml.PauliZ(1))
-
-        a = tf.Variable(0.543, dtype=tf.float64)
-        b = tf.Variable(0.43, dtype=tf.float64)
-
-        res = circuit(a, b)
-        assert isinstance(res, tf.Tensor)
-
-        # We don't check the expected value due to stochasticity, but
-        # leave it here for completeness.
-        # expected = [tf.cos(a), tf.cos(a) * tf.cos(b)]
-        # assert np.allclose(res, expected, atol=tol, rtol=0)
-
-
-class TestHighLevelIntegration:
-    """Tests for integration with higher level components of PennyLane."""
-
-    def test_qnode_collection_integration(self):
-        """Test that a PassthruQNode default.qubit.tf works with QNodeCollections."""
-        dev = qml.device("default.qubit.tf", wires=2)
-
-        obs_list = [qml.PauliX(0) @ qml.PauliY(1), qml.PauliZ(0), qml.PauliZ(0) @ qml.PauliZ(1)]
-        qnodes = qml.map(qml.templates.StronglyEntanglingLayers, obs_list, dev, interface="tf")
-
-        assert qnodes.interface == "tf"
-
-        weights = tf.Variable(
-            np.random.random(qml.templates.StronglyEntanglingLayers.shape(n_layers=2, n_wires=2))
-        )
-
-        @tf.function
-        def cost(weights):
-            return tf.reduce_sum(qnodes(weights))
-
-        with tf.GradientTape() as tape:
-            res = qnodes(weights)
-
-        grad = tape.gradient(res, weights)
-
-        assert isinstance(grad, tf.Tensor)
-        assert grad.shape == weights.shape
->>>>>>> a4864952
+        assert grad.shape == weights.shape