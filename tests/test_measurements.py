# Copyright 2018-2020 Xanadu Quantum Technologies Inc.

# Licensed under the Apache License, Version 2.0 (the "License");
# you may not use this file except in compliance with the License.
# You may obtain a copy of the License at

#     http://www.apache.org/licenses/LICENSE-2.0

# Unless required by applicable law or agreed to in writing, software
# distributed under the License is distributed on an "AS IS" BASIS,
# WITHOUT WARRANTIES OR CONDITIONS OF ANY KIND, either express or implied.
# See the License for the specific language governing permissions and
# limitations under the License.
"""Unit tests for the measure module"""
from _pytest.nodes import Node
import pytest
import numpy as np

import pennylane as qml
from pennylane import numpy as pnp
from pennylane.devices import DefaultQubit
from pennylane.operation import DecompositionUndefinedError

from pennylane.queuing import AnnotatedQueue
from pennylane.measurements import (
    expval,
    var,
    sample,
    probs,
    state,
    density_matrix,
    Expectation,
    Sample,
    State,
    Variance,
    Probability,
    MidMeasure,
    MeasurementProcess,
    MeasurementValue,
    MeasurementValueError,
<<<<<<< HEAD
    MeasurementLeaf,
=======
    MeasurementShapeError,
>>>>>>> 17f9d3ad
)


@pytest.mark.parametrize(
    "return_type, value",
    [
        (Expectation, "expval"),
        (Sample, "sample"),
        (Variance, "var"),
        (Probability, "probs"),
        (State, "state"),
        (MidMeasure, "measure"),
    ],
)
def test_ObservableReturnTypes(return_type, value):
    """Test the ObservableReturnTypes enum value, repr, and enum membership."""

    assert return_type.value == value
    assert isinstance(return_type, qml.measurements.ObservableReturnTypes)
    assert repr(return_type) == value


def test_no_measure(tol):
    """Test that failing to specify a measurement
    raises an exception"""
    dev = qml.device("default.qubit", wires=2)

    @qml.qnode(dev)
    def circuit(x):
        qml.RX(x, wires=0)
        return qml.PauliY(0)

    with pytest.raises(qml.QuantumFunctionError, match="must return either a single measurement"):
        res = circuit(0.65)


def test_numeric_type_unrecognized_error(tol):
    """Test that querying the numeric type of a measurement process with an
    unrecognized return type raises an error."""
    mp = MeasurementProcess("NotValidReturnType")
    with pytest.raises(qml.QuantumFunctionError, match="Cannot deduce the numeric type"):
        mp.numeric_type()


def test_shape_unrecognized_error(tol):
    """Test that querying the shape of a measurement process with an
    unrecognized return type raises an error."""
    mp = MeasurementProcess("NotValidReturnType")
    with pytest.raises(qml.QuantumFunctionError, match="Cannot deduce the shape"):
        mp.shape()


class TestExpval:
    """Tests for the expval function"""

    @pytest.mark.parametrize("r_dtype", [np.float32, np.float64])
    def test_value(self, tol, r_dtype):
        """Test that the expval interface works"""
        dev = qml.device("default.qubit", wires=2)
        dev.R_DTYPE = r_dtype

        @qml.qnode(dev, diff_method="parameter-shift")
        def circuit(x):
            qml.RX(x, wires=0)
            return qml.expval(qml.PauliY(0))

        x = 0.54
        res = circuit(x)
        expected = -np.sin(x)

        assert np.allclose(res, expected, atol=tol, rtol=0)
        assert res.dtype == r_dtype

    def test_not_an_observable(self):
        """Test that a qml.QuantumFunctionError is raised if the provided
        argument is not an observable"""
        dev = qml.device("default.qubit", wires=2)

        @qml.qnode(dev)
        def circuit():
            qml.RX(0.52, wires=0)
            return qml.expval(qml.CNOT(wires=[0, 1]))

        with pytest.raises(qml.QuantumFunctionError, match="CNOT is not an observable"):
            res = circuit()

    def test_observable_return_type_is_expectation(self):
        """Test that the return type of the observable is :attr:`ObservableReturnTypes.Expectation`"""
        dev = qml.device("default.qubit", wires=2)

        @qml.qnode(dev)
        def circuit():
            res = qml.expval(qml.PauliZ(0))
            assert res.return_type is Expectation
            return res

        circuit()

    @pytest.mark.parametrize(
        "obs",
        [qml.PauliZ(0), qml.Hermitian(np.diag([1, 2]), 0), qml.Hermitian(np.diag([1.0, 2.0]), 0)],
    )
    def test_numeric_type(self, obs):
        """Test that the numeric type is correct."""
        res = qml.expval(obs)
        assert res.numeric_type is float

    @pytest.mark.parametrize(
        "obs",
        [qml.PauliZ(0), qml.Hermitian(np.diag([1, 2]), 0), qml.Hermitian(np.diag([1.0, 2.0]), 0)],
    )
    def test_shape(self, obs):
        """Test that the shape is correct."""
        res = qml.expval(obs)
        assert res.shape() == (1,)

    @pytest.mark.parametrize(
        "obs",
        [qml.PauliZ(0), qml.Hermitian(np.diag([1, 2]), 0), qml.Hermitian(np.diag([1.0, 2.0]), 0)],
    )
    def test_shape_shot_vector(self, obs):
        """Test that the shape is correct with the shot vector too."""
        res = qml.expval(obs)
        shot_vector = (1, 2, 3)
        dev = qml.device("default.qubit", wires=3, shots=shot_vector)
        assert res.shape(dev) == (len(shot_vector),)


class TestVar:
    """Tests for the var function"""

    @pytest.mark.parametrize("r_dtype", [np.float32, np.float64])
    def test_value(self, tol, r_dtype):
        """Test that the var function works"""
        dev = qml.device("default.qubit", wires=2)
        dev.R_DTYPE = r_dtype

        @qml.qnode(dev, diff_method="parameter-shift")
        def circuit(x):
            qml.RX(x, wires=0)
            return qml.var(qml.PauliZ(0))

        x = 0.54
        res = circuit(x)
        expected = np.sin(x) ** 2

        assert np.allclose(res, expected, atol=tol, rtol=0)
        assert res.dtype == r_dtype

    def test_not_an_observable(self):
        """Test that a qml.QuantumFunctionError is raised if the provided
        argument is not an observable"""
        dev = qml.device("default.qubit", wires=2)

        @qml.qnode(dev)
        def circuit():
            qml.RX(0.52, wires=0)
            return qml.var(qml.CNOT(wires=[0, 1]))

        with pytest.raises(qml.QuantumFunctionError, match="CNOT is not an observable"):
            res = circuit()

    def test_observable_return_type_is_variance(self):
        """Test that the return type of the observable is :attr:`ObservableReturnTypes.Variance`"""
        dev = qml.device("default.qubit", wires=2)

        @qml.qnode(dev)
        def circuit():
            res = qml.var(qml.PauliZ(0))
            assert res.return_type is Variance
            return res

        circuit()

    @pytest.mark.parametrize(
        "obs",
        [qml.PauliZ(0), qml.Hermitian(np.diag([1, 2]), 0), qml.Hermitian(np.diag([1.0, 2.0]), 0)],
    )
    def test_numeric_type(self, obs):
        """Test that the numeric type is correct."""
        res = qml.var(obs)
        assert res.numeric_type is float

    @pytest.mark.parametrize(
        "obs",
        [qml.PauliZ(0), qml.Hermitian(np.diag([1, 2]), 0), qml.Hermitian(np.diag([1.0, 2.0]), 0)],
    )
    def test_shape(self, obs):
        """Test that the shape is correct."""
        res = qml.var(obs)
        assert res.shape() == (1,)

    @pytest.mark.parametrize(
        "obs",
        [qml.PauliZ(0), qml.Hermitian(np.diag([1, 2]), 0), qml.Hermitian(np.diag([1.0, 2.0]), 0)],
    )
    def test_shape_shot_vector(self, obs):
        """Test that the shape is correct with the shot vector too."""
        res = qml.var(obs)
        shot_vector = (1, 2, 3)
        dev = qml.device("default.qubit", wires=3, shots=shot_vector)
        assert res.shape(dev) == (len(shot_vector),)


class TestProbs:
    """Tests for the probs function"""

    @pytest.mark.parametrize("wires", [[0], [2, 1], ["a", "c", 3]])
    def test_numeric_type(self, wires):
        """Test that the numeric type is correct."""
        res = qml.probs(wires=wires)
        assert res.numeric_type is float

    @pytest.mark.parametrize("wires", [[0], [2, 1], ["a", "c", 3]])
    @pytest.mark.parametrize("shots", [None, 10])
    def test_shape(self, wires, shots):
        """Test that the shape is correct."""
        dev = qml.device("default.qubit", wires=3, shots=shots)
        res = qml.probs(wires=wires)
        assert res.shape(dev) == (1, 2 ** len(wires))

    @pytest.mark.parametrize("wires", [[0], [2, 1], ["a", "c", 3]])
    def test_shape_shot_vector(self, wires):
        """Test that the shape is correct with the shot vector too."""
        res = qml.probs(wires=wires)
        shot_vector = (1, 2, 3)
        dev = qml.device("default.qubit", wires=3, shots=shot_vector)
        assert res.shape(dev) == (len(shot_vector), 2 ** len(wires))

    @pytest.mark.parametrize(
        "measurement",
        [qml.probs(wires=[0]), qml.state(), qml.sample(qml.PauliZ(0))],
    )
    def test_shape_no_device_error(self, measurement):
        """Test that an error is raised if a device is not passed when querying
        the shape of certain measurements."""
        with pytest.raises(
            MeasurementShapeError,
            match="The device argument is required to obtain the shape of the measurement process",
        ):
            measurement.shape()


class TestSample:
    """Tests for the sample function"""

    def test_sample_dimension(self, tol):
        """Test that the sample function outputs samples of the right size"""
        n_sample = 10

        dev = qml.device("default.qubit", wires=2, shots=n_sample)

        @qml.qnode(dev)
        def circuit():
            qml.RX(0.54, wires=0)
            return qml.sample(qml.PauliZ(0)), qml.sample(qml.PauliX(1))

        sample = circuit()

        assert np.array_equal(sample.shape, (2, n_sample))

    @pytest.mark.filterwarnings("ignore:Creating an ndarray from ragged nested sequences")
    def test_sample_combination(self, tol):
        """Test the output of combining expval, var and sample"""
        n_sample = 10

        dev = qml.device("default.qubit", wires=3, shots=n_sample)

        @qml.qnode(dev, diff_method="parameter-shift")
        def circuit():
            qml.RX(0.54, wires=0)

            return qml.sample(qml.PauliZ(0)), qml.expval(qml.PauliX(1)), qml.var(qml.PauliY(2))

        result = circuit()

        assert len(result) == 3
        assert np.array_equal(result[0].shape, (n_sample,))
        assert isinstance(result[1], np.ndarray)
        assert isinstance(result[2], np.ndarray)

    def test_single_wire_sample(self, tol):
        """Test the return type and shape of sampling a single wire"""
        n_sample = 10

        dev = qml.device("default.qubit", wires=1, shots=n_sample)

        @qml.qnode(dev)
        def circuit():
            qml.RX(0.54, wires=0)

            return qml.sample(qml.PauliZ(0))

        result = circuit()

        assert isinstance(result, np.ndarray)
        assert np.array_equal(result.shape, (n_sample,))

    def test_multi_wire_sample_regular_shape(self, tol):
        """Test the return type and shape of sampling multiple wires
        where a rectangular array is expected"""
        n_sample = 10

        dev = qml.device("default.qubit", wires=3, shots=n_sample)

        @qml.qnode(dev)
        def circuit():
            return qml.sample(qml.PauliZ(0)), qml.sample(qml.PauliZ(1)), qml.sample(qml.PauliZ(2))

        result = circuit()

        # If all the dimensions are equal the result will end up to be a proper rectangular array
        assert isinstance(result, np.ndarray)
        assert np.array_equal(result.shape, (3, n_sample))
        assert result.dtype == np.dtype("int")

    @pytest.mark.filterwarnings("ignore:Creating an ndarray from ragged nested sequences")
    def test_sample_output_type_in_combination(self, tol):
        """Test the return type and shape of sampling multiple works
        in combination with expvals and vars"""
        n_sample = 10

        dev = qml.device("default.qubit", wires=3, shots=n_sample)

        @qml.qnode(dev, diff_method="parameter-shift")
        def circuit():
            return qml.expval(qml.PauliZ(0)), qml.var(qml.PauliZ(1)), qml.sample(qml.PauliZ(2))

        result = circuit()

        # If all the dimensions are equal the result will end up to be a proper rectangular array
        assert len(result) == 3
        assert isinstance(result[0], np.ndarray)
        assert isinstance(result[1], np.ndarray)
        assert result[2].dtype == np.dtype("int")
        assert np.array_equal(result[2].shape, (n_sample,))

    def test_not_an_observable(self):
        """Test that a qml.QuantumFunctionError is raised if the provided
        argument is not an observable"""
        dev = qml.device("default.qubit", wires=2)

        @qml.qnode(dev)
        def circuit():
            qml.RX(0.52, wires=0)
            return qml.sample(qml.CNOT(wires=[0, 1]))

        with pytest.raises(qml.QuantumFunctionError, match="CNOT is not an observable"):
            sample = circuit()

    def test_observable_return_type_is_sample(self):
        """Test that the return type of the observable is :attr:`ObservableReturnTypes.Sample`"""
        n_shots = 10
        dev = qml.device("default.qubit", wires=1, shots=n_shots)

        @qml.qnode(dev)
        def circuit():
            res = qml.sample(qml.PauliZ(0))
            assert res.return_type is Sample
            return res

        circuit()

    def test_providing_observable_and_wires(self):
        """Test that a ValueError is raised if both an observable is provided and wires are specified"""
        dev = qml.device("default.qubit", wires=2)

        @qml.qnode(dev)
        def circuit():
            qml.Hadamard(wires=0)
            return qml.sample(qml.PauliZ(0), wires=[0, 1])

        with pytest.raises(
            ValueError,
            match="Cannot specify the wires to sample if an observable is provided."
            " The wires to sample will be determined directly from the observable.",
        ):
            res = circuit()

    def test_providing_no_observable_and_no_wires(self):
        """Test that we can provide no observable and no wires to sample function"""
        dev = qml.device("default.qubit", wires=2, shots=1000)

        @qml.qnode(dev)
        def circuit():
            qml.Hadamard(wires=0)
            res = qml.sample()
            assert res.obs is None
            assert res.wires == qml.wires.Wires([])
            return res

        circuit()

    def test_providing_no_observable_and_wires(self):
        """Test that we can provide no observable but specify wires to the sample function"""
        wires = [0, 2]
        wires_obj = qml.wires.Wires(wires)
        dev = qml.device("default.qubit", wires=3, shots=1000)

        @qml.qnode(dev)
        def circuit():
            qml.Hadamard(wires=0)
            res = qml.sample(wires=wires)

            assert res.obs is None
            assert res.wires == wires_obj
            return res

        circuit()

    @pytest.mark.parametrize(
        "obs,exp",
        [
            # Single observables
            (None, int),  # comp basis samples
            (qml.PauliX(0), int),
            (qml.PauliY(0), int),
            (qml.PauliZ(0), int),
            (qml.Hadamard(0), int),
            (qml.Identity(0), int),
            (qml.Hermitian(np.diag([1, 2]), 0), float),
            (qml.Hermitian(np.diag([1.0, 2.0]), 0), float),
            # Tensor product observables
            (
                qml.PauliX("c")
                @ qml.PauliY("a")
                @ qml.PauliZ(1)
                @ qml.Hadamard("wire1")
                @ qml.Identity("b"),
                int,
            ),
            (qml.Projector([0, 1], wires=[0, 1]) @ qml.PauliZ(2), float),
            (qml.Hermitian(np.array(np.eye(2)), wires=[0]) @ qml.PauliZ(2), float),
            (
                qml.Projector([0, 1], wires=[0, 1]) @ qml.Hermitian(np.array(np.eye(2)), wires=[2]),
                float,
            ),
        ],
    )
    def test_numeric_type(self, obs, exp):
        """Test that the numeric type is correct."""
        res = qml.sample(obs) if obs is not None else qml.sample()
        assert res.numeric_type is exp

    @pytest.mark.parametrize(
        "obs",
        [
            None,
            qml.PauliZ(0),
            qml.Hermitian(np.diag([1, 2]), 0),
            qml.Hermitian(np.diag([1.0, 2.0]), 0),
        ],
    )
    def test_shape(self, obs):
        """Test that the shape is correct."""
        shots = 10
        dev = qml.device("default.qubit", wires=3, shots=shots)
        res = qml.sample(obs) if obs is not None else qml.sample()
        expected = (1, shots) if obs is not None else (1, shots, 3)
        assert res.shape(dev) == expected

    @pytest.mark.parametrize(
        "obs",
        [qml.PauliZ(0), qml.Hermitian(np.diag([1, 2]), 0), qml.Hermitian(np.diag([1.0, 2.0]), 0)],
    )
    def test_shape_shot_vector(self, obs):
        """Test that the shape is correct with the shot vector too."""
        shot_vector = (1, 2, 3)
        dev = qml.device("default.qubit", wires=3, shots=shot_vector)
        res = qml.sample(obs)
        expected = ((), (2,), (3,))
        assert res.shape(dev) == expected

    def test_shape_shot_vector_no_obs(self):
        """Test that the shape is correct with the shot vector too."""
        shot_vector = (1, 2, 3)
        dev = qml.device("default.qubit", wires=3, shots=shot_vector)
        res = qml.sample()
        with pytest.raises(
            qml.measurements.MeasurementShapeError,
            match="Getting the output shape of a measurement returning samples along with a device with a shot vector is not supported.",
        ):
            res.shape(dev)


class TestMeasure:
    """Tests for the measure function"""

    def test_many_wires_error(self):
        """Test that an error is raised if multiple wires are passed to
        measure."""
        with pytest.raises(
            qml.QuantumFunctionError,
            match="Only a single qubit can be measured in the middle of the circuit",
        ):
            qml.measure(wires=[0, 1])


@pytest.mark.parametrize(
    "stat_func,return_type", [(expval, Expectation), (var, Variance), (sample, Sample)]
)
class TestStatisticsQueuing:
    """Tests for annotating the return types of the statistics functions"""

    @pytest.mark.parametrize(
        "op",
        [qml.PauliX, qml.PauliY, qml.PauliZ, qml.Hadamard, qml.Identity],
    )
    def test_annotating_obs_return_type(self, stat_func, return_type, op):
        """Test that the return_type related info is updated for a
        measurement"""
        with AnnotatedQueue() as q:
            A = op(0)
            stat_func(A)

        assert q.queue[:-1] == [A]
        meas_proc = q.queue[-1]
        assert isinstance(meas_proc, MeasurementProcess)
        assert meas_proc.return_type == return_type

        assert q._get_info(A) == {"owner": meas_proc}
        assert q._get_info(meas_proc) == {"owns": (A)}

    def test_annotating_tensor_hermitian(self, stat_func, return_type):
        """Test that the return_type related info is updated for a measurement
        when called for an Hermitian observable"""

        mx = np.array([[1, 0], [0, 1]])

        with AnnotatedQueue() as q:
            Herm = qml.Hermitian(mx, wires=[1])
            stat_func(Herm)

        assert q.queue[:-1] == [Herm]
        meas_proc = q.queue[-1]
        assert isinstance(meas_proc, MeasurementProcess)
        assert meas_proc.return_type == return_type

        assert q._get_info(Herm) == {"owner": meas_proc}
        assert q._get_info(meas_proc) == {"owns": (Herm)}

    @pytest.mark.parametrize(
        "op1,op2",
        [
            (qml.PauliY, qml.PauliX),
            (qml.Hadamard, qml.Hadamard),
            (qml.PauliY, qml.Identity),
            (qml.Identity, qml.Identity),
        ],
    )
    def test_annotating_tensor_return_type(self, op1, op2, stat_func, return_type):
        """Test that the return_type related info is updated for a measurement
        when called for an Tensor observable"""
        with AnnotatedQueue() as q:
            A = op1(0)
            B = op2(1)
            tensor_op = A @ B
            stat_func(tensor_op)

        assert q.queue[:-1] == [A, B, tensor_op]
        meas_proc = q.queue[-1]
        assert isinstance(meas_proc, MeasurementProcess)
        assert meas_proc.return_type == return_type

        assert q._get_info(A) == {"owner": tensor_op}
        assert q._get_info(B) == {"owner": tensor_op}
        assert q._get_info(tensor_op) == {"owns": (A, B), "owner": meas_proc}

    @pytest.mark.parametrize(
        "op1,op2",
        [
            (qml.PauliY, qml.PauliX),
            (qml.Hadamard, qml.Hadamard),
            (qml.PauliY, qml.Identity),
            (qml.Identity, qml.Identity),
        ],
    )
    def test_queueing_tensor_observable(self, op1, op2, stat_func, return_type):
        """Test that if the constituent components of a tensor operation are not
        found in the queue for annotation, they are not queued or annotated."""
        A = op1(0)
        B = op2(1)

        with AnnotatedQueue() as q:
            tensor_op = A @ B
            stat_func(tensor_op)

        assert len(q._queue) == 2

        assert q.queue[0] is tensor_op
        meas_proc = q.queue[-1]
        assert isinstance(meas_proc, MeasurementProcess)
        assert meas_proc.return_type == return_type

        assert q._get_info(tensor_op) == {"owns": (A, B), "owner": meas_proc}


@pytest.mark.parametrize("stat_func", [expval, var, sample])
class TestBetaStatisticsError:
    """Tests for errors arising for the beta statistics functions"""

    def test_not_an_observable(self, stat_func):
        """Test that a qml.QuantumFunctionError is raised if the provided
        argument is not an observable"""
        dev = qml.device("default.qubit", wires=2)

        @qml.qnode(dev)
        def circuit():
            qml.RX(0.52, wires=0)
            return stat_func(qml.CNOT(wires=[0, 1]))

        with pytest.raises(qml.QuantumFunctionError, match="CNOT is not an observable"):
            res = circuit()


class TestBetaProbs:
    """Tests for annotating the return types of the probs function"""

    @pytest.mark.parametrize("wires", [[0], [0, 1], [1, 0, 2]])
    def test_annotating_probs(self, wires):
        with AnnotatedQueue() as q:
            probs(wires)

        assert len(q.queue) == 1

        meas_proc = q.queue[0]
        assert isinstance(meas_proc, MeasurementProcess)
        assert meas_proc.return_type == Probability


class TestProperties:
    """Test for the properties"""

    def test_wires_match_observable(self):
        """Test that the wires of the measurement process
        match an internal observable"""
        obs = qml.Hermitian(np.diag([1, 2, 3]), wires=["a", "b", "c"])
        m = MeasurementProcess(Expectation, obs=obs)

        assert np.all(m.wires == obs.wires)

    def test_eigvals_match_observable(self):
        """Test that the eigenvalues of the measurement process
        match an internal observable"""
        obs = qml.Hermitian(np.diag([1, 2, 3]), wires=[0, 1, 2])
        m = MeasurementProcess(Expectation, obs=obs)

        assert np.all(m.eigvals() == np.array([1, 2, 3]))

        # changing the observable data should be reflected
        obs.data = [np.diag([5, 6, 7])]
        assert np.all(m.eigvals() == np.array([5, 6, 7]))

    def test_error_obs_and_eigvals(self):
        """Test that providing both eigenvalues and an observable
        results in an error"""
        obs = qml.Hermitian(np.diag([1, 2, 3]), wires=[0, 1, 2])

        with pytest.raises(ValueError, match="Cannot set the eigenvalues"):
            MeasurementProcess(Expectation, obs=obs, eigvals=[0, 1])

    def test_error_obs_and_wires(self):
        """Test that providing both wires and an observable
        results in an error"""
        obs = qml.Hermitian(np.diag([1, 2, 3]), wires=[0, 1, 2])

        with pytest.raises(ValueError, match="Cannot set the wires"):
            MeasurementProcess(Expectation, obs=obs, wires=qml.wires.Wires([0, 1]))

    def test_observable_with_no_eigvals(self):
        """An observable with no eigenvalues defined should cause
        the eigvals method to return a NotImplementedError"""
        obs = qml.NumberOperator(wires=0)
        m = MeasurementProcess(Expectation, obs=obs)
        assert m.eigvals() is None

    def test_repr(self):
        """Test the string representation of a MeasurementProcess."""
        m = MeasurementProcess(Expectation, obs=qml.PauliZ(wires="a") @ qml.PauliZ(wires="b"))
        expected = "expval(PauliZ(wires=['a']) @ PauliZ(wires=['b']))"
        assert str(m) == expected

        m = MeasurementProcess(Probability, obs=qml.PauliZ(wires="a"))
        expected = "probs(PauliZ(wires=['a']))"
        assert str(m) == expected


class TestExpansion:
    """Test for measurement expansion"""

    def test_expand_pauli(self):
        """Test the expansion of a Pauli observable"""
        obs = qml.PauliX(0) @ qml.PauliY(1)
        m = MeasurementProcess(Expectation, obs=obs)
        tape = m.expand()

        assert len(tape.operations) == 4

        assert tape.operations[0].name == "Hadamard"
        assert tape.operations[0].wires.tolist() == [0]

        assert tape.operations[1].name == "PauliZ"
        assert tape.operations[1].wires.tolist() == [1]
        assert tape.operations[2].name == "S"
        assert tape.operations[2].wires.tolist() == [1]
        assert tape.operations[3].name == "Hadamard"
        assert tape.operations[3].wires.tolist() == [1]

        assert len(tape.measurements) == 1
        assert tape.measurements[0].return_type is Expectation
        assert tape.measurements[0].wires.tolist() == [0, 1]
        assert np.all(tape.measurements[0].eigvals() == np.array([1, -1, -1, 1]))

    def test_expand_hermitian(self, tol):
        """Test the expansion of an hermitian observable"""
        H = np.array([[1, 2], [2, 4]])
        obs = qml.Hermitian(H, wires=["a"])

        m = MeasurementProcess(Expectation, obs=obs)
        tape = m.expand()

        assert len(tape.operations) == 1

        assert tape.operations[0].name == "QubitUnitary"
        assert tape.operations[0].wires.tolist() == ["a"]
        assert np.allclose(
            tape.operations[0].parameters[0],
            np.array([[-2, 1], [1, 2]]) / np.sqrt(5),
            atol=tol,
            rtol=0,
        )

        assert len(tape.measurements) == 1
        assert tape.measurements[0].return_type is Expectation
        assert tape.measurements[0].wires.tolist() == ["a"]
        assert np.all(tape.measurements[0].eigvals() == np.array([0, 5]))

    def test_expand_no_observable(self):
        """Check that an exception is raised if the measurement to
        be expanded has no observable"""
        with pytest.raises(DecompositionUndefinedError):
            MeasurementProcess(Probability, wires=qml.wires.Wires([0, 1])).expand()


class TestDiagonalizingGates:
    def test_no_expansion(self):
        """Test a measurement that has no expansion"""
        m = qml.sample()

        assert m.diagonalizing_gates() == []

    def test_obs_diagonalizing_gates(self):
        """Test diagonalizing_gates method with and observable."""
        m = qml.expval(qml.PauliY(0))

        res = m.diagonalizing_gates()

        assert len(res) == 3

        expected_classes = [qml.PauliZ, qml.S, qml.Hadamard]
        for op, c in zip(res, expected_classes):
            assert isinstance(op, c)


class TestState:
    """Tests for the state function"""

    @pytest.mark.parametrize("wires", range(2, 5))
    def test_state_shape_and_dtype(self, wires):
        """Test that the state is of correct size and dtype for a trivial circuit"""

        dev = qml.device("default.qubit", wires=wires)

        @qml.qnode(dev)
        def func():
            return state()

        state_val = func()
        assert state_val.shape == (2**wires,)
        assert state_val.dtype == np.complex128

    def test_return_type_is_state(self):
        """Test that the return type of the observable is State"""

        dev = qml.device("default.qubit", wires=1)

        @qml.qnode(dev)
        def func():
            qml.Hadamard(0)
            return state()

        func()
        obs = func.qtape.observables
        assert len(obs) == 1
        assert obs[0].return_type is State

    @pytest.mark.parametrize("wires", range(2, 5))
    def test_state_correct_ghz(self, wires):
        """Test that the correct state is returned when the circuit prepares a GHZ state"""

        dev = qml.device("default.qubit", wires=wires)

        @qml.qnode(dev)
        def func():
            qml.Hadamard(wires=0)
            for i in range(wires - 1):
                qml.CNOT(wires=[i, i + 1])
            return state()

        state_val = func()
        assert np.allclose(np.sum(np.abs(state_val) ** 2), 1)
        assert np.allclose(state_val[0], 1 / np.sqrt(2))
        assert np.allclose(state_val[-1], 1 / np.sqrt(2))

    def test_return_with_other_types(self):
        """Test that an exception is raised when a state is returned along with another return
        type"""

        dev = qml.device("default.qubit", wires=2)

        @qml.qnode(dev)
        def func():
            qml.Hadamard(wires=0)
            return state(), expval(qml.PauliZ(1))

        with pytest.raises(
            qml.QuantumFunctionError,
            match="The state or density matrix cannot be returned in combination with other return types",
        ):
            func()

    @pytest.mark.parametrize("wires", range(2, 5))
    def test_state_equal_to_dev_state(self, wires):
        """Test that the returned state is equal to the one stored in dev.state for a template
        circuit"""

        dev = qml.device("default.qubit", wires=wires)

        weights = np.random.random(
            qml.templates.StronglyEntanglingLayers.shape(n_layers=3, n_wires=wires)
        )

        @qml.qnode(dev)
        def func():
            qml.templates.StronglyEntanglingLayers(weights, wires=range(wires))
            return state()

        state_val = func()
        assert np.allclose(state_val, func.device.state)

    @pytest.mark.tf
    def test_interface_tf(self):
        """Test that the state correctly outputs in the tensorflow interface"""
        import tensorflow as tf

        dev = qml.device("default.qubit", wires=4)

        @qml.qnode(dev, interface="tf")
        def func():
            for i in range(4):
                qml.Hadamard(i)
            return state()

        state_expected = 0.25 * tf.ones(16)
        state_val = func()

        assert isinstance(state_val, tf.Tensor)
        assert state_val.dtype == tf.complex128
        assert np.allclose(state_expected, state_val.numpy())
        assert state_val.shape == (16,)

    @pytest.mark.torch
    def test_interface_torch(self):
        """Test that the state correctly outputs in the torch interface"""
        import torch

        dev = qml.device("default.qubit", wires=4)

        @qml.qnode(dev, interface="torch")
        def func():
            for i in range(4):
                qml.Hadamard(i)
            return state()

        state_expected = 0.25 * torch.ones(16, dtype=torch.complex128)
        state_val = func()

        assert isinstance(state_val, torch.Tensor)
        assert state_val.dtype == torch.complex128
        assert torch.allclose(state_expected, state_val)
        assert state_val.shape == (16,)

    @pytest.mark.autograd
    def test_jacobian_not_supported(self):
        """Test if an error is raised if the jacobian method is called via qml.grad"""
        dev = qml.device("default.qubit", wires=4)

        @qml.qnode(dev, diff_method="parameter-shift")
        def func(x):
            for i in range(4):
                qml.RX(x, wires=i)
            return state()

        d_func = qml.jacobian(func)

        with pytest.raises(
            ValueError,
            match="Computing the gradient of circuits that return the state is not supported",
        ):
            d_func(pnp.array(0.1, requires_grad=True))

    def test_no_state_capability(self, monkeypatch):
        """Test if an error is raised for devices that are not capable of returning the state.
        This is tested by changing the capability of default.qubit"""
        dev = qml.device("default.qubit", wires=1)
        capabilities = dev.capabilities().copy()
        capabilities["returns_state"] = False

        @qml.qnode(dev)
        def func():
            return state()

        with monkeypatch.context() as m:
            m.setattr(DefaultQubit, "capabilities", lambda *args, **kwargs: capabilities)
            with pytest.raises(qml.QuantumFunctionError, match="The current device is not capable"):
                func()

    def test_state_not_supported(self, monkeypatch):
        """Test if an error is raised for devices inheriting from the base Device class,
        which do not currently support returning the state"""
        dev = qml.device("default.gaussian", wires=1)

        @qml.qnode(dev)
        def func():
            return state()

        with pytest.raises(qml.QuantumFunctionError, match="Returning the state is not supported"):
            func()

    @pytest.mark.parametrize("diff_method", ["best", "finite-diff", "parameter-shift"])
    def test_default_qubit(self, diff_method):
        """Test that the returned state is equal to the expected returned state for all of
        PennyLane's built in statevector devices"""

        dev = qml.device("default.qubit", wires=4)

        @qml.qnode(dev, diff_method=diff_method)
        def func():
            for i in range(4):
                qml.Hadamard(i)
            return state()

        state_val = func()
        state_expected = 0.25 * np.ones(16)

        assert np.allclose(state_val, state_expected)
        assert np.allclose(state_val, dev.state)

    @pytest.mark.tf
    @pytest.mark.parametrize("diff_method", ["best", "finite-diff", "parameter-shift"])
    def test_default_qubit_tf(self, diff_method):
        """Test that the returned state is equal to the expected returned state for all of
        PennyLane's built in statevector devices"""

        dev = qml.device("default.qubit.tf", wires=4)

        @qml.qnode(dev, diff_method=diff_method)
        def func():
            for i in range(4):
                qml.Hadamard(i)
            return state()

        state_val = func()
        state_expected = 0.25 * np.ones(16)

        assert np.allclose(state_val, state_expected)
        assert np.allclose(state_val, dev.state)

    @pytest.mark.autograd
    @pytest.mark.parametrize("diff_method", ["best", "finite-diff", "parameter-shift"])
    def test_default_qubit_autograd(self, diff_method):
        """Test that the returned state is equal to the expected returned state for all of
        PennyLane's built in statevector devices"""

        dev = qml.device("default.qubit.autograd", wires=4)

        @qml.qnode(dev, diff_method=diff_method)
        def func():
            for i in range(4):
                qml.Hadamard(i)
            return state()

        state_val = func()
        state_expected = 0.25 * np.ones(16)

        assert np.allclose(state_val, state_expected)
        assert np.allclose(state_val, dev.state)

    @pytest.mark.tf
    def test_gradient_with_passthru_tf(self):
        """Test that the gradient of the state is accessible when using default.qubit.tf with the
        backprop diff_method."""
        import tensorflow as tf

        dev = qml.device("default.qubit.tf", wires=1)

        @qml.qnode(dev, interface="tf", diff_method="backprop")
        def func(x):
            qml.RY(x, wires=0)
            return state()

        x = tf.Variable(0.1, dtype=tf.float64)

        with tf.GradientTape() as tape:
            result = func(x)

        grad = tape.jacobian(result, x)
        expected = tf.stack([-0.5 * tf.sin(x / 2), 0.5 * tf.cos(x / 2)])
        assert np.allclose(grad, expected)

    @pytest.mark.autograd
    def test_gradient_with_passthru_autograd(self):
        """Test that the gradient of the state is accessible when using default.qubit.autograd
        with the backprop diff_method."""
        from pennylane import numpy as anp

        dev = qml.device("default.qubit.autograd", wires=1)

        @qml.qnode(dev, interface="autograd", diff_method="backprop")
        def func(x):
            qml.RY(x, wires=0)
            return state()

        x = anp.array(0.1, requires_grad=True)

        def loss_fn(x):
            res = func(x)
            return anp.real(res)  # This errors without the real. Likely an issue with complex
            # numbers in autograd

        d_loss_fn = qml.jacobian(loss_fn)

        grad = d_loss_fn(x)
        expected = np.array([-0.5 * np.sin(x / 2), 0.5 * np.cos(x / 2)])
        assert np.allclose(grad, expected)

    @pytest.mark.parametrize("wires", [[0, 2, 3, 1], ["a", -1, "b", 1000]])
    def test_custom_wire_labels(self, wires):
        """Test if an error is raised when custom wire labels are used"""
        dev = qml.device("default.qubit", wires=wires)

        @qml.qnode(dev, diff_method="parameter-shift")
        def func():
            qml.Hadamard(wires=wires[0])
            for i in range(3):
                qml.CNOT(wires=[wires[i], wires[i + 1]])
            return state()

        with pytest.raises(qml.QuantumFunctionError, match="custom wire labels"):
            func()

    @pytest.mark.parametrize("shots", [None, 1, 10])
    def test_shape(self, shots):
        """Test that the shape is correct for qml.state."""
        dev = qml.device("default.qubit", wires=3, shots=shots)
        res = qml.state()
        assert res.shape(dev) == (1, 2**3)

    @pytest.mark.parametrize("s_vec", [(3, 2, 1), (1, 5, 10), (3, 1, 20)])
    def test_shape_shot_vector(self, s_vec):
        """Test that the shape is correct for qml.state with the shot vector too."""
        dev = qml.device("default.qubit", wires=3, shots=s_vec)
        res = qml.state()
        assert res.shape(dev) == (3, 2**3)

    def test_numeric_type(self):
        """Test that the numeric type of state measurements."""
        assert qml.state().numeric_type == complex
        assert qml.density_matrix(wires=[0, 1]).numeric_type == complex


class TestDensityMatrix:
    """Tests for the density matrix function"""

    @pytest.mark.parametrize("wires", range(2, 5))
    @pytest.mark.parametrize("dev_name", ["default.qubit", "default.mixed"])
    def test_density_matrix_shape_and_dtype(self, dev_name, wires):
        """Test that the density matrix is of correct size and dtype for a
        trivial circuit"""

        dev = qml.device(dev_name, wires=wires)

        @qml.qnode(dev)
        def circuit():
            return density_matrix([0])

        state_val = circuit()

        assert state_val.shape == (2, 2)
        assert state_val.dtype == np.complex128

    @pytest.mark.parametrize("dev_name", ["default.qubit", "default.mixed"])
    def test_return_type_is_state(self, dev_name):
        """Test that the return type of the observable is State"""

        dev = qml.device(dev_name, wires=2)

        @qml.qnode(dev)
        def func():
            qml.Hadamard(0)
            return density_matrix(0)

        func()
        obs = func.qtape.observables
        assert len(obs) == 1
        assert obs[0].return_type is State

    @pytest.mark.torch
    @pytest.mark.parametrize("dev_name", ["default.qubit", "default.mixed"])
    @pytest.mark.parametrize("diff_method", [None, "backprop"])
    def test_correct_density_matrix_torch(self, dev_name, diff_method):
        """Test that the correct density matrix is returned using torch interface."""
        dev = qml.device(dev_name, wires=2)

        @qml.qnode(dev, interface="torch")
        def func():
            qml.Hadamard(wires=0)
            return qml.density_matrix(wires=0)

        density_mat = func()

        assert np.allclose(
            np.array([[0.5 + 0.0j, 0.5 + 0.0j], [0.5 + 0.0j, 0.5 + 0.0j]]), density_mat
        )

    @pytest.mark.jax
    @pytest.mark.parametrize("dev_name", ["default.qubit", "default.mixed"])
    @pytest.mark.parametrize("diff_method", [None, "backprop"])
    def test_correct_density_matrix_jax(self, dev_name, diff_method):
        """Test that the correct density matrix is returned using JAX interface."""
        dev = qml.device(dev_name, wires=2)

        @qml.qnode(dev, interface="jax", diff_method=diff_method)
        def func():
            qml.Hadamard(wires=0)
            return qml.density_matrix(wires=0)

        density_mat = func()

        assert np.allclose(
            np.array([[0.5 + 0.0j, 0.5 + 0.0j], [0.5 + 0.0j, 0.5 + 0.0j]]), density_mat
        )

    @pytest.mark.tf
    @pytest.mark.parametrize("dev_name", ["default.qubit", "default.mixed"])
    @pytest.mark.parametrize("diff_method", [None, "backprop"])
    def test_correct_density_matrix_tf(self, dev_name, diff_method):
        """Test that the correct density matrix is returned using the TensorFlow interface."""
        dev = qml.device(dev_name, wires=2)

        @qml.qnode(dev, interface="tf")
        def func():
            qml.Hadamard(wires=0)
            return qml.density_matrix(wires=0)

        density_mat = func()

        assert np.allclose(
            np.array([[0.5 + 0.0j, 0.5 + 0.0j], [0.5 + 0.0j, 0.5 + 0.0j]]), density_mat
        )

    @pytest.mark.parametrize("dev_name", ["default.qubit", "default.mixed"])
    def test_correct_density_matrix_product_state_first(self, dev_name):
        """Test that the correct density matrix is returned when
        tracing out a product state"""

        dev = qml.device(dev_name, wires=2)

        @qml.qnode(dev)
        def func():
            qml.Hadamard(wires=1)
            qml.PauliY(wires=0)
            return density_matrix(0)

        density_first = func()

        assert np.allclose(
            np.array([[0.0 + 0.0j, 0.0 + 0.0j], [0.0 + 0.0j, 1.0 + 0.0j]]), density_first
        )

    @pytest.mark.parametrize("dev_name", ["default.qubit", "default.mixed"])
    def test_correct_density_matrix_product_state_second(self, dev_name):
        """Test that the correct density matrix is returned when
        tracing out a product state"""

        dev = qml.device(dev_name, wires=2)

        @qml.qnode(dev)
        def func():
            qml.Hadamard(wires=1)
            qml.PauliY(wires=0)
            return density_matrix(1)

        density_second = func()
        assert np.allclose(
            np.array([[0.5 + 0.0j, 0.5 + 0.0j], [0.5 + 0.0j, 0.5 + 0.0j]]), density_second
        )

    @pytest.mark.parametrize("dev_name", ["default.qubit", "default.mixed"])
    def test_correct_density_matrix_three_wires_first(self, dev_name):
        """Test that the correct density matrix for an example with three wires"""

        dev = qml.device(dev_name, wires=3)

        @qml.qnode(dev)
        def func():
            qml.Hadamard(wires=1)
            qml.PauliY(wires=0)
            return density_matrix([0, 1])

        density_full = func()
        assert np.allclose(
            np.array(
                [
                    [0.0 + 0.0j, 0.0 + 0.0j, 0.0 + 0.0j, 0.0 + 0.0j],
                    [0.0 + 0.0j, 0.0 + 0.0j, 0.0 + 0.0j, 0.0 + 0.0j],
                    [0.0 + 0.0j, 0.0 + 0.0j, 0.5 + 0.0j, 0.5 + 0.0j],
                    [0.0 + 0.0j, 0.0 + 0.0j, 0.5 + 0.0j, 0.5 + 0.0j],
                ]
            ),
            density_full,
        )

    @pytest.mark.parametrize("dev_name", ["default.qubit", "default.mixed"])
    def test_correct_density_matrix_three_wires_second(self, dev_name):
        """Test that the correct density matrix for an example with three wires"""

        dev = qml.device(dev_name, wires=3)

        @qml.qnode(dev)
        def func():
            qml.Hadamard(0)
            qml.Hadamard(1)
            qml.CNOT(wires=[1, 2])
            return qml.density_matrix(wires=[1, 2])

        density = func()

        assert np.allclose(
            np.array(
                [
                    [
                        [0.5 + 0.0j, 0.0 + 0.0j, 0.0 + 0.0j, 0.5 + 0.0j],
                        [0.0 + 0.0j, 0.0 + 0.0j, 0.0 + 0.0j, 0.0 + 0.0j],
                        [0.0 + 0.0j, 0.0 + 0.0j, 0.0 + 0.0j, 0.0 + 0.0j],
                        [0.5 + 0.0j, 0.0 + 0.0j, 0.0 + 0.0j, 0.5 + 0.0j],
                    ]
                ]
            ),
            density,
        )

    @pytest.mark.parametrize("dev_name", ["default.qubit", "default.mixed"])
    def test_correct_density_matrix_mixed_state(self, dev_name):
        """Test that the correct density matrix for an example with a mixed state"""

        dev = qml.device(dev_name, wires=2)

        @qml.qnode(dev)
        def func():
            qml.Hadamard(0)
            qml.CNOT(wires=[0, 1])
            return qml.density_matrix(wires=[1])

        density = func()

        assert np.allclose(np.array([[0.5 + 0.0j, 0.0 + 0.0j], [0.0 + 0.0j, 0.5 + 0.0j]]), density)

    @pytest.mark.parametrize("dev_name", ["default.qubit", "default.mixed"])
    def test_correct_density_matrix_all_wires(self, dev_name):
        """Test that the correct density matrix is returned when all wires are given"""

        dev = qml.device(dev_name, wires=2)

        @qml.qnode(dev)
        def func():
            qml.Hadamard(0)
            qml.CNOT(wires=[0, 1])
            return qml.density_matrix(wires=[0, 1])

        density = func()

        assert np.allclose(
            np.array(
                [
                    [0.5 + 0.0j, 0.0 + 0.0j, 0.0 + 0.0j, 0.5 + 0.0j],
                    [0.0 + 0.0j, 0.0 + 0.0j, 0.0 + 0.0j, 0.0 + 0.0j],
                    [0.0 + 0.0j, 0.0 + 0.0j, 0.0 + 0.0j, 0.0 + 0.0j],
                    [0.5 + 0.0j, 0.0 + 0.0j, 0.0 + 0.0j, 0.5 + 0.0j],
                ]
            ),
            density,
        )

    @pytest.mark.parametrize("dev_name", ["default.qubit", "default.mixed"])
    def test_return_with_other_types(self, dev_name):
        """Test that an exception is raised when a state is returned along with another return
        type"""

        dev = qml.device(dev_name, wires=2)

        @qml.qnode(dev)
        def func():
            qml.Hadamard(wires=0)
            return density_matrix(0), expval(qml.PauliZ(1))

        with pytest.raises(
            qml.QuantumFunctionError,
            match="The state or density matrix"
            " cannot be returned in combination"
            " with other return types",
        ):
            func()

    def test_no_state_capability(self, monkeypatch):
        """Test if an error is raised for devices that are not capable of returning
        the density matrix. This is tested by changing the capability of default.qubit"""
        dev = qml.device("default.qubit", wires=2)
        capabilities = dev.capabilities().copy()
        capabilities["returns_state"] = False

        @qml.qnode(dev)
        def func():
            return density_matrix(0)

        with monkeypatch.context() as m:
            m.setattr(DefaultQubit, "capabilities", lambda *args, **kwargs: capabilities)
            with pytest.raises(
                qml.QuantumFunctionError,
                match="The current device is not capable" " of returning the state",
            ):
                func()

    def test_density_matrix_not_supported(self):
        """Test if an error is raised for devices inheriting from the base Device class,
        which do not currently support returning the state"""
        dev = qml.device("default.gaussian", wires=2)

        @qml.qnode(dev)
        def func():
            return density_matrix(0)

        with pytest.raises(qml.QuantumFunctionError, match="Returning the state is not supported"):
            func()

    @pytest.mark.parametrize("wires", [[0, 2, 3, 1], ["a", -1, "b", 1000]])
    @pytest.mark.parametrize("dev_name", ["default.qubit", "default.mixed"])
    def test_custom_wire_labels(self, wires, dev_name):
        """Test if an error is raised when custom wire labels are used"""
        dev = qml.device(dev_name, wires=wires)

        @qml.qnode(dev, diff_method="parameter-shift")
        def func():
            qml.Hadamard(wires=wires[0])
            for i in range(3):
                qml.CNOT(wires=[wires[i], wires[i + 1]])
            return density_matrix(0)

        with pytest.raises(qml.QuantumFunctionError, match="custom wire labels"):
            func()

    @pytest.mark.parametrize("shots", [None, 1, 10])
    def test_shape(self, shots):
        """Test that the shape is correct for qml.density_matrix."""
        dev = qml.device("default.qubit", wires=3, shots=shots)
        res = qml.density_matrix(wires=[0, 1])
        assert res.shape(dev) == (1, 2**2, 2**2)

    @pytest.mark.parametrize("s_vec", [(3, 2, 1), (1, 5, 10), (3, 1, 20)])
    def test_shape_shot_vector(self, s_vec):
        """Test that the shape is correct for qml.density_matrix with the shot vector too."""
        dev = qml.device("default.qubit", wires=3, shots=s_vec)
        res = qml.density_matrix(wires=[0, 1])
        assert res.shape(dev) == (3, 2**2, 2**2)<|MERGE_RESOLUTION|>--- conflicted
+++ resolved
@@ -38,11 +38,8 @@
     MeasurementProcess,
     MeasurementValue,
     MeasurementValueError,
-<<<<<<< HEAD
     MeasurementLeaf,
-=======
     MeasurementShapeError,
->>>>>>> 17f9d3ad
 )
 
 
