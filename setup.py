# Copyright 2018-2020 Xanadu Quantum Technologies Inc.

# Licensed under the Apache License, Version 2.0 (the "License");
# you may not use this file except in compliance with the License.
# You may obtain a copy of the License at

#     http://www.apache.org/licenses/LICENSE-2.0

# Unless required by applicable law or agreed to in writing, software
# distributed under the License is distributed on an "AS IS" BASIS,
# WITHOUT WARRANTIES OR CONDITIONS OF ANY KIND, either express or implied.
# See the License for the specific language governing permissions and
# limitations under the License.

from setuptools import setup, find_packages

with open("pennylane/_version.py") as f:
    version = f.readlines()[-1].split()[-1].strip("\"'")

requirements = [
    "numpy",
    "scipy",
    "networkx",
    "retworkx",
    "autograd",
    "toml",
    "appdirs",
    "semantic_version==2.6",
    "autoray",
    "cachetools",
<<<<<<< HEAD
    "pennylane-lightning>=0.18",
    "dask",
    "distributed"
=======
    "pennylane-lightning>=0.20",
>>>>>>> e7635a33
]

info = {
    'name': 'PennyLane',
    'version': version,
    'maintainer': 'Xanadu Inc.',
    'maintainer_email': 'software@xanadu.ai',
    'url': 'https://github.com/XanaduAI/pennylane',
    'license': 'Apache License 2.0',
    'packages': find_packages(where="."),
    'entry_points': {
        # TODO: rename entry point 'pennylane.plugins' to 'pennylane.devices'.
        # This requires a rename in the setup file of all devices, and is best done during another refactor
        'pennylane.plugins': [
            'default.qubit = pennylane.devices:DefaultQubit',
            'default.gaussian = pennylane.devices:DefaultGaussian',
            'default.qubit.tf = pennylane.devices.default_qubit_tf:DefaultQubitTF',
            'default.qubit.torch = pennylane.devices.default_qubit_torch:DefaultQubitTorch',
            'default.qubit.autograd = pennylane.devices.default_qubit_autograd:DefaultQubitAutograd',
            'default.qubit.jax = pennylane.devices.default_qubit_jax:DefaultQubitJax',
            'default.mixed = pennylane.devices.default_mixed:DefaultMixed',
            'task.qubit = pennylane.devices:TaskQubit',
            ],
        'console_scripts': [
                'pl-device-test=pennylane.devices.tests:cli'
            ]
        },
    'description': 'PennyLane is a Python quantum machine learning library by Xanadu Inc.',
    'long_description': open('README.md').read(),
    'long_description_content_type': "text/markdown",
    'provides': ["pennylane"],
    'install_requires': requirements,
    'extras_require': {'kernels': ['cvxpy', 'cvxopt']},
    'package_data': {'pennylane': ['devices/tests/pytest.ini']},
    'include_package_data': True
}

classifiers = [
    "Development Status :: 4 - Beta",
    "Environment :: Console",
    "Intended Audience :: Science/Research",
    "License :: OSI Approved :: Apache Software License",
    "Natural Language :: English",
    "Operating System :: POSIX",
    "Operating System :: MacOS :: MacOS X",
    "Operating System :: POSIX :: Linux",
    "Operating System :: Microsoft :: Windows",
    "Programming Language :: Python",
    'Programming Language :: Python :: 3',
    'Programming Language :: Python :: 3.7',
    'Programming Language :: Python :: 3.8',
    'Programming Language :: Python :: 3.9',
    'Programming Language :: Python :: 3.10',
    'Programming Language :: Python :: 3 :: Only',
    "Topic :: Scientific/Engineering :: Physics"
]

setup(classifiers=classifiers, **(info))<|MERGE_RESOLUTION|>--- conflicted
+++ resolved
@@ -28,13 +28,9 @@
     "semantic_version==2.6",
     "autoray",
     "cachetools",
-<<<<<<< HEAD
-    "pennylane-lightning>=0.18",
+    "pennylane-lightning>=0.20",
     "dask",
     "distributed"
-=======
-    "pennylane-lightning>=0.20",
->>>>>>> e7635a33
 ]
 
 info = {
@@ -56,7 +52,7 @@
             'default.qubit.autograd = pennylane.devices.default_qubit_autograd:DefaultQubitAutograd',
             'default.qubit.jax = pennylane.devices.default_qubit_jax:DefaultQubitJax',
             'default.mixed = pennylane.devices.default_mixed:DefaultMixed',
-            'task.qubit = pennylane.devices:TaskQubit',
+	    'task.qubit = pennylane.devices:TaskQubit',
             ],
         'console_scripts': [
                 'pl-device-test=pennylane.devices.tests:cli'
